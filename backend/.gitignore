--- conflicted
+++ resolved
@@ -1,11 +1,6 @@
 ###> symfony/framework-bundle ###
-<<<<<<< HEAD
-/.env
-/.env.dev
-=======
 .env
 .env.dev
->>>>>>> 6f909154
 /.env
 /.env.local
 /.env.local.php
