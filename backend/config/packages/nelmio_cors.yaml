--- conflicted
+++ resolved
@@ -2,11 +2,7 @@
     defaults:
         origin_regex: true
         # Permettre toutes les origines en développement
-<<<<<<< HEAD
         allow_origin: ['*']
-=======
-        allow_origin: ['http://localhost:5173']
->>>>>>> 80f6adfc
         allow_methods: ['GET', 'OPTIONS', 'POST', 'PUT', 'PATCH', 'DELETE']
         allow_headers: ['Content-Type', 'Authorization', 'X-Requested-With', 'Accept', 'Origin']
         expose_headers: ['Link', 'Location', 'X-Debug-Token', 'X-Debug-Token-Link']
@@ -14,15 +10,7 @@
         allow_credentials: true
     paths:
         '^/api/':
-<<<<<<< HEAD
             allow_origin: ['*']
             allow_headers: ['Content-Type', 'Authorization', 'X-Requested-With', 'Accept', 'Origin']
             allow_methods: ['GET', 'OPTIONS', 'POST', 'PUT', 'PATCH', 'DELETE']
-            max_age: 3600
-=======
-            allow_origin: ['http://localhost:5173']
-            allow_headers: ['Content-Type', 'Authorization', 'X-Requested-With', 'Accept', 'Origin']
-            allow_methods: ['GET', 'OPTIONS', 'POST', 'PUT', 'PATCH', 'DELETE']
-            max_age: 3600
-            allow_credentials: true
->>>>>>> 80f6adfc
+            max_age: 3600