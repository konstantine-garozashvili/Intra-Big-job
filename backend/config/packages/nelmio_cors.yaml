nelmio_cors:
    defaults:
        origin_regex: true
<<<<<<< HEAD
        # Permettre toutes les origines en développement
        allow_origin: ['*']
        allow_methods: ['GET', 'OPTIONS', 'POST', 'PUT', 'PATCH', 'DELETE']
        allow_headers: ['Content-Type', 'Authorization']
        expose_headers: ['Link']
=======
        allow_origin: ['%env(CORS_ALLOW_ORIGIN)%']
        allow_methods: ['GET', 'OPTIONS', 'POST', 'PUT', 'PATCH', 'DELETE']
        allow_headers: ['Content-Type', 'Authorization']
        expose_headers: ['Content-Disposition', 'Link']
>>>>>>> bd159f81
        max_age: 3600
    paths:
        '^/api/':
<<<<<<< HEAD
            allow_origin: ['*']
            allow_headers: ['Content-Type', 'Authorization', 'X-Requested-With', 'Accept', 'Origin']
            allow_methods: ['GET', 'OPTIONS', 'POST', 'PUT', 'PATCH', 'DELETE']
            max_age: 3600
=======
            allow_origin: ['http://localhost:5173']
            allow_headers: ['*']
            allow_methods: ['POST', 'PUT', 'GET', 'DELETE', 'OPTIONS']
            max_age: 3600
            allow_credentials: true
>>>>>>> bd159f81
<|MERGE_RESOLUTION|>--- conflicted
+++ resolved
@@ -1,30 +1,15 @@
 nelmio_cors:
     defaults:
         origin_regex: true
-<<<<<<< HEAD
-        # Permettre toutes les origines en développement
-        allow_origin: ['*']
-        allow_methods: ['GET', 'OPTIONS', 'POST', 'PUT', 'PATCH', 'DELETE']
-        allow_headers: ['Content-Type', 'Authorization']
-        expose_headers: ['Link']
-=======
         allow_origin: ['%env(CORS_ALLOW_ORIGIN)%']
         allow_methods: ['GET', 'OPTIONS', 'POST', 'PUT', 'PATCH', 'DELETE']
         allow_headers: ['Content-Type', 'Authorization']
         expose_headers: ['Content-Disposition', 'Link']
->>>>>>> bd159f81
         max_age: 3600
     paths:
         '^/api/':
-<<<<<<< HEAD
-            allow_origin: ['*']
-            allow_headers: ['Content-Type', 'Authorization', 'X-Requested-With', 'Accept', 'Origin']
-            allow_methods: ['GET', 'OPTIONS', 'POST', 'PUT', 'PATCH', 'DELETE']
-            max_age: 3600
-=======
-            allow_origin: ['http://localhost:5173']
+            allow_origin: ['https://peru-ape-766379.hostingersite.com']
             allow_headers: ['*']
             allow_methods: ['POST', 'PUT', 'GET', 'DELETE', 'OPTIONS']
             max_age: 3600
-            allow_credentials: true
->>>>>>> bd159f81
+            allow_credentials: true