--- conflicted
+++ resolved
@@ -16,11 +16,8 @@
     aws.use_s3_storage: true  # Set to false to use local storage instead of S3
     # URL du frontend (from group3)
     app.frontend_url: 'http://localhost:5173'  # URL du frontend
-<<<<<<< HEAD
-=======
     # Firebase configuration
     firebase_database_url: 'https://firestore.googleapis.com/v1/projects/bigproject-d6daf/databases/(default)/documents'
->>>>>>> 5485d292
 
 services:
     # default configuration for services in *this* file
