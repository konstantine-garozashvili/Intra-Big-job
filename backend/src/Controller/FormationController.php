<?php

namespace App\Controller;

use App\Entity\Formation;
use App\Entity\FormationTeacher;
use App\Repository\FormationRepository;
use App\Domains\Global\Repository\SpecializationRepository;
use App\Service\FormationService;
use App\Service\S3StorageService;
use Doctrine\ORM\EntityManagerInterface;
use Symfony\Bundle\FrameworkBundle\Controller\AbstractController;
use Symfony\Component\HttpFoundation\JsonResponse;
use Symfony\Component\HttpFoundation\Request;
use Symfony\Component\HttpFoundation\Response;
use Symfony\Component\Routing\Annotation\Route;
use Symfony\Component\Serializer\SerializerInterface;
use Symfony\Component\Validator\Validator\ValidatorInterface;
use Symfony\Component\Security\Http\Attribute\IsGranted;
use Symfony\Component\HttpFoundation\File\UploadedFile;
<<<<<<< HEAD
use App\Domains\Student\Repository\StudentProfileRepository;
=======
use Symfony\Bundle\SecurityBundle\Security;
>>>>>>> d628c62c

#[Route('/api')]
class FormationController extends AbstractController
{
    public function __construct(
        private readonly FormationRepository $formationRepository,
        private readonly SpecializationRepository $specializationRepository,
        private readonly EntityManagerInterface $entityManager,
        private readonly SerializerInterface $serializer,
        private readonly ValidatorInterface $validator,
        private readonly S3StorageService $s3StorageService,
<<<<<<< HEAD
        private readonly StudentProfileRepository $studentProfileRepository
=======
        private readonly Security $security
>>>>>>> d628c62c
    ) {
    }

    #[Route('/formations', name: 'api_formations_list', methods: ['GET'])]
    public function getAllFormations(): JsonResponse
    {
        $formations = $this->formationRepository->findAll();
        
        $data = array_map(function(Formation $formation) {
            $imageUrl = null;
            if ($formation->getImageUrl()) {
                // Vérifier si l'URL contient déjà le domaine S3
                $imageUrl = $formation->getImageUrl();
                if (!str_contains($imageUrl, 'bigproject-storage.s3')) {
                    $imageUrl = $this->s3StorageService->getPresignedUrl($imageUrl);
                }
                // Éviter le double encodage en décodant d'abord l'URL
                $imageUrl = urldecode($imageUrl);
            }

            return [
                'id' => $formation->getId(),
                'name' => $formation->getName(),
                'promotion' => $formation->getPromotion(),
                'description' => $formation->getDescription(),
                'capacity' => $formation->getCapacity(),
                'dateStart' => $formation->getDateStart()->format('Y-m-d'),
                'location' => $formation->getLocation(),
                'duration' => $formation->getDuration(),
                'image_url' => $imageUrl,
                'students' => array_map(function($student) {
                    return [
                        'id' => $student->getId(),
                        'firstName' => $student->getFirstName(),
                        'lastName' => $student->getLastName()
                    ];
                }, $formation->getStudents()->toArray()),
                'specialization' => $formation->getSpecialization() ? [
                    'id' => $formation->getSpecialization()->getId(),
                    'name' => $formation->getSpecialization()->getName()
                ] : null
            ];
        }, $formations);

        return $this->json([
            'success' => true,
            'data' => [
                'formations' => $data
            ]
        ]);
    }

    #[Route('/formations/{id}', name: 'api_formations_get', methods: ['GET'])]
    public function getFormation(int $id): JsonResponse
    {
        $formation = $this->formationRepository->find($id);

        if (!$formation) {
            return $this->json([
                'success' => false,
                'message' => 'Formation non trouvée'
            ], 404);
        }

        $imageUrl = null;
        if ($formation->getImageUrl()) {
            // Vérifier si l'URL contient déjà le domaine S3
            $imageUrl = $formation->getImageUrl();
            if (!str_contains($imageUrl, 'bigproject-storage.s3')) {
                $imageUrl = $this->s3StorageService->getPresignedUrl($imageUrl);
            }
            // Éviter le double encodage en décodant d'abord l'URL
            $imageUrl = urldecode($imageUrl);
        }

        $data = [
            'id' => $formation->getId(),
            'name' => $formation->getName(),
            'promotion' => $formation->getPromotion(),
            'description' => $formation->getDescription(),
            'image_url' => $imageUrl,
            'specialization' => $formation->getSpecialization() ? [
                'id' => $formation->getSpecialization()->getId(),
                'name' => $formation->getSpecialization()->getName()
            ] : null,
            'capacity' => $formation->getCapacity(),
            'duration' => $formation->getDuration(),
            'dateStart' => $formation->getDateStart() ? $formation->getDateStart()->format('Y-m-d') : null,
            'location' => $formation->getLocation(),
            'students' => array_map(function($student) {
                return [
                    'id' => $student->getId(),
                    'firstName' => $student->getFirstName(),
                    'lastName' => $student->getLastName(),
                    'email' => $student->getEmail(),
                ];
            }, $formation->getStudents()->toArray()),
        ];

        return $this->json([
            'success' => true,
            'data' => [
                'formation' => $data
            ]
        ]);
    }

    #[Route('/formations', name: 'api_formations_create', methods: ['POST'])]
    public function createFormation(Request $request, FormationService $formationService): JsonResponse
    {
        // Récupérer les champs texte depuis le formulaire multipart
        $name = $request->request->get('name');
        $promotion = $request->request->get('promotion');
        $capacity = $request->request->get('capacity');
        $duration = $request->request->get('duration');
        $dateStart = $request->request->get('dateStart');
        $description = $request->request->get('description');
        $location = $request->request->get('location');
        $specializationId = $request->request->get('specializationId');
        /** @var UploadedFile|null $imageFile */
        $imageFile = $request->files->get('image');

        // Vérification des champs obligatoires
        $requiredFields = ['name', 'promotion', 'capacity', 'duration', 'dateStart', 'image'];
        $missingFields = [];
        foreach ($requiredFields as $field) {
            if ($field === 'image' && !$imageFile) {
                $missingFields[] = $field;
            } elseif ($field !== 'image' && empty($$field)) {
                $missingFields[] = $field;
            }
        }
        if (!empty($missingFields)) {
            return $this->json([
                'success' => false,
                'message' => 'Champs obligatoires manquants : ' . implode(', ', $missingFields)
            ], 400);
        }

        try {
            $formation = new Formation();
            $formation->setName($name);
            $formation->setPromotion($promotion);
            $formation->setCapacity((int)$capacity);
            $formation->setDuration((int)$duration);
            $formation->setDateStart(new \DateTime($dateStart));
            if ($description) {
                $formation->setDescription($description);
            }
            if ($location) {
                $formation->setLocation($location);
            }
            // Gestion de la spécialisation
            if ($specializationId) {
                $specialization = $this->specializationRepository->find($specializationId);
                if ($specialization) {
                    $formation->setSpecialization($specialization);
                } else {
                    return $this->json([
                        'success' => false,
                        'message' => 'Spécialisation non trouvée'
                    ], 404);
                }
            }

            // Upload de l'image et association à la formation
            $result = $formationService->uploadFormationImage($formation, $imageFile);
            if (!$result['success']) {
                return $this->json([
                    'success' => false,
                    'message' => $result['message']
                ], 500);
            }
            $formation->setImageUrl($result['data']['image_url']);

            $this->entityManager->persist($formation);
            $this->entityManager->flush();

            return $this->json([
                'success' => true,
                'data' => [
                    'formation' => [
                        'id' => $formation->getId(),
                        'name' => $formation->getName(),
                        'promotion' => $formation->getPromotion(),
                        'description' => $formation->getDescription(),
                        'capacity' => $formation->getCapacity(),
                        'duration' => $formation->getDuration(),
                        'dateStart' => $formation->getDateStart()->format('Y-m-d'),
                        'location' => $formation->getLocation(),
                        'image_url' => $formation->getImageUrl(),
                        'specialization' => $formation->getSpecialization() ? [
                            'id' => $formation->getSpecialization()->getId(),
                            'name' => $formation->getSpecialization()->getName()
                        ] : null
                    ]
                ]
            ], 201);
        } catch (\Exception $e) {
            return $this->json([
                'success' => false,
                'message' => 'Erreur lors de la création de la formation : ' . $e->getMessage()
            ], 500);
        }
    }

    #[Route('/formations/{id}', name: 'api_formations_update', methods: ['PUT'])]
    public function updateFormation(int $id, Request $request): JsonResponse
    {
        $formation = $this->formationRepository->find($id);

        if (!$formation) {
            return $this->json([
                'success' => false,
                'message' => 'Formation non trouvée'
            ], 404);
        }

        $data = json_decode($request->getContent(), true);

        if (isset($data['name'])) {
            $formation->setName($data['name']);
        }
        if (isset($data['promotion'])) {
            $formation->setPromotion($data['promotion']);
        }
        if (isset($data['description'])) {
            $formation->setDescription($data['description']);
        }
        if (isset($data['image_url'])) {
            $formation->setImageUrl($data['image_url']);
        }

        // Gestion de la spécialisation
        if (isset($data['specializationId'])) {
            $specialization = $this->specializationRepository->find($data['specializationId']);
            if ($specialization) {
                $formation->setSpecialization($specialization);
            }
        }

        $this->entityManager->flush();

        return $this->json([
            'success' => true,
            'data' => [
                'formation' => [
                    'id' => $formation->getId(),
                    'name' => $formation->getName(),
                    'promotion' => $formation->getPromotion(),
                    'description' => $formation->getDescription(),
                    'image_url' => $formation->getImageUrl(),
                    'specialization' => $formation->getSpecialization() ? [
                        'id' => $formation->getSpecialization()->getId(),
                        'name' => $formation->getSpecialization()->getName()
                    ] : null
                ]
            ]
        ]);
    }

    #[Route('/formations/{id}', name: 'api_formations_delete', methods: ['DELETE'])]
    public function deleteFormation(int $id): JsonResponse
    {
        $formation = $this->formationRepository->find($id);

        if (!$formation) {
            return $this->json([
                'success' => false,
                'message' => 'Formation non trouvée'
            ], 404);
        }

        $this->entityManager->remove($formation);
        $this->entityManager->flush();

        return $this->json([
            'success' => true,
            'message' => 'Formation supprimée avec succès'
        ]);
    }

    #[Route('/formations/{id}/image', name: 'api_formations_upload_image', methods: ['POST'])]
    public function uploadFormationImage(
        int $id,
        Request $request,
        FormationService $formationService
    ): JsonResponse {
        $formation = $this->formationRepository->find($id);

        if (!$formation) {
            return $this->json([
                'success' => false,
                'message' => 'Formation non trouvée'
            ], 404);
        }

        /** @var UploadedFile $file */
        $file = $request->files->get('image');
        if (!$file) {
            return $this->json([
                'success' => false,
                'message' => 'Aucun fichier image envoyé'
            ], 400);
        }

        $result = $formationService->uploadFormationImage($formation, $file);

        if (!$result['success']) {
            return $this->json([
                'success' => false,
                'message' => $result['message']
            ], 500);
        }

        return $this->json([
            'success' => true,
            'message' => $result['message'],
            'data' => [
                'image_url' => $result['data']['image_url']
            ]
        ]);
    }

<<<<<<< HEAD
    #[Route('/formations/{formationId}/students/{userId}', name: 'api_formations_remove_student', methods: ['DELETE'])]
    public function removeStudentFromFormation(int $formationId, int $userId): JsonResponse
    {
        $formation = $this->formationRepository->find($formationId);
        if (!$formation) {
            return $this->json([
                'success' => false,
                'message' => 'Formation non trouvée'
            ], 404);
        }

        $user = $this->entityManager->getRepository(\App\Entity\User::class)->find($userId);
        if (!$user) {
            return $this->json([
                'success' => false,
                'message' => 'Utilisateur non trouvé'
            ], 404);
        }

        // Remove all enrollment requests for this user and formation (by ID)
        $enrollmentRequests = $this->entityManager->getRepository(\App\Entity\FormationEnrollmentRequest::class)
            ->findBy(['user' => $user->getId(), 'formation' => $formation->getId()]);
        foreach ($enrollmentRequests as $request) {
            $this->entityManager->remove($request);
        }

        // Remove the user from the formation
        $formation->removeStudent($user);

        // Remove STUDENT role
        foreach ($user->getUserRoles() as $userRole) {
            if (strtoupper($userRole->getRole()->getName()) === 'STUDENT') {
                $user->removeUserRole($userRole);
                $this->entityManager->remove($userRole);
            }
        }

        // Add GUEST role if not present
        $hasGuest = false;
        foreach ($user->getUserRoles() as $userRole) {
            if (strtoupper($userRole->getRole()->getName()) === 'GUEST') {
                $hasGuest = true;
                break;
            }
        }
        if (!$hasGuest) {
            $guestRole = $this->entityManager->getRepository(\App\Entity\Role::class)->findOneBy(['name' => 'GUEST']);
            if ($guestRole) {
                $userRole = new \App\Entity\UserRole();
                $userRole->setUser($user);
                $userRole->setRole($guestRole);
                $user->addUserRole($userRole);
                $this->entityManager->persist($userRole);
            }
        }

        // Remove StudentProfile if exists
        $studentProfile = $this->studentProfileRepository->findByUserWithRelations($user->getId());
        if ($studentProfile) {
            $user->setStudentProfile(null); // Dissociate profile from user
            $this->entityManager->remove($studentProfile);
        }

        $this->entityManager->flush();

        return $this->json([
            'success' => true,
            'message' => 'Étudiant retiré de la formation, profil supprimé et rôle mis à jour.'
        ]);
    }

    #[Route('/formations/{id}/available-students', name: 'api_formations_available_students', methods: ['GET'])]
    public function getAvailableStudents(int $id): JsonResponse
    {
=======
    #[Route('/formations/{id}/teacher-view', name: 'api_formations_teacher_view', methods: ['GET'])]
    #[IsGranted('ROLE_TEACHER')]
    public function getFormationForTeacher(int $id): JsonResponse
    {
        $user = $this->getUser();
        if (!$user) {
            return $this->json([
                'success' => false,
                'message' => 'User not authenticated'
            ], Response::HTTP_UNAUTHORIZED);
        }

>>>>>>> d628c62c
        $formation = $this->formationRepository->find($id);
        if (!$formation) {
            return $this->json([
                'success' => false,
                'message' => 'Formation non trouvée'
<<<<<<< HEAD
            ], 404);
        }
        $qb = $this->entityManager->createQueryBuilder();
        $qb->select('u')
            ->from('App\\Entity\\User', 'u')
            ->leftJoin('u.formations', 'f')
            ->leftJoin('u.userRoles', 'ur')
            ->leftJoin('ur.role', 'r')
            ->where($qb->expr()->orX(
                $qb->expr()->eq('r.name', ':guest'),
                $qb->expr()->eq('r.name', ':student')
            ))
            ->andWhere($qb->expr()->orX(
                $qb->expr()->isNull('f.id'),
                $qb->expr()->neq('f.id', ':formationId')
            ))
            ->setParameter('guest', 'GUEST')
            ->setParameter('student', 'STUDENT')
            ->setParameter('formationId', $id);
        $users = $qb->getQuery()->getResult();
        // Filter out users already in the formation
        $users = array_filter($users, function($u) use ($formation) {
            return !$formation->getStudents()->contains($u);
        });
        $data = array_map(function($u) {
            return [
                'id' => $u->getId(),
                'firstName' => $u->getFirstName(),
                'lastName' => $u->getLastName(),
                'email' => $u->getEmail(),
            ];
        }, $users);
        return $this->json([
            'success' => true,
            'data' => $data
        ]);
    }

    #[Route('/formations/{formationId}/students/{userId}', name: 'api_formations_add_student', methods: ['POST'])]
    public function addStudentToFormation(int $formationId, int $userId): JsonResponse
    {
        $formation = $this->formationRepository->find($formationId);
        if (!$formation) {
            return $this->json([
                'success' => false,
                'message' => 'Formation non trouvée'
            ], 404);
        }
        $user = $this->entityManager->getRepository(\App\Entity\User::class)->find($userId);
        if (!$user) {
            return $this->json([
                'success' => false,
                'message' => 'Utilisateur non trouvé'
            ], 404);
        }
        // Add user to formation if not already present
        if (!$formation->getStudents()->contains($user)) {
            $formation->addStudent($user);
        }
        // Add STUDENT role if not present
        $hasStudent = false;
        foreach ($user->getUserRoles() as $userRole) {
            if (strtoupper($userRole->getRole()->getName()) === 'STUDENT') {
                $hasStudent = true;
                break;
            }
        }
        if (!$hasStudent) {
            $studentRole = $this->entityManager->getRepository(\App\Entity\Role::class)->findOneBy(['name' => 'STUDENT']);
            if ($studentRole) {
                $userRole = new \App\Entity\UserRole();
                $userRole->setUser($user);
                $userRole->setRole($studentRole);
                $user->addUserRole($userRole);
                $this->entityManager->persist($userRole);
            }
        }
        $this->entityManager->flush();
        return $this->json([
            'success' => true,
            'message' => 'Utilisateur ajouté à la formation.'
=======
            ], Response::HTTP_NOT_FOUND);
        }

        // Vérifier si le professeur est associé à cette formation
        $formationTeacher = $this->entityManager->getRepository(FormationTeacher::class)
            ->findOneBy(['formation' => $formation, 'user' => $user]);

        if (!$formationTeacher) {
            return $this->json([
                'success' => false,
                'message' => 'Vous n\'êtes pas autorisé à voir cette formation'
            ], Response::HTTP_FORBIDDEN);
        }

        $imageUrl = null;
        if ($formation->getImageUrl()) {
            $imageUrl = $formation->getImageUrl();
            if (!str_contains($imageUrl, 'bigproject-storage.s3')) {
                $imageUrl = $this->s3StorageService->getPresignedUrl($imageUrl);
            }
            $imageUrl = urldecode($imageUrl);
        }

        $data = [
            'id' => $formation->getId(),
            'name' => $formation->getName(),
            'promotion' => $formation->getPromotion(),
            'description' => $formation->getDescription(),
            'capacity' => $formation->getCapacity(),
            'dateStart' => $formation->getDateStart()->format('Y-m-d'),
            'location' => $formation->getLocation(),
            'duration' => $formation->getDuration(),
            'image_url' => $imageUrl,
            'isMainTeacher' => $formationTeacher->isMainTeacher(),
            'specialization' => $formation->getSpecialization() ? [
                'id' => $formation->getSpecialization()->getId(),
                'name' => $formation->getSpecialization()->getName()
            ] : null,
            'students' => array_map(function($student) {
                return [
                    'id' => $student->getId(),
                    'firstName' => $student->getFirstName(),
                    'lastName' => $student->getLastName(),
                    'email' => $student->getEmail()
                ];
            }, $formation->getStudents()->toArray())
        ];

        return $this->json([
            'success' => true,
            'data' => $data
>>>>>>> d628c62c
        ]);
    }
} <|MERGE_RESOLUTION|>--- conflicted
+++ resolved
@@ -18,11 +18,8 @@
 use Symfony\Component\Validator\Validator\ValidatorInterface;
 use Symfony\Component\Security\Http\Attribute\IsGranted;
 use Symfony\Component\HttpFoundation\File\UploadedFile;
-<<<<<<< HEAD
 use App\Domains\Student\Repository\StudentProfileRepository;
-=======
 use Symfony\Bundle\SecurityBundle\Security;
->>>>>>> d628c62c
 
 #[Route('/api')]
 class FormationController extends AbstractController
@@ -34,11 +31,8 @@
         private readonly SerializerInterface $serializer,
         private readonly ValidatorInterface $validator,
         private readonly S3StorageService $s3StorageService,
-<<<<<<< HEAD
-        private readonly StudentProfileRepository $studentProfileRepository
-=======
+        private readonly StudentProfileRepository $studentProfileRepository,
         private readonly Security $security
->>>>>>> d628c62c
     ) {
     }
 
@@ -363,7 +357,6 @@
         ]);
     }
 
-<<<<<<< HEAD
     #[Route('/formations/{formationId}/students/{userId}', name: 'api_formations_remove_student', methods: ['DELETE'])]
     public function removeStudentFromFormation(int $formationId, int $userId): JsonResponse
     {
@@ -438,26 +431,11 @@
     #[Route('/formations/{id}/available-students', name: 'api_formations_available_students', methods: ['GET'])]
     public function getAvailableStudents(int $id): JsonResponse
     {
-=======
-    #[Route('/formations/{id}/teacher-view', name: 'api_formations_teacher_view', methods: ['GET'])]
-    #[IsGranted('ROLE_TEACHER')]
-    public function getFormationForTeacher(int $id): JsonResponse
-    {
-        $user = $this->getUser();
-        if (!$user) {
-            return $this->json([
-                'success' => false,
-                'message' => 'User not authenticated'
-            ], Response::HTTP_UNAUTHORIZED);
-        }
-
->>>>>>> d628c62c
         $formation = $this->formationRepository->find($id);
         if (!$formation) {
             return $this->json([
                 'success' => false,
                 'message' => 'Formation non trouvée'
-<<<<<<< HEAD
             ], 404);
         }
         $qb = $this->entityManager->createQueryBuilder();
@@ -496,50 +474,23 @@
         ]);
     }
 
-    #[Route('/formations/{formationId}/students/{userId}', name: 'api_formations_add_student', methods: ['POST'])]
-    public function addStudentToFormation(int $formationId, int $userId): JsonResponse
-    {
-        $formation = $this->formationRepository->find($formationId);
-        if (!$formation) {
-            return $this->json([
-                'success' => false,
-                'message' => 'Formation non trouvée'
-            ], 404);
-        }
-        $user = $this->entityManager->getRepository(\App\Entity\User::class)->find($userId);
+    #[Route('/formations/{id}/teacher-view', name: 'api_formations_teacher_view', methods: ['GET'])]
+    #[IsGranted('ROLE_TEACHER')]
+    public function getFormationForTeacher(int $id): JsonResponse
+    {
+        $user = $this->getUser();
         if (!$user) {
             return $this->json([
                 'success' => false,
-                'message' => 'Utilisateur non trouvé'
-            ], 404);
-        }
-        // Add user to formation if not already present
-        if (!$formation->getStudents()->contains($user)) {
-            $formation->addStudent($user);
-        }
-        // Add STUDENT role if not present
-        $hasStudent = false;
-        foreach ($user->getUserRoles() as $userRole) {
-            if (strtoupper($userRole->getRole()->getName()) === 'STUDENT') {
-                $hasStudent = true;
-                break;
-            }
-        }
-        if (!$hasStudent) {
-            $studentRole = $this->entityManager->getRepository(\App\Entity\Role::class)->findOneBy(['name' => 'STUDENT']);
-            if ($studentRole) {
-                $userRole = new \App\Entity\UserRole();
-                $userRole->setUser($user);
-                $userRole->setRole($studentRole);
-                $user->addUserRole($userRole);
-                $this->entityManager->persist($userRole);
-            }
-        }
-        $this->entityManager->flush();
-        return $this->json([
-            'success' => true,
-            'message' => 'Utilisateur ajouté à la formation.'
-=======
+                'message' => 'User not authenticated'
+            ], Response::HTTP_UNAUTHORIZED);
+        }
+
+        $formation = $this->formationRepository->find($id);
+        if (!$formation) {
+            return $this->json([
+                'success' => false,
+                'message' => 'Formation non trouvée'
             ], Response::HTTP_NOT_FOUND);
         }
 
@@ -591,7 +542,52 @@
         return $this->json([
             'success' => true,
             'data' => $data
->>>>>>> d628c62c
+        ]);
+    }
+
+    #[Route('/formations/{formationId}/students/{userId}', name: 'api_formations_add_student', methods: ['POST'])]
+    public function addStudentToFormation(int $formationId, int $userId): JsonResponse
+    {
+        $formation = $this->formationRepository->find($formationId);
+        if (!$formation) {
+            return $this->json([
+                'success' => false,
+                'message' => 'Formation non trouvée'
+            ], 404);
+        }
+        $user = $this->entityManager->getRepository(\App\Entity\User::class)->find($userId);
+        if (!$user) {
+            return $this->json([
+                'success' => false,
+                'message' => 'Utilisateur non trouvé'
+            ], 404);
+        }
+        // Add user to formation if not already present
+        if (!$formation->getStudents()->contains($user)) {
+            $formation->addStudent($user);
+        }
+        // Add STUDENT role if not present
+        $hasStudent = false;
+        foreach ($user->getUserRoles() as $userRole) {
+            if (strtoupper($userRole->getRole()->getName()) === 'STUDENT') {
+                $hasStudent = true;
+                break;
+            }
+        }
+        if (!$hasStudent) {
+            $studentRole = $this->entityManager->getRepository(\App\Entity\Role::class)->findOneBy(['name' => 'STUDENT']);
+            if ($studentRole) {
+                $userRole = new \App\Entity\UserRole();
+                $userRole->setUser($user);
+                $userRole->setRole($studentRole);
+                $user->addUserRole($userRole);
+                $this->entityManager->persist($userRole);
+            }
+        }
+        $this->entityManager->flush();
+        return $this->json([
+            'success' => true,
+            'message' => 'Utilisateur ajouté à la formation.'
         ]);
     }
 } 