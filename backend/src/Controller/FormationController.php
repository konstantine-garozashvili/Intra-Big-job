<?php

namespace App\Controller;

use App\Entity\Formation;
use App\Repository\FormationRepository;
use App\Domains\Global\Repository\SpecializationRepository;
use Doctrine\ORM\EntityManagerInterface;
use Symfony\Bundle\FrameworkBundle\Controller\AbstractController;
use Symfony\Component\HttpFoundation\JsonResponse;
use Symfony\Component\HttpFoundation\Request;
use Symfony\Component\HttpFoundation\Response;
use Symfony\Component\Routing\Annotation\Route;
use Symfony\Component\Serializer\SerializerInterface;
use Symfony\Component\Validator\Validator\ValidatorInterface;
use Symfony\Component\Security\Http\Attribute\IsGranted;

#[Route('/api')]
class FormationController extends AbstractController
{
    public function __construct(
        private readonly FormationRepository $formationRepository,
        private readonly SpecializationRepository $specializationRepository,
        private readonly EntityManagerInterface $entityManager,
        private readonly SerializerInterface $serializer,
        private readonly ValidatorInterface $validator
    ) {
    }

<<<<<<< HEAD
    #[Route('', name: 'get_formations', methods: ['GET'])]
    #[IsGranted('ROLE_GUEST')]
    public function index(): JsonResponse
=======
    #[Route('/formations', name: 'api_formations_list', methods: ['GET'])]
    public function getAllFormations(): JsonResponse
>>>>>>> 7c938d9d
    {
        $formations = $this->formationRepository->findAll();
        
        $data = array_map(function(Formation $formation) {
            return [
                'id' => $formation->getId(),
                'name' => $formation->getName(),
                'promotion' => $formation->getPromotion(),
                'description' => $formation->getDescription(),
                'specialization' => $formation->getSpecialization() ? [
                    'id' => $formation->getSpecialization()->getId(),
                    'name' => $formation->getSpecialization()->getName()
                ] : null
            ];
        }, $formations);

        return $this->json([
            'success' => true,
            'data' => [
                'formations' => $data
            ]
        ]);
    }

    #[Route('/formations/{id}', name: 'api_formations_get', methods: ['GET'])]
    public function getFormation(int $id): JsonResponse
    {
        $formation = $this->formationRepository->find($id);

        if (!$formation) {
            return $this->json([
                'success' => false,
                'message' => 'Formation non trouvée'
            ], 404);
        }

        $data = [
            'id' => $formation->getId(),
            'name' => $formation->getName(),
            'promotion' => $formation->getPromotion(),
            'description' => $formation->getDescription(),
            'specialization' => $formation->getSpecialization() ? [
                'id' => $formation->getSpecialization()->getId(),
                'name' => $formation->getSpecialization()->getName()
            ] : null
        ];

        return $this->json([
            'success' => true,
            'data' => [
                'formation' => $data
            ]
        ]);
    }

    #[Route('/formations', name: 'api_formations_create', methods: ['POST'])]
    public function createFormation(Request $request): JsonResponse
    {
        $data = json_decode($request->getContent(), true);

        $formation = new Formation();
        $formation->setName($data['name']);
        $formation->setPromotion($data['promotion']);
        if (isset($data['description'])) {
            $formation->setDescription($data['description']);
        }

        // Gestion de la spécialisation
        if (isset($data['specializationId'])) {
            $specialization = $this->specializationRepository->find($data['specializationId']);
            if ($specialization) {
                $formation->setSpecialization($specialization);
            }
        }

        $this->entityManager->persist($formation);
        $this->entityManager->flush();

        return $this->json([
            'success' => true,
            'data' => [
                'formation' => [
                    'id' => $formation->getId(),
                    'name' => $formation->getName(),
                    'promotion' => $formation->getPromotion(),
                    'description' => $formation->getDescription(),
                    'specialization' => $formation->getSpecialization() ? [
                        'id' => $formation->getSpecialization()->getId(),
                        'name' => $formation->getSpecialization()->getName()
                    ] : null
                ]
            ]
        ], 201);
    }

    #[Route('/formations/{id}', name: 'api_formations_update', methods: ['PUT'])]
    public function updateFormation(int $id, Request $request): JsonResponse
    {
        $formation = $this->formationRepository->find($id);

        if (!$formation) {
            return $this->json([
                'success' => false,
                'message' => 'Formation non trouvée'
            ], 404);
        }

        $data = json_decode($request->getContent(), true);

        if (isset($data['name'])) {
            $formation->setName($data['name']);
        }
        if (isset($data['promotion'])) {
            $formation->setPromotion($data['promotion']);
        }
        if (isset($data['description'])) {
            $formation->setDescription($data['description']);
        }

        // Gestion de la spécialisation
        if (isset($data['specializationId'])) {
            $specialization = $this->specializationRepository->find($data['specializationId']);
            if ($specialization) {
                $formation->setSpecialization($specialization);
            }
        }

        $this->entityManager->flush();

        return $this->json([
            'success' => true,
            'data' => [
                'formation' => [
                    'id' => $formation->getId(),
                    'name' => $formation->getName(),
                    'promotion' => $formation->getPromotion(),
                    'description' => $formation->getDescription(),
                    'specialization' => $formation->getSpecialization() ? [
                        'id' => $formation->getSpecialization()->getId(),
                        'name' => $formation->getSpecialization()->getName()
                    ] : null
                ]
            ]
        ]);
    }

    #[Route('/formations/{id}', name: 'api_formations_delete', methods: ['DELETE'])]
    public function deleteFormation(int $id): JsonResponse
    {
        $formation = $this->formationRepository->find($id);

        if (!$formation) {
            return $this->json([
                'success' => false,
                'message' => 'Formation non trouvée'
            ], 404);
        }

        $this->entityManager->remove($formation);
        $this->entityManager->flush();

        return $this->json([
            'success' => true,
            'message' => 'Formation supprimée avec succès'
        ]);
    }
} <|MERGE_RESOLUTION|>--- conflicted
+++ resolved
@@ -27,14 +27,8 @@
     ) {
     }
 
-<<<<<<< HEAD
-    #[Route('', name: 'get_formations', methods: ['GET'])]
-    #[IsGranted('ROLE_GUEST')]
-    public function index(): JsonResponse
-=======
     #[Route('/formations', name: 'api_formations_list', methods: ['GET'])]
     public function getAllFormations(): JsonResponse
->>>>>>> 7c938d9d
     {
         $formations = $this->formationRepository->findAll();
         
