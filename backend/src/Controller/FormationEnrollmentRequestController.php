--- conflicted
+++ resolved
@@ -151,7 +151,6 @@
         ]);
     }
 
-<<<<<<< HEAD
     #[Route('/formation-requests/my', methods: ['GET'])]
     #[IsGranted('ROLE_GUEST')]
     public function getMyRequests(): Response
@@ -179,7 +178,6 @@
                 ];
             }, $requests)
         ]);
-=======
     #[Route('/formation-requests/{id}', methods: ['DELETE'])]
     #[IsGranted('ROLE_RECRUITER')]
     public function deleteEnrollmentRequest(FormationEnrollmentRequest $request): Response
@@ -188,6 +186,5 @@
         $this->entityManager->flush();
 
         return $this->json(['message' => 'Demande supprimée'], Response::HTTP_NO_CONTENT);
->>>>>>> 33ce9f7c
     }
 }