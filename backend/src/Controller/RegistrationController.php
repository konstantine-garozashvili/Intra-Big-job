<?php

namespace App\Controller;

use App\Service\RegistrationService;
use Symfony\Bundle\FrameworkBundle\Controller\AbstractController;
use Symfony\Component\HttpFoundation\JsonResponse;
use Symfony\Component\HttpFoundation\Request;
use Symfony\Component\Routing\Annotation\Route;
use Doctrine\DBAL\Exception\UniqueConstraintViolationException;

#[Route('/api')]
class RegistrationController extends AbstractController
{
    private RegistrationService $registrationService;
    private const MAX_PASSWORD_LENGTH = 50;

    public function __construct(RegistrationService $registrationService)
    {
        $this->registrationService = $registrationService;
    }

    /**
     * Endpoint pour l'inscription d'un nouvel utilisateur
     */
    #[Route('/register', name: 'api_register', methods: ['POST'])]
    public function register(Request $request): JsonResponse
    {
        try {
            // Forcer l'encodage UTF-8 pour la requête
            $content = $request->getContent();
            $data = json_decode($content, true);
            
            // Journaliser les données reçues (sans le mot de passe)
            $logData = $data;
            if (isset($logData['password'])) {
                $logData['password'] = '***';
            }
            error_log('Données d\'inscription reçues: ' . json_encode($logData, JSON_UNESCAPED_UNICODE));
            
            // Vérifier les données requises
            if (!isset($data['email']) || !isset($data['password']) || !isset($data['firstName']) || !isset($data['lastName'])) {
                return $this->json([
                    'success' => false,
                    'message' => 'Certains champs obligatoires sont manquants'
                ], 400);
            }
            
            // Validation explicite du mot de passe côté contrôleur
            if (!is_string($data['password'])) {
                error_log('Erreur: Le mot de passe n\'est pas une chaîne de caractères');
                return $this->json([
                    'success' => false,
                    'message' => 'Le mot de passe doit être une chaîne de caractères',
                    'details' => ['password' => 'Format invalide']
                ], 400);
            }
            
            $passwordLength = mb_strlen($data['password']);
            error_log('Longueur du mot de passe reçu: ' . $passwordLength);
            
            if ($passwordLength > self::MAX_PASSWORD_LENGTH) {
                error_log('Erreur: Mot de passe trop long (' . $passwordLength . ' caractères)');
                return $this->json([
                    'success' => false,
                    'message' => 'Le mot de passe ne doit pas dépasser ' . self::MAX_PASSWORD_LENGTH . ' caractères',
                    'details' => ['password' => 'Longueur maximale dépassée']
                ], 400);
            }
            
            if ($passwordLength < 8) {
                error_log('Erreur: Mot de passe trop court (' . $passwordLength . ' caractères)');
                return $this->json([
                    'success' => false,
                    'message' => 'Le mot de passe doit contenir au moins 8 caractères',
                    'details' => ['password' => 'Longueur minimale requise non atteinte']
                ], 400);
            }
            
            // Enregistrer l'utilisateur
            $user = $this->registrationService->registerUser($data);
            
            // Journaliser l'inscription réussie
            error_log('Inscription réussie pour l\'utilisateur: ' . $user->getEmail());
            
            // Retourner plus d'informations sur l'utilisateur pour faciliter l'envoi d'email
            return $this->json([
                'success' => true,
                'message' => 'Inscription réussie.',
<<<<<<< HEAD
                'userId' => $user->getId()
=======
                'userId' => $user->getId(),
                'userData' => [
                    'email' => $user->getEmail(),
                    'firstName' => $user->getFirstName(),
                    'lastName' => $user->getLastName(),
                    // Ne pas inclure de données sensibles comme le mot de passe
                ]
>>>>>>> 05fdbec7
            ]);
        } catch (UniqueConstraintViolationException $e) {
            error_log('Erreur d\'inscription - Email déjà utilisé: ' . ($data['email'] ?? 'inconnu'));
            return $this->json([
                'success' => false,
                'message' => 'Cette adresse email est déjà utilisée.'
            ], 409);
        } catch (\InvalidArgumentException $e) {
            error_log('Erreur d\'inscription - Données invalides: ' . $e->getMessage());
            return $this->json([
                'success' => false,
                'message' => 'Données invalides',
                'errors' => json_decode($e->getMessage(), true)
            ], 400);
        } catch (\Exception $e) {
            error_log('Erreur d\'inscription - Exception: ' . $e->getMessage());
            return $this->json([
                'success' => false,
                'message' => 'Une erreur est survenue lors de l\'inscription: ' . $e->getMessage()
            ], 500);
        }
    }
}<|MERGE_RESOLUTION|>--- conflicted
+++ resolved
@@ -87,17 +87,7 @@
             return $this->json([
                 'success' => true,
                 'message' => 'Inscription réussie.',
-<<<<<<< HEAD
                 'userId' => $user->getId()
-=======
-                'userId' => $user->getId(),
-                'userData' => [
-                    'email' => $user->getEmail(),
-                    'firstName' => $user->getFirstName(),
-                    'lastName' => $user->getLastName(),
-                    // Ne pas inclure de données sensibles comme le mot de passe
-                ]
->>>>>>> 05fdbec7
             ]);
         } catch (UniqueConstraintViolationException $e) {
             error_log('Erreur d\'inscription - Email déjà utilisé: ' . ($data['email'] ?? 'inconnu'));
