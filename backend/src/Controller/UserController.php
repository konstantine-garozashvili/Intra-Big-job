<?php

namespace App\Controller;

use App\Entity\User;
use App\Repository\UserRepository;
use App\Service\RegistrationService;
use App\Service\ValidationService;
use Doctrine\ORM\EntityManagerInterface;
use Symfony\Bundle\FrameworkBundle\Controller\AbstractController;
use Symfony\Component\HttpFoundation\JsonResponse;
use Symfony\Component\HttpFoundation\Request;
use Symfony\Component\PasswordHasher\Hasher\UserPasswordHasherInterface;
use Symfony\Component\Routing\Annotation\Route;
use Symfony\Component\Validator\Validator\ValidatorInterface;
use Symfony\Bundle\SecurityBundle\Security;
use Symfony\Component\Serializer\SerializerInterface;

#[Route('/api')]
class UserController extends AbstractController
{
    private $security;
    private $serializer;
    private $userRepository;
    private $validationService;
    
    public function __construct(
        Security $security,
        SerializerInterface $serializer,
        UserRepository $userRepository,
        ValidationService $validationService
    ) {
        $this->security = $security;
        $this->serializer = $serializer;
        $this->userRepository = $userRepository;
        $this->validationService = $validationService;
    }
    
    #[Route('/register', name: 'app_register', methods: ['POST'])]
    public function register(
        Request $request,
        RegistrationService $registrationService,
        ValidatorInterface $validator,
        EntityManagerInterface $entityManager
    ): JsonResponse {
        try {
            // Récupérer les données
            $data = json_decode($request->getContent(), true);

            // Valider les données basiques
            if (!isset($data['email']) || !isset($data['password'])) {
                return $this->json([
                    'success' => false,
                    'message' => 'Données incomplètes. Email et mot de passe requis.'
                ], 400);
            }

            // Vérifier si l'email est déjà utilisé
            $existingUser = $entityManager->getRepository(User::class)->findOneBy(['email' => $data['email']]);
            if ($existingUser) {
                return $this->json([
                    'success' => false,
                    'message' => 'Cet email est déjà utilisé.'
                ], 400);
            }

            // Enregistrer l'utilisateur via le service
            $user = $registrationService->registerUser($data);

            return $this->json([
                'success' => true,
                'message' => 'Inscription réussie !',
                'user' => [
                    'id' => $user->getId(),
                    'firstName' => $user->getFirstName(),
                    'lastName' => $user->getLastName(),
                    'email' => $user->getEmail()
                ]
            ], 201);
        } catch (\InvalidArgumentException $e) {
            // Erreurs de validation
            return $this->json([
                'success' => false,
                'message' => 'Erreurs de validation',
                'errors' => json_decode($e->getMessage(), true)
            ], 400);
        } catch (\Exception $e) {
            // Log l'erreur pour débogage
            error_log($e->getMessage());

            return $this->json([
                'success' => false,
                'message' => 'Une erreur est survenue: ' . $e->getMessage()
            ], 500);
        }
    }

    #[Route('/test', name: 'app_test', methods: ['GET'])]
    public function test(): JsonResponse
    {
        return $this->json([
            'success' => true,
            'message' => 'API Symfony fonctionnelle !'
        ]);
    }
    
    /**
     * Endpoint to list users for chat functionality
     */
    #[Route('/users/list', name: 'api_users_list', methods: ['GET'])]
    public function listUsers(): JsonResponse
    {
        try {
            // Get current user
            $currentUser = $this->getUser();
            if (!$currentUser) {
                return $this->json(['message' => 'User not authenticated'], JsonResponse::HTTP_UNAUTHORIZED);
            }
            
            // Find all users except the current user
            $users = $this->userRepository->findAllExcept($currentUser->getId());
            
            // Serialize with user roles included
            $serializedUsers = $this->serializer->serialize(
                $users, 
                'json', 
                ['groups' => ['user:read', 'message:read']]
            );
            
            return new JsonResponse($serializedUsers, JsonResponse::HTTP_OK, [], true);
        } catch (\Exception $e) {
            return $this->json([
                'success' => false,
                'message' => 'Error fetching users: ' . $e->getMessage()
            ], JsonResponse::HTTP_INTERNAL_SERVER_ERROR);
        }
    }

    #[Route('/users/all', name: 'api_users_all', methods: ['GET'])]
    public function getAllUsers(): JsonResponse
    {
        try {
            // Get current user
            $currentUser = $this->getUser();
            if (!$currentUser) {
                return $this->json(['message' => 'User not authenticated'], JsonResponse::HTTP_UNAUTHORIZED);
            }
            
<<<<<<< HEAD
            // Get current user's roles
            $currentRoles = $currentUser->getRoles();
            $isAdmin = in_array('ROLE_ADMIN', $currentRoles) || in_array('ROLE_SUPER_ADMIN', $currentRoles);
            
            // Find all users with their relations
            $qb = $this->userRepository->createQueryBuilder('u')
                ->select('u', 'n', 't', 'ur', 'r', 's')
                ->leftJoin('u.nationality', 'n')
                ->leftJoin('u.theme', 't')
                ->leftJoin('u.userRoles', 'ur')
                ->leftJoin('ur.role', 'r')
                ->leftJoin('u.specialization', 's');
            
            // Filter out admin users if current user is not admin
            if (!$isAdmin) {
                $qb->andWhere('r.name NOT IN (:adminRoles)')
                   ->setParameter('adminRoles', ['ADMIN', 'SUPERADMIN']);
            }
            
            // Execute query
            $users = $qb->getQuery()->getResult();
=======
            // Find all users with their relations
            $users = $this->userRepository->findAllUsers();
>>>>>>> 7f51805b
            
            // Serialize with user roles included
            $serializedUsers = $this->serializer->serialize(
                $users, 
                'json', 
                ['groups' => ['user:read', 'message:read']]
            );
            
            return new JsonResponse($serializedUsers, JsonResponse::HTTP_OK, [], true);
        } catch (\Exception $e) {
            return $this->json([
                'success' => false,
                'message' => 'Error fetching users: ' . $e->getMessage()
            ], JsonResponse::HTTP_INTERNAL_SERVER_ERROR);
        }
    }
}<|MERGE_RESOLUTION|>--- conflicted
+++ resolved
@@ -146,7 +146,6 @@
                 return $this->json(['message' => 'User not authenticated'], JsonResponse::HTTP_UNAUTHORIZED);
             }
             
-<<<<<<< HEAD
             // Get current user's roles
             $currentRoles = $currentUser->getRoles();
             $isAdmin = in_array('ROLE_ADMIN', $currentRoles) || in_array('ROLE_SUPER_ADMIN', $currentRoles);
@@ -168,10 +167,8 @@
             
             // Execute query
             $users = $qb->getQuery()->getResult();
-=======
             // Find all users with their relations
             $users = $this->userRepository->findAllUsers();
->>>>>>> 7f51805b
             
             // Serialize with user roles included
             $serializedUsers = $this->serializer->serialize(
