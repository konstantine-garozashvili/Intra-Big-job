--- conflicted
+++ resolved
@@ -4,10 +4,7 @@
 
 use App\Entity\User;
 use App\Repository\UserRepository;
-<<<<<<< HEAD
 use App\Service\DocumentStorageFactory;
-=======
->>>>>>> 05fdbec7
 use App\Service\RegistrationService;
 use App\Service\ValidationService;
 use Doctrine\ORM\EntityManagerInterface;
@@ -29,35 +26,20 @@
     private $serializer;
     private $userRepository;
     private $validationService;
-<<<<<<< HEAD
     private $documentStorageFactory;
-=======
-    private $httpClient;
-    private $recaptchaSecret;
->>>>>>> 05fdbec7
     
     public function __construct(
         Security $security,
         SerializerInterface $serializer,
         UserRepository $userRepository,
         ValidationService $validationService,
-<<<<<<< HEAD
         DocumentStorageFactory $documentStorageFactory
-=======
-        HttpClientInterface $httpClient,
-        string $recaptchaSecret = null
->>>>>>> 05fdbec7
     ) {
         $this->security = $security;
         $this->serializer = $serializer;
         $this->userRepository = $userRepository;
         $this->validationService = $validationService;
-<<<<<<< HEAD
         $this->documentStorageFactory = $documentStorageFactory;
-=======
-        $this->httpClient = $httpClient;
-        $this->recaptchaSecret = $recaptchaSecret ?: $_ENV['RECAPTCHA_SECRET_KEY'] ?? '6LeIxAcTAAAAAGG-vFI1TnRWxMZNFuojJ4WifJWe';
->>>>>>> 05fdbec7
     }
     
     /**
@@ -188,7 +170,6 @@
      * Endpoint to list users for chat functionality
      */
     #[Route('/users/list', name: 'api_users_list', methods: ['GET'])]
-<<<<<<< HEAD
     #[IsGranted('ROLE_STUDENT')]
     public function listUsers(Request $request): JsonResponse
     {
@@ -348,47 +329,10 @@
             return $this->json([
                 'success' => false,
                 'message' => 'Error fetching profile: ' . $e->getMessage()
-=======
-    public function listUsers(): JsonResponse
-    {
-        try {
-            // Get current user
-            $currentUser = $this->getUser();
-            if (!$currentUser) {
-                return $this->json(['message' => 'User not authenticated'], JsonResponse::HTTP_UNAUTHORIZED);
-            }
-            
-            // Récupérer l'ID de l'utilisateur courant
-            // Utilisation de l'interface UserInterface
-            $currentUserId = null;
-            if ($currentUser instanceof User) {
-                $currentUserId = $currentUser->getId();
-            } else {
-                // Fallback sur l'identifiant utilisateur
-                $currentUserId = $currentUser->getUserIdentifier();
-            }
-            
-            // Find all users except the current user
-            $users = $this->userRepository->findAllExcept($currentUserId);
-            
-            // Serialize with user roles included
-            $serializedUsers = $this->serializer->serialize(
-                $users, 
-                'json', 
-                ['groups' => ['user:read', 'message:read']]
-            );
-            
-            return new JsonResponse($serializedUsers, JsonResponse::HTTP_OK, [], true);
-        } catch (\Exception $e) {
-            return $this->json([
-                'success' => false,
-                'message' => 'Error fetching users: ' . $e->getMessage()
->>>>>>> 05fdbec7
             ], JsonResponse::HTTP_INTERNAL_SERVER_ERROR);
         }
     }
 
-<<<<<<< HEAD
     private function formatUserProfile($user)
     {
         return [
@@ -413,34 +357,4 @@
             }, $user->getUserRoles()->toArray())
         ];
     }
-=======
-#    #[Route('/me', name: 'api_me', methods: ['GET'])]
-#    public function getCurrentUser(): JsonResponse
-#    {
-#        try {
-#            $user = $this->getUser();
-#            if (!$user) {
-#                return $this->json([
-#                    'success' => false,
-#                    'message' => 'User not authenticated'
-#                ], JsonResponse::HTTP_UNAUTHORIZED);
-#            }
-
-#            // Serialize user data with necessary groups
-#            $userData = $this->serializer->serialize(
-#                $user,
-#                'json',
-#                ['groups' => ['user:read']]
-#            );
-
-#            return new JsonResponse($userData, JsonResponse::HTTP_OK, [], true);
-#        } catch (\Exception $e) {
-#            return $this->json([
-#                'success' => false,
-#                'message' => 'Error fetching user data: ' . $e->getMessage(),
-#                'code' => 'SERVER_ERROR'
-#            ], JsonResponse::HTTP_INTERNAL_SERVER_ERROR);
-#        }
-#    }
->>>>>>> 05fdbec7
 }