<?php

namespace App\Controller;

use App\Entity\User;
use App\Repository\UserRepository;
use App\Service\RegistrationService;
use App\Service\DocumentStorageFactory;
use Doctrine\ORM\EntityManagerInterface;
use Symfony\Bundle\FrameworkBundle\Controller\AbstractController;
use Symfony\Component\HttpFoundation\JsonResponse;
use Symfony\Component\HttpFoundation\Request;
use Symfony\Component\PasswordHasher\Hasher\UserPasswordHasherInterface;
use Symfony\Component\Routing\Annotation\Route;
use Symfony\Component\Validator\Validator\ValidatorInterface;
use Symfony\Bundle\SecurityBundle\Security;
use Symfony\Component\Serializer\SerializerInterface;
use Psr\Log\LoggerInterface;

#[Route('/api')]
class UserController extends AbstractController
{
    private $security;
    private $serializer;
    private $userRepository;
    
    public function __construct(
        Security $security,
        SerializerInterface $serializer,
        UserRepository $userRepository
    ) {
        $this->security = $security;
        $this->serializer = $serializer;
        $this->userRepository = $userRepository;
    }
    
    #[Route('/register', name: 'app_register', methods: ['POST'])]
    public function register(
        Request $request,
        RegistrationService $registrationService,
        ValidatorInterface $validator,
        EntityManagerInterface $entityManager
    ): JsonResponse {
        try {
            // Récupérer les données
            $data = json_decode($request->getContent(), true);

            // Valider les données basiques
            if (!isset($data['email']) || !isset($data['password'])) {
                return $this->json([
                    'success' => false,
                    'message' => 'Données incomplètes. Email et mot de passe requis.'
                ], 400);
            }

            // Vérifier si l'email est déjà utilisé
            $existingUser = $entityManager->getRepository(User::class)->findOneBy(['email' => $data['email']]);
            if ($existingUser) {
                return $this->json([
                    'success' => false,
                    'message' => 'Cet email est déjà utilisé.'
                ], 400);
            }

            // Enregistrer l'utilisateur via le service
            $user = $registrationService->registerUser($data);

            return $this->json([
                'success' => true,
                'message' => 'Inscription réussie !',
                'user' => [
                    'id' => $user->getId(),
                    'firstName' => $user->getFirstName(),
                    'lastName' => $user->getLastName(),
                    'email' => $user->getEmail()
                ]
            ], 201);
        } catch (\InvalidArgumentException $e) {
            // Erreurs de validation
            return $this->json([
                'success' => false,
                'message' => 'Erreurs de validation',
                'errors' => json_decode($e->getMessage(), true)
            ], 400);
        } catch (\Exception $e) {
            // Log l'erreur pour débogage
            error_log($e->getMessage());

            return $this->json([
                'success' => false,
                'message' => 'Une erreur est survenue: ' . $e->getMessage()
            ], 500);
        }
    }

    #[Route('/test', name: 'app_test', methods: ['GET'])]
    public function test(): JsonResponse
    {
        return $this->json([
            'success' => true,
            'message' => 'API Symfony fonctionnelle !'
        ]);
    }
    
    /**
     * Récupère le profil complet de l'utilisateur connecté
     */
    #[Route('/profile', name: 'api_user_profile', methods: ['GET'])]
    public function getUserProfile(DocumentStorageFactory $storageFactory): JsonResponse
    {
        /** @var User $user */
        $user = $this->security->getUser();
        
        if (!$user) {
            return $this->json([
                'success' => false,
                'message' => 'Utilisateur non authentifié'
            ], 401);
        }
        
        // Récupérer l'utilisateur avec toutes ses relations chargées
        $user = $this->userRepository->findOneWithAllRelations($user->getId());
        
        // Récupérer les données utilisateur avec les relations
        $userData = [
            'id' => $user->getId(),
            'firstName' => $user->getFirstName(),
            'lastName' => $user->getLastName(),
            'email' => $user->getEmail(),
            'phoneNumber' => $user->getPhoneNumber(),
            'birthDate' => $user->getBirthDate() ? $user->getBirthDate()->format('Y-m-d') : null,
            'createdAt' => $user->getCreatedAt() ? $user->getCreatedAt()->format('Y-m-d H:i:s') : null,
            'updatedAt' => $user->getUpdatedAt() ? $user->getUpdatedAt()->format('Y-m-d H:i:s') : null,
            'isEmailVerified' => $user->isEmailVerified(),
            'linkedinUrl' => $user->getLinkedinUrl(),
            'pictureProfilePath' => $user->getProfilePicturePath(),
            'nationality' => $user->getNationality() ? [
                'id' => $user->getNationality()->getId(),
                'name' => $user->getNationality()->getName(),
            ] : null,
            'theme' => $user->getTheme() ? [
                'id' => $user->getTheme()->getId(),
                'name' => $user->getTheme()->getName(),
            ] : null,
            'profilePicture' => null,
        ];

        // Ajouter le profile étudiant
        if ($user->getStudentProfile()) {
            $studentProfile = $user->getStudentProfile();
            $userData['studentProfile'] = [
                'id' => $studentProfile->getId(),
                'isSeekingInternship' => $studentProfile->isSeekingInternship(),
                'isSeekingApprenticeship' => $studentProfile->isSeekingApprenticeship(),
            ];
        } else {
            $userData['studentProfile'] = null;
        }

        // Ajouter les spécialisations
        $specialization = $user->getSpecialization();
        if ($specialization) {
            $userData['specialization'] = [
                'id' => $specialization->getId(),
                'name' => $specialization->getName(),
                'domain' => $specialization->getDomain() ? [
                    'id' => $specialization->getDomain()->getId(),
                    'name' => $specialization->getDomain()->getName(),
                ] : null,
            ];
        } else {
            $userData['specialization'] = null; // Si l'utilisateur n'a pas de spécialisation
        }
        
        
        // Ajouter l'URL de la photo de profil si elle existe
        if ($user->getProfilePicturePath()) {
            $userData['profilePicture'] = [
                'path' => $user->getProfilePicturePath(),
                'url' => $storageFactory->getDocumentUrl($user->getProfilePicturePath())
            ];
        }
        
        // Ajouter les rôles
        $roles = [];
        foreach ($user->getUserRoles() as $userRole) {
            $roles[] = [
                'id' => $userRole->getRole()->getId(),
                'name' => $userRole->getRole()->getName(),
            ];
        }
        $userData['roles'] = $roles;
        
        // Ajouter les diplômes
        $diplomas = [];
        foreach ($user->getDiplomas() as $diploma) {
            $diplomas[] = [
                'id' => $diploma->getId(),
                'name' => $diploma->getName(),
                'obtainedAt' => $diploma->obtainedAt ? $diploma->obtainedAt->format('Y-m-d') : null,
            ];
        }
        $userData['diplomas'] = $diplomas;
        
        // Ajouter les adresses
        $addresses = [];
        foreach ($user->getAddresses() as $address) {
            $addresses[] = [
                'id' => $address->getId(),
                'name' => $address->getName(),
                'complement' => $address->getComplement(),
                'postalCode' => $address->getPostalCode() ? [
                    'id' => $address->getPostalCode()->getId(),
                    'code' => $address->getPostalCode()->getCode(),
                ] : null,
                'city' => $address->getCity() ? [
                    'id' => $address->getCity()->getId(),
                    'name' => $address->getCity()->getName(),
                ] : null,
            ];
        }
        $userData['addresses'] = $addresses;
        
        return $this->json([
            'success' => true,
            'data' => $userData
        ]);
    }
    
    /**
     * Met à jour le profil de l'utilisateur connecté
     */
    #[Route('/profile', name: 'api_user_profile_update', methods: ['PUT'])]
    public function updateUserProfile(
        Request $request,
        EntityManagerInterface $entityManager,
        ValidatorInterface $validator,
        DocumentStorageFactory $storageFactory
    ): JsonResponse {
        /** @var User $user */
        $user = $this->security->getUser();
        
        if (!$user) {
            return $this->json([
                'success' => false,
                'message' => 'Utilisateur non authentifié'
            ], 401);
        }
        
        try {
            $data = json_decode($request->getContent(), true);
            
            // Mise à jour des champs simples
            if (isset($data['firstName'])) {
                $user->setFirstName($data['firstName']);
            }
            
            if (isset($data['lastName'])) {
                $user->setLastName($data['lastName']);
            }
            
            if (isset($data['phoneNumber'])) {
                $user->setPhoneNumber($data['phoneNumber']);
            }
            
            if (isset($data['birthDate'])) {
                $user->setBirthDate(new \DateTime($data['birthDate']));
            }

            
            if (isset($data['linkedinUrl'])) {
                $user->setLinkedinUrl($data['linkedinUrl']);
            }

            if(isset($data['profilePicturePath'])) {
                $user->setProfilePicturePath($data['profilePicturePath']);
            }
            
            // Mise à jour des relations
            if (isset($data['nationality']) && is_numeric($data['nationality'])) {
                $nationality = $entityManager->getRepository('App:Nationality')->find($data['nationality']);
                if ($nationality) {
                    $user->setNationality($nationality);
                }
            }
            
            // Mise à jour du thème
            if (isset($data['theme']) && is_numeric($data['theme'])) {
                $theme = $entityManager->getRepository('App:Theme')->find($data['theme']);
                if ($theme) {
                    $user->setTheme($theme);
                }
            }

            // Mise à jour du profil étudiant
            if ($user->getStudentProfile()) {
                $studentProfile = $user->getStudentProfile();
                if (isset($data['isSeekingInternship'])) {
                    $studentProfile->setIsSeekingInternship($data['isSeekingInternship']);
                }
                if (isset($data['isSeekingApprenticeship'])) {
                    $studentProfile->setIsSeekingApprenticeship($data['isSeekingApprenticeship']);
                }
            }
            
            // Marquer la date de mise à jour
            $user->setUpdatedAt(new \DateTimeImmutable());
            
            // Valider les données
            $errors = $validator->validate($user);
            if (count($errors) > 0) {
                $errorMessages = [];
                foreach ($errors as $error) {
                    $errorMessages[$error->getPropertyPath()] = $error->getMessage();
                }
                
                return $this->json([
                    'success' => false,
                    'message' => 'Erreurs de validation',
                    'errors' => $errorMessages
                ], 400);
            }
            
            // Sauvegarder les modifications
            $entityManager->flush();
            
            // Récupérer l'utilisateur mis à jour avec toutes ses relations
            $updatedUser = $this->userRepository->findOneWithAllRelations($user->getId());
            
            $responseData = [
                'id' => $updatedUser->getId(),
                'firstName' => $updatedUser->getFirstName(),
                'lastName' => $updatedUser->getLastName(),
                'email' => $updatedUser->getEmail(),
                'phoneNumber' => $updatedUser->getPhoneNumber(),
                'birthDate' => $updatedUser->getBirthDate() ? $updatedUser->getBirthDate()->format('Y-m-d') : null,
                'updatedAt' => $updatedUser->getUpdatedAt() ? $updatedUser->getUpdatedAt()->format('Y-m-d H:i:s') : null,
                'profilePicture' => null
            ];
            
            // Ajouter l'URL de la photo de profil si elle existe
            if ($updatedUser->getProfilePicturePath()) {
                $responseData['profilePicture'] = [
                    'path' => $updatedUser->getProfilePicturePath(),
                    'url' => $storageFactory->getDocumentUrl($updatedUser->getProfilePicturePath())
                ];
            }
            
            return $this->json([
                'success' => true,
                'message' => 'Profil mis à jour avec succès',
                'data' => $responseData
            ]);
            
        } catch (\Exception $e) {
            return $this->json([
                'success' => false,
                'message' => 'Une erreur est survenue lors de la mise à jour du profil: ' . $e->getMessage()
            ], 500);
        }
    }

    /**
     * Upload a profile picture for the authenticated user
     */
    #[Route('/profile/picture', name: 'api_user_profile_picture_upload', methods: ['POST'])]
    public function uploadProfilePicture(
        Request $request,
        EntityManagerInterface $entityManager,
        DocumentStorageFactory $storageFactory
    ): JsonResponse {
        /** @var User $user */
        $user = $this->security->getUser();
        
        if (!$user) {
            return $this->json([
                'success' => false,
                'message' => 'Utilisateur non authentifié'
            ], 401);
        }
        
        try {
            $uploadedFile = $request->files->get('profile_picture');
            
            if (!$uploadedFile) {
                // Log the request details for debugging
                $files = $request->files->all();
                $fileKeys = array_keys($files);
                $postKeys = array_keys($request->request->all());
                
                return $this->json([
                    'success' => false,
                    'message' => 'Aucun fichier n\'a été envoyé',
                    'debug' => [
                        'files_keys' => $fileKeys,
                        'post_keys' => $postKeys,
                        'content_type' => $request->headers->get('Content-Type')
                    ]
                ], 400);
            }
            
            // Log file details for debugging
            $fileDetails = [
                'original_name' => $uploadedFile->getClientOriginalName(),
                'mime_type' => $uploadedFile->getMimeType(),
                'size' => $uploadedFile->getSize(),
                'error' => $uploadedFile->getError()
            ];
            
            // Validate file type
            $mimeType = $uploadedFile->getMimeType();
            $allowedTypes = ['image/jpeg', 'image/jpg', 'image/png', 'image/gif', 'image/webp'];
            
            // Get file extension
            $originalFilename = $uploadedFile->getClientOriginalName();
            $extension = strtolower(pathinfo($originalFilename, PATHINFO_EXTENSION));
            $allowedExtensions = ['jpg', 'jpeg', 'png', 'gif', 'webp'];
            
            // Check if either MIME type or extension is valid
            $validMimeType = in_array($mimeType, $allowedTypes);
            $validExtension = in_array($extension, $allowedExtensions);
            
            if (!$validMimeType && !$validExtension) {
                return $this->json([
                    'success' => false,
                    'message' => 'Type de fichier non autorisé. Formats acceptés: JPG, PNG, GIF, WEBP',
                    'debug' => [
                        'provided_mime' => $mimeType,
                        'provided_extension' => $extension,
                        'allowed_mimes' => $allowedTypes,
                        'allowed_extensions' => $allowedExtensions,
                        'file_details' => $fileDetails
                    ]
                ], 400);
            }
            
            // Validate file size (max 5MB)
            $maxSize = 5 * 1024 * 1024; // 5MB in bytes
            if ($uploadedFile->getSize() > $maxSize) {
                return $this->json([
                    'success' => false,
                    'message' => 'La taille du fichier dépasse la limite autorisée (5MB)',
                    'debug' => [
                        'provided_size' => $uploadedFile->getSize(),
                        'max_size' => $maxSize,
                        'file_details' => $fileDetails
                    ]
                ], 400);
            }
            
            // Delete old profile picture if exists
            $oldPicturePath = $user->getProfilePicturePath();
            if ($oldPicturePath) {
                $storageFactory->delete($oldPicturePath);
            }
            
            // Upload the new profile picture
            $result = $storageFactory->upload($uploadedFile, 'profile-pictures');
            
            if (!$result['success']) {
                return $this->json([
                    'success' => false,
                    'message' => 'Erreur lors de l\'upload: ' . ($result['error'] ?? 'Erreur inconnue'),
                    'debug' => [
                        'file_details' => $fileDetails,
                        'upload_result' => $result
                    ]
                ], 500);
            }
            
            // Update user profile picture path
            $user->setProfilePicturePath($result['key']);
            $user->setUpdatedAt(new \DateTimeImmutable());
            
            $entityManager->flush();
            
            // Get the URL to access the profile picture
            $pictureUrl = $storageFactory->getDocumentUrl($result['key']);
            
            return $this->json([
                'success' => true,
                'message' => 'Photo de profil mise à jour avec succès',
                'data' => [
                    'profile_picture_path' => $result['key'],
                    'profile_picture_url' => $pictureUrl
                ]
            ]);
            
        } catch (\Exception $e) {
            return $this->json([
                'success' => false,
                'message' => 'Une erreur est survenue lors de l\'upload de la photo de profil: ' . $e->getMessage()
            ], 500);
        }
    }
    
    /**
     * Delete the profile picture of the authenticated user
     */
    #[Route('/profile/picture', name: 'api_user_profile_picture_delete', methods: ['DELETE'])]
    public function deleteProfilePicture(
        EntityManagerInterface $entityManager,
        DocumentStorageFactory $storageFactory,
        LoggerInterface $logger
    ): JsonResponse {
        /** @var User $user */
        $user = $this->security->getUser();
        
        if (!$user) {
            $logger->error('Tentative de suppression de photo de profil sans authentification');
            return $this->json([
                'success' => false,
                'message' => 'Utilisateur non authentifié'
            ], 401);
        }
        
        try {
            $picturePath = $user->getProfilePicturePath();
            $logger->info('Tentative de suppression de photo de profil', [
                'user_id' => $user->getId(),
                'picture_path' => $picturePath
            ]);
            
            if (!$picturePath) {
                $logger->warning('Tentative de suppression d\'une photo de profil inexistante', [
                    'user_id' => $user->getId()
                ]);
                return $this->json([
                    'success' => false,
                    'message' => 'Aucune photo de profil à supprimer'
                ], 400);
            }
            
            // Delete the profile picture
            try {
                $deleted = $storageFactory->delete($picturePath);
                
                if (!$deleted) {
                    $logger->error('Échec de la suppression du fichier', [
                        'user_id' => $user->getId(),
                        'picture_path' => $picturePath
                    ]);
                    
                    // Même si le fichier n'a pas pu être supprimé, on peut quand même
                    // mettre à jour la base de données pour éviter des problèmes futurs
                    $user->setProfilePicturePath(null);
                    $user->setUpdatedAt(new \DateTimeImmutable());
                    $entityManager->flush();
                    
                    return $this->json([
                        'success' => true,
                        'message' => 'Photo de profil supprimée de la base de données, mais le fichier n\'a pas pu être supprimé'
                    ]);
                }
            } catch (\Exception $e) {
                $logger->error('Exception lors de la suppression du fichier', [
                    'user_id' => $user->getId(),
                    'picture_path' => $picturePath,
                    'error' => $e->getMessage(),
                    'trace' => $e->getTraceAsString()
                ]);
                
                // Même en cas d'erreur, on met à jour la base de données
                $user->setProfilePicturePath(null);
                $user->setUpdatedAt(new \DateTimeImmutable());
                $entityManager->flush();
                
                return $this->json([
                    'success' => true,
                    'message' => 'Photo de profil supprimée de la base de données, mais le fichier n\'a pas pu être supprimé'
                ]);
            }
            
            // Update user
            $user->setProfilePicturePath(null);
            $user->setUpdatedAt(new \DateTimeImmutable());
            
            $entityManager->flush();
            
            $logger->info('Photo de profil supprimée avec succès', [
                'user_id' => $user->getId()
            ]);
            
            return $this->json([
                'success' => true,
                'message' => 'Photo de profil supprimée avec succès'
            ]);
            
        } catch (\Exception $e) {
            $logger->error('Exception non gérée lors de la suppression de la photo de profil', [
                'user_id' => $user->getId(),
                'error' => $e->getMessage(),
                'trace' => $e->getTraceAsString()
            ]);
            
            return $this->json([
                'success' => false,
                'message' => 'Erreur lors de la suppression de la photo de profil',
                'error' => $e->getMessage()
            ], 500);
        }
    }
    
    /**
     * Get the profile picture URL of the authenticated user
     */
    #[Route('/profile/picture', name: 'api_user_profile_picture_get', methods: ['GET'])]
    public function getProfilePicture(
        DocumentStorageFactory $storageFactory
    ): JsonResponse {
        /** @var User $user */
        $user = $this->security->getUser();
        
        if (!$user) {
            return $this->json([
                'success' => false,
                'message' => 'Utilisateur non authentifié'
            ], 401);
        }
        
        try {
            $picturePath = $user->getProfilePicturePath();
            
            if (!$picturePath) {
                return $this->json([
                    'success' => true,
                    'data' => [
                        'has_profile_picture' => false,
                        'profile_picture_url' => null
                    ]
                ]);
            }
            
            // Get the URL to access the profile picture
            $pictureUrl = $storageFactory->getDocumentUrl($picturePath);
            
            return $this->json([
                'success' => true,
                'data' => [
                    'has_profile_picture' => true,
                    'profile_picture_path' => $picturePath,
                    'profile_picture_url' => $pictureUrl
                ]
            ]);
            
        } catch (\Exception $e) {
            return $this->json([
                'success' => false,
                'message' => 'Une erreur est survenue lors de la récupération de la photo de profil: ' . $e->getMessage()
            ], 500);
        }
    }
<<<<<<< HEAD
=======

    /**
     * Récupère tous les utilisateurs avec leurs relations
     * Endpoint utilisé par le tableau de bord administrateur
     */
    #[Route('/users', name: 'api_get_all_users', methods: ['GET'])]
    public function getAllUsers(): JsonResponse
    {
        try {
            // Vérifier si l'utilisateur a les droits d'accès (ADMIN ou SUPERADMIN)
            $currentUser = $this->security->getUser();
            if (!$currentUser || (!$this->isGranted('ROLE_ADMIN') && !$this->isGranted('ROLE_SUPERADMIN'))) {
                return $this->json([
                    'success' => false,
                    'message' => 'Accès non autorisé'
                ], 403);
            }
            
            // Utiliser la méthode du repository qui charge déjà les relations
            $allUsers = $this->userRepository->findAllWithRelations();
            
            $usersData = [];
            foreach ($allUsers as $user) {
                // Extraire les rôles depuis la relation userRoles
                $roles = [];
                foreach ($user->getUserRoles() as $userRole) {
                    $roles[] = [
                        'id' => $userRole->getRole()->getId(),
                        'name' => $userRole->getRole()->getName(),
                    ];
                }
                
                // Construire la structure de données attendue par le frontend
                $userData = [
                    'id' => $user->getId(),
                    'firstName' => $user->getFirstName(),
                    'lastName' => $user->getLastName(),
                    'email' => $user->getEmail(),
                    'phoneNumber' => $user->getPhoneNumber(),
                    'birthDate' => $user->getBirthDate() ? $user->getBirthDate()->format('Y-m-d') : null,
                    'createdAt' => $user->getCreatedAt() ? $user->getCreatedAt()->format('Y-m-d H:i:s') : null,
                    'updatedAt' => $user->getUpdatedAt() ? $user->getUpdatedAt()->format('Y-m-d H:i:s') : null,
                    'roles' => $roles
                ];
                
                $usersData[] = $userData;
            }
            
            return $this->json([
                'success' => true,
                'data' => $usersData
            ]);
        } catch (\Exception $e) {
            return $this->json([
                'success' => false,
                'message' => 'Une erreur est survenue lors de la récupération des utilisateurs: ' . $e->getMessage()
            ], 500);
        }
    }
>>>>>>> 6f909154
}<|MERGE_RESOLUTION|>--- conflicted
+++ resolved
@@ -650,8 +650,6 @@
             ], 500);
         }
     }
-<<<<<<< HEAD
-=======
 
     /**
      * Récupère tous les utilisateurs avec leurs relations
@@ -711,5 +709,4 @@
             ], 500);
         }
     }
->>>>>>> 6f909154
 }