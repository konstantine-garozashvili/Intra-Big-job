<?php

namespace App\Controller;

use App\Entity\User;
use App\Repository\UserRepository;
use App\Service\RegistrationService;
<<<<<<< HEAD
=======
use App\Service\DocumentStorageFactory;
use App\Service\ValidationService;
>>>>>>> 24cf063d
use Doctrine\ORM\EntityManagerInterface;
use Symfony\Bundle\FrameworkBundle\Controller\AbstractController;
use Symfony\Component\HttpFoundation\JsonResponse;
use Symfony\Component\HttpFoundation\Request;
use Symfony\Component\Routing\Annotation\Route;
use Symfony\Component\Validator\Validator\ValidatorInterface;
use Symfony\Bundle\SecurityBundle\Security;
use Symfony\Component\Serializer\SerializerInterface;

#[Route('/api')]
class UserController extends AbstractController
{
    private $security;
    private $serializer;
    private $userRepository;
    private $validationService;
    
    public function __construct(
        Security $security,
        SerializerInterface $serializer,
        UserRepository $userRepository,
        ValidationService $validationService
    ) {
        $this->security = $security;
        $this->serializer = $serializer;
        $this->userRepository = $userRepository;
        $this->validationService = $validationService;
    }
    
    #[Route('/register', name: 'app_register', methods: ['POST'])]
    public function register(
        Request $request,
        RegistrationService $registrationService,
        ValidatorInterface $validator,
        EntityManagerInterface $entityManager
    ): JsonResponse {
        try {
            // Récupérer les données
            $data = json_decode($request->getContent(), true);

            // Valider les données basiques
            if (!isset($data['email']) || !isset($data['password'])) {
                return $this->json([
                    'success' => false,
                    'message' => 'Données incomplètes. Email et mot de passe requis.'
                ], 400);
            }

            // Vérifier si l'email est déjà utilisé
            $existingUser = $entityManager->getRepository(User::class)->findOneBy(['email' => $data['email']]);
            if ($existingUser) {
                return $this->json([
                    'success' => false,
                    'message' => 'Cet email est déjà utilisé.'
                ], 400);
            }

            // Enregistrer l'utilisateur via le service
            $user = $registrationService->registerUser($data);

            return $this->json([
                'success' => true,
                'message' => 'Inscription réussie !',
                'user' => [
                    'id' => $user->getId(),
                    'firstName' => $user->getFirstName(),
                    'lastName' => $user->getLastName(),
                    'email' => $user->getEmail()
                ]
            ], 201);
        } catch (\InvalidArgumentException $e) {
            // Erreurs de validation
            return $this->json([
                'success' => false,
                'message' => 'Erreurs de validation',
                'errors' => json_decode($e->getMessage(), true)
            ], 400);
        } catch (\Exception $e) {
            // Log l'erreur pour débogage
            error_log($e->getMessage());

            return $this->json([
                'success' => false,
                'message' => 'Une erreur est survenue: ' . $e->getMessage()
            ], 500);
        }
    }

    #[Route('/test', name: 'app_test', methods: ['GET'])]
    public function test(): JsonResponse
    {
        return $this->json([
            'success' => true,
            'message' => 'API Symfony fonctionnelle !'
        ]);
    }
<<<<<<< HEAD
=======
    
    /**
     * Récupère le profil complet de l'utilisateur connecté
     */
    #[Route('/profile', name: 'api_user_profile', methods: ['GET'])]
    public function getUserProfile(DocumentStorageFactory $storageFactory): JsonResponse
    {
        /** @var User $user */
        $user = $this->security->getUser();
        
        if (!$user) {
            return $this->json([
                'success' => false,
                'message' => 'Utilisateur non authentifié'
            ], 401);
        }
        
        // Récupérer l'utilisateur avec toutes ses relations chargées
        $user = $this->userRepository->findOneWithAllRelations($user->getId());
        
        // Récupérer les données utilisateur avec les relations
        $userData = [
            'id' => $user->getId(),
            'firstName' => $user->getFirstName(),
            'lastName' => $user->getLastName(),
            'email' => $user->getEmail(),
            'phoneNumber' => $user->getPhoneNumber(),
            'birthDate' => $user->getBirthDate() ? $user->getBirthDate()->format('Y-m-d') : null,
            'createdAt' => $user->getCreatedAt() ? $user->getCreatedAt()->format('Y-m-d H:i:s') : null,
            'updatedAt' => $user->getUpdatedAt() ? $user->getUpdatedAt()->format('Y-m-d H:i:s') : null,
            'isEmailVerified' => $user->isEmailVerified(),
            'linkedinUrl' => $user->getLinkedinUrl(),
            'pictureProfilePath' => $user->getProfilePicturePath(),
            'nationality' => $user->getNationality() ? [
                'id' => $user->getNationality()->getId(),
                'name' => $user->getNationality()->getName(),
            ] : null,
            'theme' => $user->getTheme() ? [
                'id' => $user->getTheme()->getId(),
                'name' => $user->getTheme()->getName(),
            ] : null,
            'profilePicture' => null,
        ];

        // Ajouter le profile étudiant
        if ($user->getStudentProfile()) {
            $studentProfile = $user->getStudentProfile();
            $userData['studentProfile'] = [
                'id' => $studentProfile->getId(),
                'isSeekingInternship' => $studentProfile->isSeekingInternship(),
                'isSeekingApprenticeship' => $studentProfile->isSeekingApprenticeship(),
            ];
        } else {
            $userData['studentProfile'] = null;
        }

        // Ajouter les spécialisations
        $specialization = $user->getSpecialization();
        if ($specialization) {
            $userData['specialization'] = [
                'id' => $specialization->getId(),
                'name' => $specialization->getName(),
                'domain' => $specialization->getDomain() ? [
                    'id' => $specialization->getDomain()->getId(),
                    'name' => $specialization->getDomain()->getName(),
                ] : null,
            ];
        } else {
            $userData['specialization'] = null; // Si l'utilisateur n'a pas de spécialisation
        }
        
        
        // Ajouter l'URL de la photo de profil si elle existe
        if ($user->getProfilePicturePath()) {
            $userData['profilePicture'] = [
                'path' => $user->getProfilePicturePath(),
                'url' => $storageFactory->getDocumentUrl($user->getProfilePicturePath())
            ];
        }
        
        // Ajouter les rôles
        $roles = [];
        foreach ($user->getUserRoles() as $userRole) {
            $roles[] = [
                'id' => $userRole->getRole()->getId(),
                'name' => $userRole->getRole()->getName(),
            ];
        }
        $userData['roles'] = $roles;
        
        // Ajouter les diplômes
        $diplomas = [];
        foreach ($user->getDiplomas() as $diploma) {
            $diplomas[] = [
                'id' => $diploma->getId(),
                'name' => $diploma->getName(),
                'obtainedAt' => $diploma->obtainedAt ? $diploma->obtainedAt->format('Y-m-d') : null,
            ];
        }
        $userData['diplomas'] = $diplomas;
        
        // Ajouter les adresses
        $addresses = [];
        foreach ($user->getAddresses() as $address) {
            $addresses[] = [
                'id' => $address->getId(),
                'name' => $address->getName(),
                'complement' => $address->getComplement(),
                'postalCode' => $address->getPostalCode() ? [
                    'id' => $address->getPostalCode()->getId(),
                    'code' => $address->getPostalCode()->getCode(),
                ] : null,
                'city' => $address->getCity() ? [
                    'id' => $address->getCity()->getId(),
                    'name' => $address->getCity()->getName(),
                ] : null,
            ];
        }
        $userData['addresses'] = $addresses;
        
        return $this->json([
            'success' => true,
            'data' => $userData
        ]);
    }
    
    /**
     * Met à jour le profil de l'utilisateur connecté
     */
    #[Route('/profile', name: 'api_user_profile_update', methods: ['PUT'])]
    public function updateUserProfile(
        Request $request,
        EntityManagerInterface $entityManager,
        ValidatorInterface $validator,
        DocumentStorageFactory $storageFactory
    ): JsonResponse {
        /** @var User $user */
        $user = $this->security->getUser();
        
        if (!$user) {
            return $this->json([
                'success' => false,
                'message' => 'Utilisateur non authentifié'
            ], 401);
        }
        
        try {
            $data = json_decode($request->getContent(), true);
            
            // Mise à jour des champs simples
            if (isset($data['firstName'])) {
                $user->setFirstName($data['firstName']);
            }
            
            if (isset($data['lastName'])) {
                $user->setLastName($data['lastName']);
            }
            
            if (isset($data['phoneNumber'])) {
                $user->setPhoneNumber($data['phoneNumber']);
            }
            
            if (isset($data['birthDate'])) {
                $user->setBirthDate(new \DateTime($data['birthDate']));
            }

            
            if (isset($data['linkedinUrl'])) {
                if (!$this->validationService->isValidLinkedInUrl($data['linkedinUrl'])) {
                    return $this->json([
                        'success' => false,
                        'message' => 'URL LinkedIn invalide. L\'URL doit commencer par https://www.linkedin.com/in/'
                    ], 400);
                }
                $user->setLinkedinUrl($data['linkedinUrl']);
            }

            if(isset($data['profilePicturePath'])) {
                $user->setProfilePicturePath($data['profilePicturePath']);
            }
            
            // Mise à jour des relations
            if (isset($data['nationality']) && is_numeric($data['nationality'])) {
                $nationality = $entityManager->getRepository('App:Nationality')->find($data['nationality']);
                if ($nationality) {
                    $user->setNationality($nationality);
                }
            }
            
            // Mise à jour du thème
            if (isset($data['theme']) && is_numeric($data['theme'])) {
                $theme = $entityManager->getRepository('App:Theme')->find($data['theme']);
                if ($theme) {
                    $user->setTheme($theme);
                }
            }

            // Mise à jour du profil étudiant
            if ($user->getStudentProfile()) {
                $studentProfile = $user->getStudentProfile();
                if (isset($data['isSeekingInternship'])) {
                    $studentProfile->setIsSeekingInternship($data['isSeekingInternship']);
                }
                if (isset($data['isSeekingApprenticeship'])) {
                    $studentProfile->setIsSeekingApprenticeship($data['isSeekingApprenticeship']);
                }
            }
            
            // Marquer la date de mise à jour
            $user->setUpdatedAt(new \DateTimeImmutable());
            
            // Valider les données
            $errors = $validator->validate($user);
            if (count($errors) > 0) {
                $errorMessages = [];
                foreach ($errors as $error) {
                    $errorMessages[$error->getPropertyPath()] = $error->getMessage();
                }
                
                return $this->json([
                    'success' => false,
                    'message' => 'Erreurs de validation',
                    'errors' => $errorMessages
                ], 400);
            }
            
            // Sauvegarder les modifications
            $entityManager->flush();
            
            // Récupérer l'utilisateur mis à jour avec toutes ses relations
            $updatedUser = $this->userRepository->findOneWithAllRelations($user->getId());
            
            $responseData = [
                'id' => $updatedUser->getId(),
                'firstName' => $updatedUser->getFirstName(),
                'lastName' => $updatedUser->getLastName(),
                'email' => $updatedUser->getEmail(),
                'phoneNumber' => $updatedUser->getPhoneNumber(),
                'birthDate' => $updatedUser->getBirthDate() ? $updatedUser->getBirthDate()->format('Y-m-d') : null,
                'updatedAt' => $updatedUser->getUpdatedAt() ? $updatedUser->getUpdatedAt()->format('Y-m-d H:i:s') : null,
                'profilePicture' => null
            ];
            
            // Ajouter l'URL de la photo de profil si elle existe
            if ($updatedUser->getProfilePicturePath()) {
                $responseData['profilePicture'] = [
                    'path' => $updatedUser->getProfilePicturePath(),
                    'url' => $storageFactory->getDocumentUrl($updatedUser->getProfilePicturePath())
                ];
            }
            
            return $this->json([
                'success' => true,
                'message' => 'Profil mis à jour avec succès',
                'data' => $responseData
            ]);
            
        } catch (\Exception $e) {
            return $this->json([
                'success' => false,
                'message' => 'Une erreur est survenue lors de la mise à jour du profil: ' . $e->getMessage()
            ], 500);
        }
    }

    /**
     * Upload a profile picture for the authenticated user
     */
    #[Route('/profile/picture', name: 'api_user_profile_picture_upload', methods: ['POST'])]
    public function uploadProfilePicture(
        Request $request,
        EntityManagerInterface $entityManager,
        DocumentStorageFactory $storageFactory
    ): JsonResponse {
        /** @var User $user */
        $user = $this->security->getUser();
        
        if (!$user) {
            return $this->json([
                'success' => false,
                'message' => 'Utilisateur non authentifié'
            ], 401);
        }
        
        try {
            $uploadedFile = $request->files->get('profile_picture');
            
            if (!$uploadedFile) {
                // Log the request details for debugging
                $files = $request->files->all();
                $fileKeys = array_keys($files);
                $postKeys = array_keys($request->request->all());
                
                return $this->json([
                    'success' => false,
                    'message' => 'Aucun fichier n\'a été envoyé',
                    'debug' => [
                        'files_keys' => $fileKeys,
                        'post_keys' => $postKeys,
                        'content_type' => $request->headers->get('Content-Type')
                    ]
                ], 400);
            }
            
            // Log file details for debugging
            $fileDetails = [
                'original_name' => $uploadedFile->getClientOriginalName(),
                'mime_type' => $uploadedFile->getMimeType(),
                'size' => $uploadedFile->getSize(),
                'error' => $uploadedFile->getError()
            ];
            
            // Validate file type
            $mimeType = $uploadedFile->getMimeType();
            $allowedTypes = ['image/jpeg', 'image/jpg', 'image/png', 'image/gif', 'image/webp'];
            
            // Get file extension
            $originalFilename = $uploadedFile->getClientOriginalName();
            $extension = strtolower(pathinfo($originalFilename, PATHINFO_EXTENSION));
            $allowedExtensions = ['jpg', 'jpeg', 'png', 'gif', 'webp'];
            
            // Check if either MIME type or extension is valid
            $validMimeType = in_array($mimeType, $allowedTypes);
            $validExtension = in_array($extension, $allowedExtensions);
            
            if (!$validMimeType && !$validExtension) {
                return $this->json([
                    'success' => false,
                    'message' => 'Type de fichier non autorisé. Formats acceptés: JPG, PNG, GIF, WEBP',
                    'debug' => [
                        'provided_mime' => $mimeType,
                        'provided_extension' => $extension,
                        'allowed_mimes' => $allowedTypes,
                        'allowed_extensions' => $allowedExtensions,
                        'file_details' => $fileDetails
                    ]
                ], 400);
            }
            
            // Validate file size (max 5MB)
            $maxSize = 5 * 1024 * 1024; // 5MB in bytes
            if ($uploadedFile->getSize() > $maxSize) {
                return $this->json([
                    'success' => false,
                    'message' => 'La taille du fichier dépasse la limite autorisée (5MB)',
                    'debug' => [
                        'provided_size' => $uploadedFile->getSize(),
                        'max_size' => $maxSize,
                        'file_details' => $fileDetails
                    ]
                ], 400);
            }
            
            // Delete old profile picture if exists
            $oldPicturePath = $user->getProfilePicturePath();
            if ($oldPicturePath) {
                $storageFactory->delete($oldPicturePath);
            }
            
            // Upload the new profile picture
            $result = $storageFactory->upload($uploadedFile, 'profile-pictures');
            
            if (!$result['success']) {
                return $this->json([
                    'success' => false,
                    'message' => 'Erreur lors de l\'upload: ' . ($result['error'] ?? 'Erreur inconnue'),
                    'debug' => [
                        'file_details' => $fileDetails,
                        'upload_result' => $result
                    ]
                ], 500);
            }
            
            // Update user profile picture path
            $user->setProfilePicturePath($result['key']);
            $user->setUpdatedAt(new \DateTimeImmutable());
            
            $entityManager->flush();
            
            // Get the URL to access the profile picture
            $pictureUrl = $storageFactory->getDocumentUrl($result['key']);
            
            return $this->json([
                'success' => true,
                'message' => 'Photo de profil mise à jour avec succès',
                'data' => [
                    'profile_picture_path' => $result['key'],
                    'profile_picture_url' => $pictureUrl
                ]
            ]);
            
        } catch (\Exception $e) {
            return $this->json([
                'success' => false,
                'message' => 'Une erreur est survenue lors de l\'upload de la photo de profil: ' . $e->getMessage()
            ], 500);
        }
    }
    
    /**
     * Delete the profile picture of the authenticated user
     */
    #[Route('/profile/picture', name: 'api_user_profile_picture_delete', methods: ['DELETE'])]
    public function deleteProfilePicture(
        EntityManagerInterface $entityManager,
        DocumentStorageFactory $storageFactory,
        LoggerInterface $logger
    ): JsonResponse {
        /** @var User $user */
        $user = $this->security->getUser();
        
        if (!$user) {
            $logger->error('Tentative de suppression de photo de profil sans authentification');
            return $this->json([
                'success' => false,
                'message' => 'Utilisateur non authentifié'
            ], 401);
        }
        
        try {
            $picturePath = $user->getProfilePicturePath();
            $logger->info('Tentative de suppression de photo de profil', [
                'user_id' => $user->getId(),
                'picture_path' => $picturePath
            ]);
            
            if (!$picturePath) {
                $logger->warning('Tentative de suppression d\'une photo de profil inexistante', [
                    'user_id' => $user->getId()
                ]);
                return $this->json([
                    'success' => false,
                    'message' => 'Aucune photo de profil à supprimer'
                ], 400);
            }
            
            // Delete the profile picture
            try {
                $deleted = $storageFactory->delete($picturePath);
                
                if (!$deleted) {
                    $logger->error('Échec de la suppression du fichier', [
                        'user_id' => $user->getId(),
                        'picture_path' => $picturePath
                    ]);
                    
                    // Même si le fichier n'a pas pu être supprimé, on peut quand même
                    // mettre à jour la base de données pour éviter des problèmes futurs
                    $user->setProfilePicturePath(null);
                    $user->setUpdatedAt(new \DateTimeImmutable());
                    $entityManager->flush();
                    
                    return $this->json([
                        'success' => true,
                        'message' => 'Photo de profil supprimée de la base de données, mais le fichier n\'a pas pu être supprimé'
                    ]);
                }
            } catch (\Exception $e) {
                $logger->error('Exception lors de la suppression du fichier', [
                    'user_id' => $user->getId(),
                    'picture_path' => $picturePath,
                    'error' => $e->getMessage(),
                    'trace' => $e->getTraceAsString()
                ]);
                
                // Même en cas d'erreur, on met à jour la base de données
                $user->setProfilePicturePath(null);
                $user->setUpdatedAt(new \DateTimeImmutable());
                $entityManager->flush();
                
                return $this->json([
                    'success' => true,
                    'message' => 'Photo de profil supprimée de la base de données, mais le fichier n\'a pas pu être supprimé'
                ]);
            }
            
            // Update user
            $user->setProfilePicturePath(null);
            $user->setUpdatedAt(new \DateTimeImmutable());
            
            $entityManager->flush();
            
            $logger->info('Photo de profil supprimée avec succès', [
                'user_id' => $user->getId()
            ]);
            
            return $this->json([
                'success' => true,
                'message' => 'Photo de profil supprimée avec succès'
            ]);
            
        } catch (\Exception $e) {
            $logger->error('Exception non gérée lors de la suppression de la photo de profil', [
                'user_id' => $user->getId(),
                'error' => $e->getMessage(),
                'trace' => $e->getTraceAsString()
            ]);
            
            return $this->json([
                'success' => false,
                'message' => 'Erreur lors de la suppression de la photo de profil',
                'error' => $e->getMessage()
            ], 500);
        }
    }
    
    /**
     * Get the profile picture URL of the authenticated user
     */
    #[Route('/profile/picture', name: 'api_user_profile_picture_get', methods: ['GET'])]
    public function getProfilePicture(
        DocumentStorageFactory $storageFactory
    ): JsonResponse {
        /** @var User $user */
        $user = $this->security->getUser();
        
        if (!$user) {
            return $this->json([
                'success' => false,
                'message' => 'Utilisateur non authentifié'
            ], 401);
        }
        
        try {
            $picturePath = $user->getProfilePicturePath();
            
            if (!$picturePath) {
                return $this->json([
                    'success' => true,
                    'data' => [
                        'has_profile_picture' => false,
                        'profile_picture_url' => null
                    ]
                ]);
            }
            
            // Get the URL to access the profile picture
            $pictureUrl = $storageFactory->getDocumentUrl($picturePath);
            
            return $this->json([
                'success' => true,
                'data' => [
                    'has_profile_picture' => true,
                    'profile_picture_path' => $picturePath,
                    'profile_picture_url' => $pictureUrl
                ]
            ]);
            
        } catch (\Exception $e) {
            return $this->json([
                'success' => false,
                'message' => 'Une erreur est survenue lors de la récupération de la photo de profil: ' . $e->getMessage()
            ], 500);
        }
    }

    /**
     * Récupère tous les utilisateurs avec leurs relations
     * Endpoint utilisé par le tableau de bord administrateur
     */
    #[Route('/users', name: 'api_get_all_users', methods: ['GET'])]
    public function getAllUsers(): JsonResponse
    {
        try {
            $users = $this->userRepository->findAllWithRoles();
            
            return $this->json([
                'success' => true,
                'data' => $users
            ]);
        } catch (\Exception $e) {
            return $this->json([
                'success' => false,
                'message' => 'Une erreur est survenue lors de la récupération des utilisateurs: ' . $e->getMessage()
            ], 500);
        }
    }
    
    /**
     * Update a specific user by ID
     */
    #[Route('/users/{id}', name: 'api_update_user', methods: ['PUT'])]
    public function updateUser(
        int $id,
        Request $request,
        EntityManagerInterface $entityManager,
        ValidatorInterface $validator
    ): JsonResponse {
        try {
            $user = $entityManager->getRepository(User::class)->find($id);

            if (!$user) {
                return $this->json([
                    'success' => false,
                    'message' => 'Utilisateur non trouvé'
                ], 404);
            }

            $data = json_decode($request->getContent(), true);

            if (isset($data['firstName'])) {
                $user->setFirstName($data['firstName']);
            }

            if (isset($data['lastName'])) {
                $user->setLastName($data['lastName']);
            }

            if (isset($data['email'])) {
                $existingUser = $entityManager->getRepository(User::class)->findOneBy(['email' => $data['email']]);
                if ($existingUser && $existingUser->getId() !== $user->getId()) {
                    return $this->json([
                        'success' => false,
                        'message' => 'Cet email est déjà utilisé par un autre utilisateur.'
                    ], 400);
                }
                $user->setEmail($data['email']);
            }

            if (isset($data['phoneNumber'])) {
                $user->setPhoneNumber($data['phoneNumber']);
            }

            if (isset($data['birthDate'])) {
                $user->setBirthDate(new \DateTime($data['birthDate']));
            }

            if (isset($data['nationality']) && is_numeric($data['nationality'])) {
                $nationality = $entityManager->getRepository('App\Entity\Nationality')->find($data['nationality']);
                if ($nationality) {
                    $user->setNationality($nationality);
                }
            }

            if (isset($data['roles']) && is_array($data['roles'])) {
                foreach ($user->getUserRoles() as $userRole) {
                    $entityManager->remove($userRole);
                }

                $roleRepository = $entityManager->getRepository('App\Entity\Role');
                foreach ($data['roles'] as $roleId) {
                    $role = $roleRepository->find($roleId);
                    if ($role) {
                        $userRole = new \App\Entity\UserRole();
                        $userRole->setUser($user);
                        $userRole->setRole($role);
                        $entityManager->persist($userRole);
                    }
                }
            }

            $user->setUpdatedAt(new \DateTimeImmutable());

            $errors = $validator->validate($user);
            if (count($errors) > 0) {
                $errorMessages = [];
                foreach ($errors as $error) {
                    $errorMessages[$error->getPropertyPath()] = $error->getMessage();
                }

                return $this->json([
                    'success' => false,
                    'message' => 'Erreurs de validation',
                    'errors' => $errorMessages
                ], 400);
            }

            $entityManager->flush();

            $roles = [];
            foreach ($user->getUserRoles() as $userRole) {
                $roles[] = [
                    'id' => $userRole->getRole()->getId(),
                    'name' => $userRole->getRole()->getName(),
                ];
            }

            return $this->json([
                'success' => true,
                'message' => 'Utilisateur mis à jour avec succès',
                'user' => [
                    'id' => $user->getId(),
                    'firstName' => $user->getFirstName(),
                    'lastName' => $user->getLastName(),
                    'email' => $user->getEmail(),
                    'roles' => $roles
                ]
            ]);
        } catch (\Exception $e) {
            return $this->json([
                'success' => false,
                'message' => 'Une erreur est survenue lors de la mise à jour: ' . $e->getMessage()
            ], 500);
        }
    }
    
    /**
     * Delete a specific user by ID
     */
    #[Route('/users/{id}', name: 'api_delete_user', methods: ['DELETE'])]
    public function deleteUser(
        int $id,
        EntityManagerInterface $entityManager
    ): JsonResponse {
        try {
            $user = $entityManager->getRepository(User::class)->find($id);

            if (!$user) {
                return $this->json([
                    'success' => false,
                    'message' => 'Utilisateur non trouvé'
                ], 404);
            }

            $entityManager->remove($user);
            $entityManager->flush();

            return $this->json([
                'success' => true,
                'message' => 'Utilisateur supprimé avec succès'
            ]);
        } catch (\Exception $e) {
            return $this->json([
                'success' => false,
                'message' => 'Une erreur est survenue lors de la suppression: ' . $e->getMessage()
            ], 500);
        }
    }
>>>>>>> 24cf063d
}<|MERGE_RESOLUTION|>--- conflicted
+++ resolved
@@ -5,11 +5,7 @@
 use App\Entity\User;
 use App\Repository\UserRepository;
 use App\Service\RegistrationService;
-<<<<<<< HEAD
-=======
-use App\Service\DocumentStorageFactory;
 use App\Service\ValidationService;
->>>>>>> 24cf063d
 use Doctrine\ORM\EntityManagerInterface;
 use Symfony\Bundle\FrameworkBundle\Controller\AbstractController;
 use Symfony\Component\HttpFoundation\JsonResponse;
@@ -106,735 +102,4 @@
             'message' => 'API Symfony fonctionnelle !'
         ]);
     }
-<<<<<<< HEAD
-=======
-    
-    /**
-     * Récupère le profil complet de l'utilisateur connecté
-     */
-    #[Route('/profile', name: 'api_user_profile', methods: ['GET'])]
-    public function getUserProfile(DocumentStorageFactory $storageFactory): JsonResponse
-    {
-        /** @var User $user */
-        $user = $this->security->getUser();
-        
-        if (!$user) {
-            return $this->json([
-                'success' => false,
-                'message' => 'Utilisateur non authentifié'
-            ], 401);
-        }
-        
-        // Récupérer l'utilisateur avec toutes ses relations chargées
-        $user = $this->userRepository->findOneWithAllRelations($user->getId());
-        
-        // Récupérer les données utilisateur avec les relations
-        $userData = [
-            'id' => $user->getId(),
-            'firstName' => $user->getFirstName(),
-            'lastName' => $user->getLastName(),
-            'email' => $user->getEmail(),
-            'phoneNumber' => $user->getPhoneNumber(),
-            'birthDate' => $user->getBirthDate() ? $user->getBirthDate()->format('Y-m-d') : null,
-            'createdAt' => $user->getCreatedAt() ? $user->getCreatedAt()->format('Y-m-d H:i:s') : null,
-            'updatedAt' => $user->getUpdatedAt() ? $user->getUpdatedAt()->format('Y-m-d H:i:s') : null,
-            'isEmailVerified' => $user->isEmailVerified(),
-            'linkedinUrl' => $user->getLinkedinUrl(),
-            'pictureProfilePath' => $user->getProfilePicturePath(),
-            'nationality' => $user->getNationality() ? [
-                'id' => $user->getNationality()->getId(),
-                'name' => $user->getNationality()->getName(),
-            ] : null,
-            'theme' => $user->getTheme() ? [
-                'id' => $user->getTheme()->getId(),
-                'name' => $user->getTheme()->getName(),
-            ] : null,
-            'profilePicture' => null,
-        ];
-
-        // Ajouter le profile étudiant
-        if ($user->getStudentProfile()) {
-            $studentProfile = $user->getStudentProfile();
-            $userData['studentProfile'] = [
-                'id' => $studentProfile->getId(),
-                'isSeekingInternship' => $studentProfile->isSeekingInternship(),
-                'isSeekingApprenticeship' => $studentProfile->isSeekingApprenticeship(),
-            ];
-        } else {
-            $userData['studentProfile'] = null;
-        }
-
-        // Ajouter les spécialisations
-        $specialization = $user->getSpecialization();
-        if ($specialization) {
-            $userData['specialization'] = [
-                'id' => $specialization->getId(),
-                'name' => $specialization->getName(),
-                'domain' => $specialization->getDomain() ? [
-                    'id' => $specialization->getDomain()->getId(),
-                    'name' => $specialization->getDomain()->getName(),
-                ] : null,
-            ];
-        } else {
-            $userData['specialization'] = null; // Si l'utilisateur n'a pas de spécialisation
-        }
-        
-        
-        // Ajouter l'URL de la photo de profil si elle existe
-        if ($user->getProfilePicturePath()) {
-            $userData['profilePicture'] = [
-                'path' => $user->getProfilePicturePath(),
-                'url' => $storageFactory->getDocumentUrl($user->getProfilePicturePath())
-            ];
-        }
-        
-        // Ajouter les rôles
-        $roles = [];
-        foreach ($user->getUserRoles() as $userRole) {
-            $roles[] = [
-                'id' => $userRole->getRole()->getId(),
-                'name' => $userRole->getRole()->getName(),
-            ];
-        }
-        $userData['roles'] = $roles;
-        
-        // Ajouter les diplômes
-        $diplomas = [];
-        foreach ($user->getDiplomas() as $diploma) {
-            $diplomas[] = [
-                'id' => $diploma->getId(),
-                'name' => $diploma->getName(),
-                'obtainedAt' => $diploma->obtainedAt ? $diploma->obtainedAt->format('Y-m-d') : null,
-            ];
-        }
-        $userData['diplomas'] = $diplomas;
-        
-        // Ajouter les adresses
-        $addresses = [];
-        foreach ($user->getAddresses() as $address) {
-            $addresses[] = [
-                'id' => $address->getId(),
-                'name' => $address->getName(),
-                'complement' => $address->getComplement(),
-                'postalCode' => $address->getPostalCode() ? [
-                    'id' => $address->getPostalCode()->getId(),
-                    'code' => $address->getPostalCode()->getCode(),
-                ] : null,
-                'city' => $address->getCity() ? [
-                    'id' => $address->getCity()->getId(),
-                    'name' => $address->getCity()->getName(),
-                ] : null,
-            ];
-        }
-        $userData['addresses'] = $addresses;
-        
-        return $this->json([
-            'success' => true,
-            'data' => $userData
-        ]);
-    }
-    
-    /**
-     * Met à jour le profil de l'utilisateur connecté
-     */
-    #[Route('/profile', name: 'api_user_profile_update', methods: ['PUT'])]
-    public function updateUserProfile(
-        Request $request,
-        EntityManagerInterface $entityManager,
-        ValidatorInterface $validator,
-        DocumentStorageFactory $storageFactory
-    ): JsonResponse {
-        /** @var User $user */
-        $user = $this->security->getUser();
-        
-        if (!$user) {
-            return $this->json([
-                'success' => false,
-                'message' => 'Utilisateur non authentifié'
-            ], 401);
-        }
-        
-        try {
-            $data = json_decode($request->getContent(), true);
-            
-            // Mise à jour des champs simples
-            if (isset($data['firstName'])) {
-                $user->setFirstName($data['firstName']);
-            }
-            
-            if (isset($data['lastName'])) {
-                $user->setLastName($data['lastName']);
-            }
-            
-            if (isset($data['phoneNumber'])) {
-                $user->setPhoneNumber($data['phoneNumber']);
-            }
-            
-            if (isset($data['birthDate'])) {
-                $user->setBirthDate(new \DateTime($data['birthDate']));
-            }
-
-            
-            if (isset($data['linkedinUrl'])) {
-                if (!$this->validationService->isValidLinkedInUrl($data['linkedinUrl'])) {
-                    return $this->json([
-                        'success' => false,
-                        'message' => 'URL LinkedIn invalide. L\'URL doit commencer par https://www.linkedin.com/in/'
-                    ], 400);
-                }
-                $user->setLinkedinUrl($data['linkedinUrl']);
-            }
-
-            if(isset($data['profilePicturePath'])) {
-                $user->setProfilePicturePath($data['profilePicturePath']);
-            }
-            
-            // Mise à jour des relations
-            if (isset($data['nationality']) && is_numeric($data['nationality'])) {
-                $nationality = $entityManager->getRepository('App:Nationality')->find($data['nationality']);
-                if ($nationality) {
-                    $user->setNationality($nationality);
-                }
-            }
-            
-            // Mise à jour du thème
-            if (isset($data['theme']) && is_numeric($data['theme'])) {
-                $theme = $entityManager->getRepository('App:Theme')->find($data['theme']);
-                if ($theme) {
-                    $user->setTheme($theme);
-                }
-            }
-
-            // Mise à jour du profil étudiant
-            if ($user->getStudentProfile()) {
-                $studentProfile = $user->getStudentProfile();
-                if (isset($data['isSeekingInternship'])) {
-                    $studentProfile->setIsSeekingInternship($data['isSeekingInternship']);
-                }
-                if (isset($data['isSeekingApprenticeship'])) {
-                    $studentProfile->setIsSeekingApprenticeship($data['isSeekingApprenticeship']);
-                }
-            }
-            
-            // Marquer la date de mise à jour
-            $user->setUpdatedAt(new \DateTimeImmutable());
-            
-            // Valider les données
-            $errors = $validator->validate($user);
-            if (count($errors) > 0) {
-                $errorMessages = [];
-                foreach ($errors as $error) {
-                    $errorMessages[$error->getPropertyPath()] = $error->getMessage();
-                }
-                
-                return $this->json([
-                    'success' => false,
-                    'message' => 'Erreurs de validation',
-                    'errors' => $errorMessages
-                ], 400);
-            }
-            
-            // Sauvegarder les modifications
-            $entityManager->flush();
-            
-            // Récupérer l'utilisateur mis à jour avec toutes ses relations
-            $updatedUser = $this->userRepository->findOneWithAllRelations($user->getId());
-            
-            $responseData = [
-                'id' => $updatedUser->getId(),
-                'firstName' => $updatedUser->getFirstName(),
-                'lastName' => $updatedUser->getLastName(),
-                'email' => $updatedUser->getEmail(),
-                'phoneNumber' => $updatedUser->getPhoneNumber(),
-                'birthDate' => $updatedUser->getBirthDate() ? $updatedUser->getBirthDate()->format('Y-m-d') : null,
-                'updatedAt' => $updatedUser->getUpdatedAt() ? $updatedUser->getUpdatedAt()->format('Y-m-d H:i:s') : null,
-                'profilePicture' => null
-            ];
-            
-            // Ajouter l'URL de la photo de profil si elle existe
-            if ($updatedUser->getProfilePicturePath()) {
-                $responseData['profilePicture'] = [
-                    'path' => $updatedUser->getProfilePicturePath(),
-                    'url' => $storageFactory->getDocumentUrl($updatedUser->getProfilePicturePath())
-                ];
-            }
-            
-            return $this->json([
-                'success' => true,
-                'message' => 'Profil mis à jour avec succès',
-                'data' => $responseData
-            ]);
-            
-        } catch (\Exception $e) {
-            return $this->json([
-                'success' => false,
-                'message' => 'Une erreur est survenue lors de la mise à jour du profil: ' . $e->getMessage()
-            ], 500);
-        }
-    }
-
-    /**
-     * Upload a profile picture for the authenticated user
-     */
-    #[Route('/profile/picture', name: 'api_user_profile_picture_upload', methods: ['POST'])]
-    public function uploadProfilePicture(
-        Request $request,
-        EntityManagerInterface $entityManager,
-        DocumentStorageFactory $storageFactory
-    ): JsonResponse {
-        /** @var User $user */
-        $user = $this->security->getUser();
-        
-        if (!$user) {
-            return $this->json([
-                'success' => false,
-                'message' => 'Utilisateur non authentifié'
-            ], 401);
-        }
-        
-        try {
-            $uploadedFile = $request->files->get('profile_picture');
-            
-            if (!$uploadedFile) {
-                // Log the request details for debugging
-                $files = $request->files->all();
-                $fileKeys = array_keys($files);
-                $postKeys = array_keys($request->request->all());
-                
-                return $this->json([
-                    'success' => false,
-                    'message' => 'Aucun fichier n\'a été envoyé',
-                    'debug' => [
-                        'files_keys' => $fileKeys,
-                        'post_keys' => $postKeys,
-                        'content_type' => $request->headers->get('Content-Type')
-                    ]
-                ], 400);
-            }
-            
-            // Log file details for debugging
-            $fileDetails = [
-                'original_name' => $uploadedFile->getClientOriginalName(),
-                'mime_type' => $uploadedFile->getMimeType(),
-                'size' => $uploadedFile->getSize(),
-                'error' => $uploadedFile->getError()
-            ];
-            
-            // Validate file type
-            $mimeType = $uploadedFile->getMimeType();
-            $allowedTypes = ['image/jpeg', 'image/jpg', 'image/png', 'image/gif', 'image/webp'];
-            
-            // Get file extension
-            $originalFilename = $uploadedFile->getClientOriginalName();
-            $extension = strtolower(pathinfo($originalFilename, PATHINFO_EXTENSION));
-            $allowedExtensions = ['jpg', 'jpeg', 'png', 'gif', 'webp'];
-            
-            // Check if either MIME type or extension is valid
-            $validMimeType = in_array($mimeType, $allowedTypes);
-            $validExtension = in_array($extension, $allowedExtensions);
-            
-            if (!$validMimeType && !$validExtension) {
-                return $this->json([
-                    'success' => false,
-                    'message' => 'Type de fichier non autorisé. Formats acceptés: JPG, PNG, GIF, WEBP',
-                    'debug' => [
-                        'provided_mime' => $mimeType,
-                        'provided_extension' => $extension,
-                        'allowed_mimes' => $allowedTypes,
-                        'allowed_extensions' => $allowedExtensions,
-                        'file_details' => $fileDetails
-                    ]
-                ], 400);
-            }
-            
-            // Validate file size (max 5MB)
-            $maxSize = 5 * 1024 * 1024; // 5MB in bytes
-            if ($uploadedFile->getSize() > $maxSize) {
-                return $this->json([
-                    'success' => false,
-                    'message' => 'La taille du fichier dépasse la limite autorisée (5MB)',
-                    'debug' => [
-                        'provided_size' => $uploadedFile->getSize(),
-                        'max_size' => $maxSize,
-                        'file_details' => $fileDetails
-                    ]
-                ], 400);
-            }
-            
-            // Delete old profile picture if exists
-            $oldPicturePath = $user->getProfilePicturePath();
-            if ($oldPicturePath) {
-                $storageFactory->delete($oldPicturePath);
-            }
-            
-            // Upload the new profile picture
-            $result = $storageFactory->upload($uploadedFile, 'profile-pictures');
-            
-            if (!$result['success']) {
-                return $this->json([
-                    'success' => false,
-                    'message' => 'Erreur lors de l\'upload: ' . ($result['error'] ?? 'Erreur inconnue'),
-                    'debug' => [
-                        'file_details' => $fileDetails,
-                        'upload_result' => $result
-                    ]
-                ], 500);
-            }
-            
-            // Update user profile picture path
-            $user->setProfilePicturePath($result['key']);
-            $user->setUpdatedAt(new \DateTimeImmutable());
-            
-            $entityManager->flush();
-            
-            // Get the URL to access the profile picture
-            $pictureUrl = $storageFactory->getDocumentUrl($result['key']);
-            
-            return $this->json([
-                'success' => true,
-                'message' => 'Photo de profil mise à jour avec succès',
-                'data' => [
-                    'profile_picture_path' => $result['key'],
-                    'profile_picture_url' => $pictureUrl
-                ]
-            ]);
-            
-        } catch (\Exception $e) {
-            return $this->json([
-                'success' => false,
-                'message' => 'Une erreur est survenue lors de l\'upload de la photo de profil: ' . $e->getMessage()
-            ], 500);
-        }
-    }
-    
-    /**
-     * Delete the profile picture of the authenticated user
-     */
-    #[Route('/profile/picture', name: 'api_user_profile_picture_delete', methods: ['DELETE'])]
-    public function deleteProfilePicture(
-        EntityManagerInterface $entityManager,
-        DocumentStorageFactory $storageFactory,
-        LoggerInterface $logger
-    ): JsonResponse {
-        /** @var User $user */
-        $user = $this->security->getUser();
-        
-        if (!$user) {
-            $logger->error('Tentative de suppression de photo de profil sans authentification');
-            return $this->json([
-                'success' => false,
-                'message' => 'Utilisateur non authentifié'
-            ], 401);
-        }
-        
-        try {
-            $picturePath = $user->getProfilePicturePath();
-            $logger->info('Tentative de suppression de photo de profil', [
-                'user_id' => $user->getId(),
-                'picture_path' => $picturePath
-            ]);
-            
-            if (!$picturePath) {
-                $logger->warning('Tentative de suppression d\'une photo de profil inexistante', [
-                    'user_id' => $user->getId()
-                ]);
-                return $this->json([
-                    'success' => false,
-                    'message' => 'Aucune photo de profil à supprimer'
-                ], 400);
-            }
-            
-            // Delete the profile picture
-            try {
-                $deleted = $storageFactory->delete($picturePath);
-                
-                if (!$deleted) {
-                    $logger->error('Échec de la suppression du fichier', [
-                        'user_id' => $user->getId(),
-                        'picture_path' => $picturePath
-                    ]);
-                    
-                    // Même si le fichier n'a pas pu être supprimé, on peut quand même
-                    // mettre à jour la base de données pour éviter des problèmes futurs
-                    $user->setProfilePicturePath(null);
-                    $user->setUpdatedAt(new \DateTimeImmutable());
-                    $entityManager->flush();
-                    
-                    return $this->json([
-                        'success' => true,
-                        'message' => 'Photo de profil supprimée de la base de données, mais le fichier n\'a pas pu être supprimé'
-                    ]);
-                }
-            } catch (\Exception $e) {
-                $logger->error('Exception lors de la suppression du fichier', [
-                    'user_id' => $user->getId(),
-                    'picture_path' => $picturePath,
-                    'error' => $e->getMessage(),
-                    'trace' => $e->getTraceAsString()
-                ]);
-                
-                // Même en cas d'erreur, on met à jour la base de données
-                $user->setProfilePicturePath(null);
-                $user->setUpdatedAt(new \DateTimeImmutable());
-                $entityManager->flush();
-                
-                return $this->json([
-                    'success' => true,
-                    'message' => 'Photo de profil supprimée de la base de données, mais le fichier n\'a pas pu être supprimé'
-                ]);
-            }
-            
-            // Update user
-            $user->setProfilePicturePath(null);
-            $user->setUpdatedAt(new \DateTimeImmutable());
-            
-            $entityManager->flush();
-            
-            $logger->info('Photo de profil supprimée avec succès', [
-                'user_id' => $user->getId()
-            ]);
-            
-            return $this->json([
-                'success' => true,
-                'message' => 'Photo de profil supprimée avec succès'
-            ]);
-            
-        } catch (\Exception $e) {
-            $logger->error('Exception non gérée lors de la suppression de la photo de profil', [
-                'user_id' => $user->getId(),
-                'error' => $e->getMessage(),
-                'trace' => $e->getTraceAsString()
-            ]);
-            
-            return $this->json([
-                'success' => false,
-                'message' => 'Erreur lors de la suppression de la photo de profil',
-                'error' => $e->getMessage()
-            ], 500);
-        }
-    }
-    
-    /**
-     * Get the profile picture URL of the authenticated user
-     */
-    #[Route('/profile/picture', name: 'api_user_profile_picture_get', methods: ['GET'])]
-    public function getProfilePicture(
-        DocumentStorageFactory $storageFactory
-    ): JsonResponse {
-        /** @var User $user */
-        $user = $this->security->getUser();
-        
-        if (!$user) {
-            return $this->json([
-                'success' => false,
-                'message' => 'Utilisateur non authentifié'
-            ], 401);
-        }
-        
-        try {
-            $picturePath = $user->getProfilePicturePath();
-            
-            if (!$picturePath) {
-                return $this->json([
-                    'success' => true,
-                    'data' => [
-                        'has_profile_picture' => false,
-                        'profile_picture_url' => null
-                    ]
-                ]);
-            }
-            
-            // Get the URL to access the profile picture
-            $pictureUrl = $storageFactory->getDocumentUrl($picturePath);
-            
-            return $this->json([
-                'success' => true,
-                'data' => [
-                    'has_profile_picture' => true,
-                    'profile_picture_path' => $picturePath,
-                    'profile_picture_url' => $pictureUrl
-                ]
-            ]);
-            
-        } catch (\Exception $e) {
-            return $this->json([
-                'success' => false,
-                'message' => 'Une erreur est survenue lors de la récupération de la photo de profil: ' . $e->getMessage()
-            ], 500);
-        }
-    }
-
-    /**
-     * Récupère tous les utilisateurs avec leurs relations
-     * Endpoint utilisé par le tableau de bord administrateur
-     */
-    #[Route('/users', name: 'api_get_all_users', methods: ['GET'])]
-    public function getAllUsers(): JsonResponse
-    {
-        try {
-            $users = $this->userRepository->findAllWithRoles();
-            
-            return $this->json([
-                'success' => true,
-                'data' => $users
-            ]);
-        } catch (\Exception $e) {
-            return $this->json([
-                'success' => false,
-                'message' => 'Une erreur est survenue lors de la récupération des utilisateurs: ' . $e->getMessage()
-            ], 500);
-        }
-    }
-    
-    /**
-     * Update a specific user by ID
-     */
-    #[Route('/users/{id}', name: 'api_update_user', methods: ['PUT'])]
-    public function updateUser(
-        int $id,
-        Request $request,
-        EntityManagerInterface $entityManager,
-        ValidatorInterface $validator
-    ): JsonResponse {
-        try {
-            $user = $entityManager->getRepository(User::class)->find($id);
-
-            if (!$user) {
-                return $this->json([
-                    'success' => false,
-                    'message' => 'Utilisateur non trouvé'
-                ], 404);
-            }
-
-            $data = json_decode($request->getContent(), true);
-
-            if (isset($data['firstName'])) {
-                $user->setFirstName($data['firstName']);
-            }
-
-            if (isset($data['lastName'])) {
-                $user->setLastName($data['lastName']);
-            }
-
-            if (isset($data['email'])) {
-                $existingUser = $entityManager->getRepository(User::class)->findOneBy(['email' => $data['email']]);
-                if ($existingUser && $existingUser->getId() !== $user->getId()) {
-                    return $this->json([
-                        'success' => false,
-                        'message' => 'Cet email est déjà utilisé par un autre utilisateur.'
-                    ], 400);
-                }
-                $user->setEmail($data['email']);
-            }
-
-            if (isset($data['phoneNumber'])) {
-                $user->setPhoneNumber($data['phoneNumber']);
-            }
-
-            if (isset($data['birthDate'])) {
-                $user->setBirthDate(new \DateTime($data['birthDate']));
-            }
-
-            if (isset($data['nationality']) && is_numeric($data['nationality'])) {
-                $nationality = $entityManager->getRepository('App\Entity\Nationality')->find($data['nationality']);
-                if ($nationality) {
-                    $user->setNationality($nationality);
-                }
-            }
-
-            if (isset($data['roles']) && is_array($data['roles'])) {
-                foreach ($user->getUserRoles() as $userRole) {
-                    $entityManager->remove($userRole);
-                }
-
-                $roleRepository = $entityManager->getRepository('App\Entity\Role');
-                foreach ($data['roles'] as $roleId) {
-                    $role = $roleRepository->find($roleId);
-                    if ($role) {
-                        $userRole = new \App\Entity\UserRole();
-                        $userRole->setUser($user);
-                        $userRole->setRole($role);
-                        $entityManager->persist($userRole);
-                    }
-                }
-            }
-
-            $user->setUpdatedAt(new \DateTimeImmutable());
-
-            $errors = $validator->validate($user);
-            if (count($errors) > 0) {
-                $errorMessages = [];
-                foreach ($errors as $error) {
-                    $errorMessages[$error->getPropertyPath()] = $error->getMessage();
-                }
-
-                return $this->json([
-                    'success' => false,
-                    'message' => 'Erreurs de validation',
-                    'errors' => $errorMessages
-                ], 400);
-            }
-
-            $entityManager->flush();
-
-            $roles = [];
-            foreach ($user->getUserRoles() as $userRole) {
-                $roles[] = [
-                    'id' => $userRole->getRole()->getId(),
-                    'name' => $userRole->getRole()->getName(),
-                ];
-            }
-
-            return $this->json([
-                'success' => true,
-                'message' => 'Utilisateur mis à jour avec succès',
-                'user' => [
-                    'id' => $user->getId(),
-                    'firstName' => $user->getFirstName(),
-                    'lastName' => $user->getLastName(),
-                    'email' => $user->getEmail(),
-                    'roles' => $roles
-                ]
-            ]);
-        } catch (\Exception $e) {
-            return $this->json([
-                'success' => false,
-                'message' => 'Une erreur est survenue lors de la mise à jour: ' . $e->getMessage()
-            ], 500);
-        }
-    }
-    
-    /**
-     * Delete a specific user by ID
-     */
-    #[Route('/users/{id}', name: 'api_delete_user', methods: ['DELETE'])]
-    public function deleteUser(
-        int $id,
-        EntityManagerInterface $entityManager
-    ): JsonResponse {
-        try {
-            $user = $entityManager->getRepository(User::class)->find($id);
-
-            if (!$user) {
-                return $this->json([
-                    'success' => false,
-                    'message' => 'Utilisateur non trouvé'
-                ], 404);
-            }
-
-            $entityManager->remove($user);
-            $entityManager->flush();
-
-            return $this->json([
-                'success' => true,
-                'message' => 'Utilisateur supprimé avec succès'
-            ]);
-        } catch (\Exception $e) {
-            return $this->json([
-                'success' => false,
-                'message' => 'Une erreur est survenue lors de la suppression: ' . $e->getMessage()
-            ], 500);
-        }
-    }
->>>>>>> 24cf063d
 }