--- conflicted
+++ resolved
@@ -90,7 +90,7 @@
         RegistrationService $registrationService,
         ValidatorInterface $validator,
         EntityManagerInterface $entityManager
-<<<<<<< HEAD
+
     ): JsonResponse {
         try {
             // Récupérer les données
@@ -151,11 +151,11 @@
                 'message' => 'Une erreur est survenue: ' . $e->getMessage()
             ], 500);
         }
-=======
+
     ): JsonResponse 
     {
         throw new \RuntimeException('Cette route est désactivée - Utilisez /api/register à la place.');
->>>>>>> 2d5aa752
+
     }
 
     #[Route('/test', name: 'app_test', methods: ['GET'])]
