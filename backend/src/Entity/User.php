<?php


namespace App\Entity;
use App\Domains\Student\Entity\StudentProfile;
use App\Repository\UserRepository;
use Doctrine\Common\Collections\ArrayCollection;
use Doctrine\Common\Collections\Collection;
use Doctrine\DBAL\Types\Types;
use Doctrine\ORM\Mapping as ORM;
use Symfony\Component\Security\Core\User\PasswordAuthenticatedUserInterface;
use Symfony\Component\Security\Core\User\UserInterface;
use Symfony\Component\Serializer\Annotation\Groups;
use Symfony\Component\Validator\Constraints as Assert;

#[ORM\Entity(repositoryClass: UserRepository::class)]
#[ORM\Table(name: '`user`')]
class User implements PasswordAuthenticatedUserInterface, UserInterface
{
    #[ORM\Id]
    #[ORM\GeneratedValue]
    #[ORM\Column]
<<<<<<< HEAD
    #[Groups(['user:read', 'message:read', 'ticket:read'])]
    private ?int $id = null;

    #[ORM\Column(length: 255)]
    #[Groups(['user:read', 'message:read', 'ticket:read'])]
    private ?string $lastName = null;

    #[ORM\Column(length: 255)]
    #[Groups(['user:read', 'message:read', 'ticket:read'])]
=======
    #[Groups(['user:read', 'message:read'])]
    private ?int $id = null;

    #[ORM\Column(length: 255)]
    #[Groups(['user:read', 'message:read'])]
    private ?string $lastName = null;

    #[ORM\Column(length: 255)]
    #[Groups(['user:read', 'message:read'])]
>>>>>>> 05fdbec7
    private ?string $firstName = null;

    #[ORM\Column(type: Types::DATE_MUTABLE)]
    #[Groups(['user:read'])]
    private ?\DateTimeInterface $birthDate = null;

    #[ORM\Column(length: 180, unique: true)]
    #[Groups(['user:read', 'ticket:read'])]
    private ?string $email = null;

    #[ORM\ManyToOne(inversedBy: 'users')]
    #[ORM\JoinColumn(nullable: false)]
    #[Groups(['user:read'])]
    private ?Nationality $nationality = null;

    #[ORM\Column(length: 20)]
    #[Groups(['user:read'])]
    private ?string $phoneNumber = null;

    #[ORM\Column(length: 255)]
    #[Assert\NotBlank(message: "Le mot de passe est obligatoire")]
    #[Assert\Length(
        min: 8,
        max: 50,
        minMessage: "Le mot de passe doit comporter au moins {{ limit }} caractères",
        maxMessage: "Le mot de passe ne doit pas dépasser {{ limit }} caractères"
    )]
    private ?string $password = null;

    #[ORM\Column]
    #[Groups(['user:read'])]
    private ?\DateTimeImmutable $createdAt = null;

    #[ORM\Column(nullable: true)]
    #[Groups(['user:read'])]
    private ?\DateTimeImmutable $updatedAt = null;

    #[ORM\Column(type: 'boolean')]
    #[Groups(['user:read'])]
    private bool $isEmailVerified = false;

    #[ORM\Column(length: 255, nullable: true)]
    private ?string $verificationToken = null;

    #[ORM\Column(length: 255, nullable: true)]
    private ?string $resetPasswordToken = null;

    #[ORM\Column(nullable: true)]
    private ?\DateTimeImmutable $resetPasswordExpires = null;

    #[ORM\OneToMany(mappedBy: 'user', targetEntity: UserRole::class, orphanRemoval: true)]
    #[Groups(['user:read', 'message:read'])]
    private Collection $userRoles;

    #[ORM\ManyToMany(targetEntity: Formation::class, mappedBy: 'students')]
    private Collection $formations;

    #[ORM\OneToOne(mappedBy: 'user', targetEntity: \App\Domains\Student\Entity\StudentProfile::class, cascade: ['persist', 'remove'])]
    private ?\App\Domains\Student\Entity\StudentProfile $studentProfile = null;

    #[ORM\Column(length: 255, nullable: true)]
<<<<<<< HEAD
    #[Groups(['user:read', 'message:read'])]
=======
>>>>>>> 05fdbec7
    private ?string $profilePicturePath = null;

    #[ORM\ManyToOne]
    #[ORM\JoinColumn(nullable: false)]
    #[Groups(['user:read'])]
    private ?Theme $theme = null;

    #[ORM\OneToMany(mappedBy: 'user', targetEntity: Diploma::class, orphanRemoval: true)]
    private Collection $diplomas;

    #[ORM\OneToMany(mappedBy: 'user', targetEntity: Address::class, orphanRemoval: true)]
    private Collection $addresses;

    #[ORM\OneToMany(mappedBy: 'user', targetEntity: Signature::class, orphanRemoval: true)]
    private Collection $signatures;

    #[ORM\OneToMany(mappedBy: 'creator', targetEntity: Group::class)]
    #[Groups(['user:read'])]
    private Collection $createdGroups;

    #[ORM\ManyToMany(targetEntity: Group::class, mappedBy: 'members')]
    #[Groups(['user:read'])]
    private Collection $groups;

    #[ORM\ManyToOne(inversedBy: 'users')]
    #[Groups(['user:read'])]
    private ?Specialization $specialization = null;

    #[ORM\Column(length: 255, nullable: true)]
    private ?string $linkedinUrl = null;

    #[ORM\OneToMany(mappedBy: 'user', targetEntity: UserDiploma::class, orphanRemoval: true)]
    private Collection $userDiplomas;

<<<<<<< HEAD
    #[ORM\OneToMany(mappedBy: 'creator', targetEntity: Ticket::class, orphanRemoval: true)]
    private Collection $tickets;

    #[ORM\OneToMany(mappedBy: 'assignedTo', targetEntity: Ticket::class)]
    private Collection $assignedTickets;

=======
>>>>>>> 05fdbec7
    public function __construct()
    {
        $this->createdAt = new \DateTimeImmutable();
        $this->userRoles = new ArrayCollection();
        $this->diplomas = new ArrayCollection();
        $this->addresses = new ArrayCollection();
        $this->signatures = new ArrayCollection();
        $this->createdGroups = new ArrayCollection();
        $this->groups = new ArrayCollection();
        $this->userDiplomas = new ArrayCollection();
        $this->formations = new ArrayCollection();
<<<<<<< HEAD
        $this->tickets = new ArrayCollection();
        $this->assignedTickets = new ArrayCollection();
=======
>>>>>>> 05fdbec7
    }

    public function getId(): ?int
    {
        return $this->id;
    }

    public function getLastName(): ?string
    {
        return $this->lastName;
    }

    public function setLastName(string $lastName): static
    {
        $this->lastName = $lastName;

        return $this;
    }

    public function getFirstName(): ?string
    {
        return $this->firstName;
    }

    public function setFirstName(string $firstName): static
    {
        $this->firstName = $firstName;

        return $this;
    }

    public function getBirthDate(): ?\DateTimeInterface
    {
        return $this->birthDate;
    }

    public function setBirthDate(\DateTimeInterface $birthDate): static
    {
        $this->birthDate = $birthDate;

        return $this;
    }

    public function getEmail(): ?string
    {
        return $this->email;
    }

    public function setEmail(string $email): static
    {
        $this->email = $email;

        return $this;
    }

    public function getNationality(): ?Nationality
    {
        return $this->nationality;
    }

    public function setNationality(?Nationality $nationality): static
    {
        $this->nationality = $nationality;

        return $this;
    }

    public function getPhoneNumber(): ?string
    {
        return $this->phoneNumber;
    }

    public function setPhoneNumber(string $phoneNumber): static
    {
        $this->phoneNumber = $phoneNumber;

        return $this;
    }

    public function getPassword(): ?string
    {
        return $this->password;
    }

    public function setPassword(string $password): static
    {
        $this->password = $password;

        return $this;
    }

    public function getCreatedAt(): ?\DateTimeImmutable
    {
        return $this->createdAt;
    }

    public function setCreatedAt(\DateTimeImmutable $createdAt): static
    {
        $this->createdAt = $createdAt;

        return $this;
    }

    public function getUpdatedAt(): ?\DateTimeImmutable
    {
        return $this->updatedAt;
    }

    public function setUpdatedAt(?\DateTimeImmutable $updatedAt): static
    {
        $this->updatedAt = $updatedAt;

        return $this;
    }

    public function isEmailVerified(): bool
    {
        return $this->isEmailVerified;
    }

    public function setIsEmailVerified(bool $isEmailVerified): static
    {
        $this->isEmailVerified = $isEmailVerified;

        return $this;
    }

    public function getVerificationToken(): ?string
    {
        return $this->verificationToken;
    }

    public function setVerificationToken(?string $verificationToken): static
    {
        $this->verificationToken = $verificationToken;

        return $this;
    }

    public function getResetPasswordToken(): ?string
    {
        return $this->resetPasswordToken;
    }

    public function setResetPasswordToken(?string $resetPasswordToken): static
    {
        $this->resetPasswordToken = $resetPasswordToken;

        return $this;
    }

    public function getResetPasswordExpires(): ?\DateTimeImmutable
    {
        return $this->resetPasswordExpires;
    }

    public function setResetPasswordExpires(?\DateTimeImmutable $resetPasswordExpires): static
    {
        $this->resetPasswordExpires = $resetPasswordExpires;

        return $this;
    }

    /**
     * @return Collection<int, UserRole>
     */
    public function getUserRoles(): Collection
    {
        return $this->userRoles;
    }

    public function addUserRole(UserRole $userRole): static
    {
        if (!$this->userRoles->contains($userRole)) {
            $this->userRoles->add($userRole);
            $userRole->setUser($this);
        }

        return $this;
    }

    public function removeUserRole(UserRole $userRole): static
    {
        if ($this->userRoles->removeElement($userRole)) {
            // set the owning side to null (unless already changed)
            if ($userRole->getUser() === $this) {
                $userRole->setUser(null);
            }
        }

        return $this;
    }

    public function getTheme(): ?Theme
    {
        return $this->theme;
    }

    public function setTheme(?Theme $theme): static
    {
        $this->theme = $theme;

        return $this;
    }

    /**
     * Get user diplomas, optionally processed with obtained dates
     * 
     * @return Collection<int, Diploma>|array
     */
    public function getDiplomas(): Collection|array
    {
        if (func_num_args() > 0) {
            // When called with arguments, return the processed diplomas array
            $diplomas = [];
            foreach ($this->userDiplomas as $userDiploma) {
                $diploma = $userDiploma->getDiploma();
                // Add the obtained date to the diploma object
                $diploma->obtainedAt = $userDiploma->getObtainedDate();
                $diplomas[] = $diploma;
            }
            
            // Trier les diplômes par date d'obtention (du plus récent au plus ancien)
            usort($diplomas, function($a, $b) {
                if (!$a->obtainedAt || !$b->obtainedAt) {
                    return 0;
                }
                return $b->obtainedAt <=> $a->obtainedAt;
            });
            
            return $diplomas;
        }
        
        // When called without arguments, return the collection
        return $this->diplomas;
    }

    public function addDiploma(Diploma $diploma): static
    {
        if (!$this->diplomas->contains($diploma)) {
            $this->diplomas->add($diploma);
        }

        return $this;
    }

    public function removeDiploma(Diploma $diploma): static
    {
        if ($this->diplomas->removeElement($diploma)) {
            // La méthode getUser et setUser n'existent pas dans la classe Diploma
            // Cette logique devrait être gérée ailleurs
        }

        return $this;
    }

    /**
     * @return Collection<int, Address>
     */
    public function getAddresses(): Collection
    {
        return $this->addresses;
    }

    public function addAddress(Address $address): static
    {
        if (!$this->addresses->contains($address)) {
            $this->addresses->add($address);
            $address->setUser($this);
        }

        return $this;
    }

    public function removeAddress(Address $address): static
    {
        if ($this->addresses->removeElement($address)) {
            // set the owning side to null (unless already changed)
            if ($address->getUser() === $this) {
                $address->setUser(null);
            }
        }

        return $this;
    }

    /**
     * @return Collection<int, Signature>
     */
    public function getSignatures(): Collection
    {
        return $this->signatures;
    }

    public function addSignature(Signature $signature): static
    {
        if (!$this->signatures->contains($signature)) {
            $this->signatures->add($signature);
            $signature->setUser($this);
        }

        return $this;
    }

    public function removeSignature(Signature $signature): static
    {
        if ($this->signatures->removeElement($signature)) {
            // set the owning side to null (unless already changed)
            if ($signature->getUser() === $this) {
                $signature->setUser(null);
            }
        }

        return $this;
    }

    /**
     * @return Collection<int, Group>
     */
    public function getCreatedGroups(): Collection
    {
        return $this->createdGroups;
    }

    public function addCreatedGroup(Group $group): static
    {
        if (!$this->createdGroups->contains($group)) {
            $this->createdGroups->add($group);
            $group->setCreator($this);
        }

        return $this;
    }

    public function removeCreatedGroup(Group $group): static
    {
        if ($this->createdGroups->removeElement($group)) {
            // set the owning side to null (unless already changed)
            if ($group->getCreator() === $this) {
                $group->setCreator(null);
            }
        }

        return $this;
    }

    /**
     * @return Collection<int, Group>
     */
    public function getGroups(): Collection
    {
        return $this->groups;
    }

    public function addGroup(Group $group): static
    {
        if (!$this->groups->contains($group)) {
            $this->groups->add($group);
            $group->addMember($this);
        }

        return $this;
    }

    public function removeGroup(Group $group): static
    {
        if ($this->groups->removeElement($group)) {
            $group->removeMember($this);
        }

        return $this;
    }

    /**
     * A visual identifier that represents this user.
     *
     * @see UserInterface
     */
    public function getUserIdentifier(): string
    {
        return (string) $this->email;
    }

    /**
     * @see UserInterface
     */
    public function getRoles(): array
    {
        $roles = [];
        
        foreach ($this->userRoles as $userRole) {
            $roleName = $userRole->getRole()->getName();
            
            // Vérifier si le préfixe ROLE_ est déjà présent
            if (strpos($roleName, 'ROLE_') === 0) {
                $roles[] = strtoupper($roleName);
            } else {
                $roles[] = 'ROLE_' . strtoupper($roleName);
            }
        }
        
        // S'assurer qu'il y a au moins un rôle (utiliser ROLE_GUEST si aucun rôle n'est défini)
        if (empty($roles)) {
            $roles[] = 'ROLE_GUEST';
        }

        return array_unique($roles);
    }

    /**
     * @see UserInterface
     */
    public function eraseCredentials(): void
    {
        // If you store any temporary, sensitive data on the user, clear it here
        // $this->plainPassword = null;
    }

    public function getSpecialization(): ?Specialization
    {
        return $this->specialization;
    }

    public function setSpecialization(?Specialization $specialization): static
    {
        $this->specialization = $specialization;

        return $this;
    }

    public function getLinkedinUrl(): ?string
    {
        return $this->linkedinUrl;
    }

    public function setLinkedinUrl(?string $linkedinUrl): static
    {
        $this->linkedinUrl = $linkedinUrl;
        return $this;
    }

<<<<<<< HEAD
    /**
     * @return Collection<int, UserDiploma>
     */
    public function getUserDiplomas(): Collection
    {
        return $this->userDiplomas;
    }

    public function addUserDiploma(UserDiploma $userDiploma): static
    {
        if (!$this->userDiplomas->contains($userDiploma)) {
            $this->userDiplomas->add($userDiploma);
            $userDiploma->setUser($this);
        }

        return $this;
    }

    public function removeUserDiploma(UserDiploma $userDiploma): static
    {
        if ($this->userDiplomas->removeElement($userDiploma)) {
            // set the owning side to null (unless already changed)
            if ($userDiploma->getUser() === $this) {
                $userDiploma->setUser(null);
            }
        }

        return $this;
    }

    /**
=======
    /**
     * @return Collection<int, UserDiploma>
     */
    public function getUserDiplomas(): Collection
    {
        return $this->userDiplomas;
    }

    public function addUserDiploma(UserDiploma $userDiploma): static
    {
        if (!$this->userDiplomas->contains($userDiploma)) {
            $this->userDiplomas->add($userDiploma);
            $userDiploma->setUser($this);
        }

        return $this;
    }

    public function removeUserDiploma(UserDiploma $userDiploma): static
    {
        if ($this->userDiplomas->removeElement($userDiploma)) {
            // set the owning side to null (unless already changed)
            if ($userDiploma->getUser() === $this) {
                $userDiploma->setUser(null);
            }
        }

        return $this;
    }

    /**
>>>>>>> 05fdbec7
     * @return Collection<int, Formation>
     */
    public function getFormations(): Collection
    {
        return $this->formations;
    }

    public function addFormation(Formation $formation): self
    {
        if (!$this->formations->contains($formation)) {
            $this->formations[] = $formation;
            $formation->addStudent($this); 
        }
        return $this;
    }

    public function removeFormation(Formation $formation): self
    {
        if ($this->formations->removeElement($formation)) {
            $formation->removeStudent($this);
        }
        return $this;
    }

    public function getStudentProfile(): ?\App\Domains\Student\Entity\StudentProfile
    {
        return $this->studentProfile;
    }

    public function setStudentProfile(?\App\Domains\Student\Entity\StudentProfile $studentProfile): self
    {
        // unset the owning side of the relation if necessary
        if ($studentProfile === null && $this->studentProfile !== null) {
            $this->studentProfile->setUser(null);
        }

        // set the owning side of the relation if necessary
        if ($studentProfile !== null && $studentProfile->getUser() !== $this) {
            $studentProfile->setUser($this);
        }

        $this->studentProfile = $studentProfile;

        return $this;
    }

    public function getProfilePicturePath(): ?string
    {
        return $this->profilePicturePath;
    }

    public function setProfilePicturePath(?string $profilePicturePath): self
    {
        $this->profilePicturePath = $profilePicturePath;
        return $this;
    }
<<<<<<< HEAD

    /**
     * Get the URL of the profile picture
     */
    public function getProfilePictureUrl(): ?string
    {
        if (!$this->profilePicturePath) {
            return null;
        }

        return $this->profilePicturePath;
    }

    /**
     * @return Collection<int, Ticket>
     */
    public function getTickets(): Collection
    {
        return $this->tickets;
    }

    public function addTicket(Ticket $ticket): static
    {
        if (!$this->tickets->contains($ticket)) {
            $this->tickets->add($ticket);
            $ticket->setCreator($this);
        }

        return $this;
    }

    public function removeTicket(Ticket $ticket): static
    {
        if ($this->tickets->removeElement($ticket)) {
            // set the owning side to null (unless already changed)
            if ($ticket->getCreator() === $this) {
                $ticket->setCreator(null);
            }
        }

        return $this;
    }

    /**
     * @return Collection<int, Ticket>
     */
    public function getAssignedTickets(): Collection
    {
        return $this->assignedTickets;
    }

    public function addAssignedTicket(Ticket $ticket): static
    {
        if (!$this->assignedTickets->contains($ticket)) {
            $this->assignedTickets->add($ticket);
            $ticket->setAssignedTo($this);
        }

        return $this;
    }

    public function removeAssignedTicket(Ticket $ticket): static
    {
        if ($this->assignedTickets->removeElement($ticket)) {
            // set the owning side to null (unless already changed)
            if ($ticket->getAssignedTo() === $this) {
                $ticket->setAssignedTo(null);
            }
        }

        return $this;
    }
=======
>>>>>>> 05fdbec7
}<|MERGE_RESOLUTION|>--- conflicted
+++ resolved
@@ -20,7 +20,6 @@
     #[ORM\Id]
     #[ORM\GeneratedValue]
     #[ORM\Column]
-<<<<<<< HEAD
     #[Groups(['user:read', 'message:read', 'ticket:read'])]
     private ?int $id = null;
 
@@ -30,17 +29,6 @@
 
     #[ORM\Column(length: 255)]
     #[Groups(['user:read', 'message:read', 'ticket:read'])]
-=======
-    #[Groups(['user:read', 'message:read'])]
-    private ?int $id = null;
-
-    #[ORM\Column(length: 255)]
-    #[Groups(['user:read', 'message:read'])]
-    private ?string $lastName = null;
-
-    #[ORM\Column(length: 255)]
-    #[Groups(['user:read', 'message:read'])]
->>>>>>> 05fdbec7
     private ?string $firstName = null;
 
     #[ORM\Column(type: Types::DATE_MUTABLE)]
@@ -102,10 +90,7 @@
     private ?\App\Domains\Student\Entity\StudentProfile $studentProfile = null;
 
     #[ORM\Column(length: 255, nullable: true)]
-<<<<<<< HEAD
     #[Groups(['user:read', 'message:read'])]
-=======
->>>>>>> 05fdbec7
     private ?string $profilePicturePath = null;
 
     #[ORM\ManyToOne]
@@ -140,15 +125,12 @@
     #[ORM\OneToMany(mappedBy: 'user', targetEntity: UserDiploma::class, orphanRemoval: true)]
     private Collection $userDiplomas;
 
-<<<<<<< HEAD
     #[ORM\OneToMany(mappedBy: 'creator', targetEntity: Ticket::class, orphanRemoval: true)]
     private Collection $tickets;
 
     #[ORM\OneToMany(mappedBy: 'assignedTo', targetEntity: Ticket::class)]
     private Collection $assignedTickets;
 
-=======
->>>>>>> 05fdbec7
     public function __construct()
     {
         $this->createdAt = new \DateTimeImmutable();
@@ -160,11 +142,8 @@
         $this->groups = new ArrayCollection();
         $this->userDiplomas = new ArrayCollection();
         $this->formations = new ArrayCollection();
-<<<<<<< HEAD
         $this->tickets = new ArrayCollection();
         $this->assignedTickets = new ArrayCollection();
-=======
->>>>>>> 05fdbec7
     }
 
     public function getId(): ?int
@@ -606,7 +585,6 @@
         return $this;
     }
 
-<<<<<<< HEAD
     /**
      * @return Collection<int, UserDiploma>
      */
@@ -638,39 +616,6 @@
     }
 
     /**
-=======
-    /**
-     * @return Collection<int, UserDiploma>
-     */
-    public function getUserDiplomas(): Collection
-    {
-        return $this->userDiplomas;
-    }
-
-    public function addUserDiploma(UserDiploma $userDiploma): static
-    {
-        if (!$this->userDiplomas->contains($userDiploma)) {
-            $this->userDiplomas->add($userDiploma);
-            $userDiploma->setUser($this);
-        }
-
-        return $this;
-    }
-
-    public function removeUserDiploma(UserDiploma $userDiploma): static
-    {
-        if ($this->userDiplomas->removeElement($userDiploma)) {
-            // set the owning side to null (unless already changed)
-            if ($userDiploma->getUser() === $this) {
-                $userDiploma->setUser(null);
-            }
-        }
-
-        return $this;
-    }
-
-    /**
->>>>>>> 05fdbec7
      * @return Collection<int, Formation>
      */
     public function getFormations(): Collection
@@ -727,7 +672,6 @@
         $this->profilePicturePath = $profilePicturePath;
         return $this;
     }
-<<<<<<< HEAD
 
     /**
      * Get the URL of the profile picture
@@ -800,6 +744,4 @@
 
         return $this;
     }
-=======
->>>>>>> 05fdbec7
 }