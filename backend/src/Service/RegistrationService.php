<?php

namespace App\Service;

use App\Entity\User;
use App\Entity\Address;
use App\Entity\City;
use App\Entity\PostalCode;
use App\Entity\Nationality;
use App\Entity\UserRole;
use App\Entity\Role;
use App\Entity\Theme;
use App\Repository\NationalityRepository;
use App\Repository\CityRepository;
use App\Repository\PostalCodeRepository;
use App\Domains\Global\Repository\RoleRepository;
use App\Repository\ThemeRepository;
use Doctrine\ORM\EntityManagerInterface;
use Symfony\Component\PasswordHasher\Hasher\UserPasswordHasherInterface;
use Symfony\Component\Validator\Validator\ValidatorInterface;

class RegistrationService
{
    private EntityManagerInterface $entityManager;
    private UserPasswordHasherInterface $passwordHasher;
    private ValidatorInterface $validator;
    private NationalityRepository $nationalityRepository;
    private CityRepository $cityRepository;
    private PostalCodeRepository $postalCodeRepository;
    private RoleRepository $roleRepository;
    private ThemeRepository $themeRepository;
    private VerificationService $verificationService;

    public function __construct(
        EntityManagerInterface $entityManager,
        UserPasswordHasherInterface $passwordHasher,
        ValidatorInterface $validator,
        NationalityRepository $nationalityRepository,
        CityRepository $cityRepository,
        PostalCodeRepository $postalCodeRepository,
        RoleRepository $roleRepository,
        ThemeRepository $themeRepository,
        VerificationService $verificationService
    ) {
        $this->entityManager = $entityManager;
        $this->passwordHasher = $passwordHasher;
        $this->validator = $validator;
        $this->nationalityRepository = $nationalityRepository;
        $this->cityRepository = $cityRepository;
        $this->postalCodeRepository = $postalCodeRepository;
        $this->roleRepository = $roleRepository;
        $this->themeRepository = $themeRepository;
        $this->verificationService = $verificationService;
    }

    /**
     * Enregistre un nouvel utilisateur avec toutes ses données associées
     */
    public function registerUser(array $data): User
    {
<<<<<<< HEAD
=======
        // Logging pour le débogage
        error_log('RegistrationService::registerUser - Début de la méthode');
        
        // VALIDATION DU MOT DE PASSE - Première priorité, avant toute autre validation
        // S'assurer que le mot de passe existe et est de type string
        if (!isset($data['password'])) {
            error_log('RegistrationService - Erreur critique: Mot de passe manquant');
            throw new \InvalidArgumentException(json_encode([
                'password' => "Le mot de passe est requis."
            ]));
        }
        
        // Forcer la conversion en string si nécessaire (protection supplémentaire)
        $password = (string)$data['password'];
        
        // Remplacer le mot de passe dans les données avec la version forcée en string
        $data['password'] = $password;
        
        // Vérifier la longueur EXACTE du mot de passe (longueur absolue en octets)
        $passwordLength = mb_strlen($password, '8bit');
        error_log('RegistrationService - Validation mot de passe - Longueur exacte: ' . $passwordLength . ' octets');
        
        // Bloquer si le mot de passe est trop long (limite absolue)
        if ($passwordLength > 50) {
            error_log('RegistrationService - ERREUR CRITIQUE: Mot de passe trop long (' . $passwordLength . ' caractères)');
            throw new \InvalidArgumentException(json_encode([
                'password' => "Le mot de passe ne doit pas dépasser 50 caractères."
            ]));
        }
        
        // Bloquer si le mot de passe est trop court
        if ($passwordLength < 8) {
            error_log('RegistrationService - ERREUR: Mot de passe trop court (' . $passwordLength . ' caractères)');
            throw new \InvalidArgumentException(json_encode([
                'password' => "Le mot de passe doit contenir au moins 8 caractères."
            ]));
        }
        
        // Maintenant, passer aux autres validations
>>>>>>> 05fdbec7
        // Vérifier l'âge minimum (16 ans)
        $birthDate = new \DateTime($data['birthDate']);
        $now = new \DateTime();
        $minimumAge = 16;
        
        // Calculer l'âge
        $age = $birthDate->diff($now)->y;
        
        // Vérifier si l'anniversaire est déjà passé cette année
        $hasBirthdayOccurred = 
            ($now->format('m') > $birthDate->format('m')) || 
            (($now->format('m') == $birthDate->format('m')) && ($now->format('d') >= $birthDate->format('d')));
        
        $adjustedAge = $hasBirthdayOccurred ? $age : $age - 1;
        
        // Si l'âge est inférieur à l'âge minimum, lever une exception
        if ($adjustedAge < $minimumAge) {
            throw new \InvalidArgumentException(json_encode([
                'birthDate' => "Vous devez avoir au moins {$minimumAge} ans pour vous inscrire."
            ]));
        }
        
        // Créer un nouvel utilisateur
        $user = new User();
        $user->setFirstName($data['firstName']);
        $user->setLastName($data['lastName']);
        $user->setEmail($data['email']);
        $user->setPhoneNumber($data['phoneNumber']);
        
        // Définir la date de naissance
        $birthDate = new \DateTime($data['birthDate']);
        $user->setBirthDate($birthDate);
        
        // Hasher le mot de passe
        $hashedPassword = $this->passwordHasher->hashPassword($user, $data['password']);
        $user->setPassword($hashedPassword);
        
        // Définir la nationalité
        $nationality = $this->getNationality($data['nationality']);
        $user->setNationality($nationality);
        
        // Définir le thème par défaut
        $defaultTheme = $this->getDefaultTheme();
        $user->setTheme($defaultTheme);
        
        // Marquer l'email comme vérifié directement (temporairement)
        $user->setIsEmailVerified(true);
        
        // Ajouter le rôle utilisateur par défaut
        $this->addDefaultRole($user);
        
        // Valider l'utilisateur avant de persister
        $errors = $this->validator->validate($user);
        if (count($errors) > 0) {
            $errorMessages = [];
            foreach ($errors as $error) {
                $errorMessages[$error->getPropertyPath()] = $error->getMessage();
            }
            throw new \InvalidArgumentException(json_encode($errorMessages));
        }
        
        // Persister l'utilisateur
        $this->entityManager->persist($user);
        
        // Créer et associer l'adresse
        if (isset($data['address'])) {
            $this->createAddress($user, $data['address']);
        }
        
        // Sauvegarder en base de données
        $this->entityManager->flush();
        
        // Commenté temporairement: Ne pas envoyer d'email de vérification
        // $this->verificationService->sendVerificationEmail($user);
        
        return $user;
    }
    
    /**
     * Récupère ou crée une nationalité
     */
    private function getNationality(string $nationality): Nationality
    {
        // Essayer de trouver la nationalité par son code (ex: 'FR', 'PT')
        $nationalityEntity = $this->nationalityRepository->findOneBy(['code' => strtoupper($nationality)]);
        
        // Si non trouvée par code, essayer par nom
        if (!$nationalityEntity) {
            $nationalityEntity = $this->nationalityRepository->findOneBy(['name' => ucfirst(strtolower($nationality))]);
        }
        
        // Si toujours non trouvée, créer une nouvelle nationalité
        if (!$nationalityEntity) {
            $nationalityEntity = new Nationality();
            
            // Normaliser le nom (première lettre en majuscule)
            $name = ucfirst(strtolower($nationality));
            $nationalityEntity->setName($name);
            
            // Générer un code (2 premières lettres en majuscule)
            $code = strtoupper(substr($nationality, 0, 2));
            $nationalityEntity->setCode($code);
            
            $this->entityManager->persist($nationalityEntity);
        }
        
        return $nationalityEntity;
    }
    
    /**
     * Récupère le thème par défaut
     */
    private function getDefaultTheme(): Theme
    {
        $theme = $this->themeRepository->findOneBy(['name' => 'Default']);
        
        if (!$theme) {
            // Créer un thème par défaut si aucun n'existe
            $theme = new Theme();
            $theme->setName('Default');
            $this->entityManager->persist($theme);
        }
        
        return $theme;
    }
    
    /**
     * Ajoute le rôle utilisateur par défaut
     */
    private function addDefaultRole(User $user): void
    {
        $role = $this->roleRepository->findOneBy(['name' => 'GUEST']);
        
        if (!$role) {
            // Créer le rôle s'il n'existe pas
            $role = new Role();
            $role->setName('GUEST');
            $role->setDescription('Invité - Accès limité en lecture seule');
            $this->entityManager->persist($role);
        }
        
        $userRole = new UserRole();
        $userRole->setUser($user);
        $userRole->setRole($role);
        
        $this->entityManager->persist($userRole);
        $user->addUserRole($userRole);
    }
    
    /**
     * Crée et associe une adresse à l'utilisateur
     */
    private function createAddress(User $user, array $addressData): void
    {
        // S'assurer que les données d'adresse sont correctement encodées en UTF-8
        $cityName = mb_convert_encoding($addressData['city'], 'UTF-8', 'auto');
        $addressName = mb_convert_encoding($addressData['name'], 'UTF-8', 'auto');
        $complement = isset($addressData['complement']) ? mb_convert_encoding($addressData['complement'], 'UTF-8', 'auto') : null;
        $postalCode = $addressData['postalCode'];

        // Récupérer ou créer la ville
        $city = $this->getOrCreateCity($cityName);
        
        // Récupérer ou créer le code postal
        $postalCode = $this->getOrCreatePostalCode($postalCode, $city);
        
        // Créer l'adresse
        $address = new Address();
        $address->setName($addressName);
        $address->setCity($city);
        $address->setPostalCode($postalCode);
        $address->setUser($user);
        
        // Ajouter le complément d'adresse s'il existe
        if ($complement) {
            $address->setComplement($complement);
        }
        
        $this->entityManager->persist($address);
        $user->addAddress($address);
    }
    
    /**
     * Récupère ou crée une ville
     */
    private function getOrCreateCity(string $cityName): City
    {
        $city = $this->cityRepository->findOneBy(['name' => $cityName]);
        
        if (!$city) {
            $city = new City();
            $city->setName($cityName);
            $this->entityManager->persist($city);
        }
        
        return $city;
    }
    
    /**
     * Récupère ou crée un code postal
     */
    private function getOrCreatePostalCode(string $code, City $city): PostalCode
    {
        $postalCode = $this->postalCodeRepository->findOneBy(['code' => $code]);
        
        if (!$postalCode) {
            $postalCode = new PostalCode();
            $postalCode->setCode($code);
            $postalCode->setCity($city);
            $this->entityManager->persist($postalCode);
        } else if ($postalCode->getCity() !== $city) {
            // Si le code postal existe mais est associé à une autre ville
            // Cela peut indiquer un doublon ou une erreur dans les données
            // Ici, nous choisissons de mettre à jour la ville
            $postalCode->setCity($city);
        }
        
        return $postalCode;
    }
} <|MERGE_RESOLUTION|>--- conflicted
+++ resolved
@@ -58,8 +58,6 @@
      */
     public function registerUser(array $data): User
     {
-<<<<<<< HEAD
-=======
         // Logging pour le débogage
         error_log('RegistrationService::registerUser - Début de la méthode');
         
@@ -99,7 +97,6 @@
         }
         
         // Maintenant, passer aux autres validations
->>>>>>> 05fdbec7
         // Vérifier l'âge minimum (16 ans)
         $birthDate = new \DateTime($data['birthDate']);
         $now = new \DateTime();
