<<<<<<< HEAD
import React from "react";
import {
  BrowserRouter as Router,
  Routes,
  Route,
  useLocation,
  Navigate,
  useNavigate,
} from "react-router-dom";
import {
  lazy,
  useEffect,
  useRef,
  useCallback,
  useState,
} from "react";
import MainLayout from "./components/MainLayout";
import {
  RoleProvider,
  RoleDashboardRedirect,
  RoleGuard,
  ROLES,
} from "./features/roles";
import { AuthProvider } from "./contexts/AuthContext";
import { TranslationProvider } from "./contexts/TranslationContext";
import { QueryClientProvider, useQueryClient } from "@tanstack/react-query";
import "./index.css";
import ProtectedRoute from "./components/ProtectedRoute";
import PublicRoute from "./components/PublicRoute";
import ProfileLayout from "@/layouts/ProfileLayout";
import StudentRoute from "./components/StudentRoute";
import { Toaster } from "./components/ui/sonner";
import AdminTicketList from "./components/admin/AdminTicketList";
import { queryClient } from "./lib/services/queryClient";
import deduplicationService from "./lib/services/deduplicationService";
import apiService from "./lib/services/apiService";
import PublicProfileView from "@/pages/Global/Profile/views/PublicProfileView";
import { ThemeProvider } from "@/context/ThemeContext";
import PublicLayout from "./layouts/PublicLayout";
import TranslationTest from "./components/Translation/TranslationTest";

// Export queryClient to be used elsewhere
export { queryClient };

=======
import React from 'react'
import { BrowserRouter as Router, Routes, Route, useLocation, Navigate, useNavigate } from 'react-router-dom'
import { lazy, Suspense, useEffect, useRef, useCallback, useState } from 'react'
import MainLayout from './components/MainLayout'
import { RoleDashboardRedirect, RoleGuard, ROLES, RoleProvider } from './features/roles'
import { AuthProvider } from './contexts/AuthContext'
import { QueryClientProvider, useQueryClient } from '@tanstack/react-query'
import './index.css'
import ProtectedRoute from './components/ProtectedRoute'
import PublicRoute from './components/PublicRoute'
import ProfileLayout from '@/layouts/ProfileLayout'
import StudentRoute from './components/StudentRoute'
import { Toaster } from './components/ui/sonner'
import AdminTicketList from './components/admin/AdminTicketList'
import { queryClient } from './lib/services/queryClient'
import ReactQueryHydration from './components/shared/ReactQueryHydration'
import deduplicationService from './lib/services/deduplicationService'
import apiService from './lib/services/apiService'
import PublicProfileView from '@/pages/Global/Profile/views/PublicProfileView'
import { ThemeProvider } from '@/context/ThemeContext'
import PublicLayout from './layouts/PublicLayout'

// Composant de chargement personnalisé
const LoadingFallback = () => (
  <div className="flex items-center justify-center min-h-screen">
    <div className="animate-spin rounded-full h-32 w-32 border-t-2 border-b-2 border-blue-500"></div>
  </div>
);
>>>>>>> 7bfe2e49

// Composant d'erreur personnalisé basé sur une classe
class ErrorBoundary extends React.Component {
  constructor(props) {
    super(props);
    this.state = { hasError: false, error: null };
  }

  static getDerivedStateFromError(error) {
    return { hasError: true, error };
  }

  componentDidCatch(error, errorInfo) {
    console.error("Error caught by boundary:", error, errorInfo);
  }

  render() {
    if (this.state.hasError) {
      return (
<<<<<<< HEAD
        <div className="flex items-center justify-center min-h-screen">
          <div className="text-center">
            <h2 className="text-xl font-bold text-red-600">
              Une erreur est survenue
            </h2>
            <button
              onClick={() => window.location.reload()}
              className="mt-4 px-4 py-2 bg-blue-500 text-white rounded hover:bg-blue-600"
=======
        <div className="flex items-center justify-center min-h-screen p-4 bg-gray-50">
          <div className="w-full max-w-md p-6 bg-white rounded-lg shadow-lg">
            <h2 className="mb-4 text-2xl font-bold text-red-600">Une erreur est survenue</h2>
            <p className="mb-4 text-red-700">{this.state.error?.message || "Une erreur inattendue s'est produite"}</p>
            <button 
              onClick={() => {
                this.setState({ hasError: false, error: null });
                window.location.reload();
              }}
              className="px-4 py-2 text-white bg-blue-600 rounded hover:bg-blue-700"
>>>>>>> 7bfe2e49
            >
              Réessayer
            </button>
          </div>
        </div>
      );
    }

    return this.props.children;
  }
}

<<<<<<< HEAD
// Fallback component for error boundary
function ErrorFallback({ error, resetErrorBoundary }) {
  return (
    <div
      role="alert"
      className="flex flex-col items-center justify-center min-h-screen p-4 bg-gray-50"
    >
      <div className="w-full max-w-md p-6 bg-white rounded-lg shadow-lg">
        <h2 className="mb-4 text-2xl font-bold text-red-600">
          Une erreur est survenue
        </h2>
        <p className="mb-4 text-red-700">
          {error?.message || "Une erreur inattendue s'est produite"}
        </p>
        <button
          onClick={resetErrorBoundary || (() => window.location.reload())}
          className="px-4 py-2 text-white bg-blue-600 rounded hover:bg-blue-700"
        >
          Réessayer
        </button>
      </div>
    </div>
  );
}



// Import des composants avec Suspense
const Home = (lazy(() => import("./pages/Home")));
const Login = (lazy(() => import("./pages/Login")));
const Register = (lazy(() => import("./pages/Register")));
const RegistrationSuccess = (
  lazy(() => import("./pages/RegistrationSuccess"))
);
const VerificationSuccess = (
  lazy(() => import("./pages/VerificationSuccess"))
);
const VerificationError = (
  lazy(() => import("./pages/VerificationError"))
);
=======
// Wrapper for the loading components with better error handling
const withSuspense = (Component) => (props) => (
  <ErrorBoundary>
    <Suspense fallback={<LoadingFallback />}>
      <Component {...props} />
    </Suspense>
  </ErrorBoundary>
);

// Import the Home component properly
const Home = withSuspense(lazy(() => import('./pages/Home')));
const Login = withSuspense(lazy(() => import('./pages/Login')));
const Register = withSuspense(lazy(() => import('./pages/Register')));
const RegistrationSuccess = withSuspense(lazy(() => import('./pages/RegistrationSuccess')));
const VerificationSuccess = withSuspense(lazy(() => import('./pages/VerificationSuccess')));
const VerificationError = withSuspense(lazy(() => import('./pages/VerificationError')));
>>>>>>> 7bfe2e49

// Lazy loading pour la réinitialisation de mot de passe
const ResetPasswordRequest = (
  lazy(() => import("./components/auth/ResetPasswordRequest"))
);
const ResetPasswordConfirmation = (
  lazy(() => import("./components/auth/ResetPasswordConfirmation"))
);
const ResetPassword = (
  lazy(() => import("./components/auth/ResetPassword"))
);

// Lazy loading pour le Profil et Dashboard
const SettingsProfile = (
  lazy(() => import("./pages/Global/Profile/views/SettingsProfile"))
);
const SecuritySettings = (
  lazy(() => import("./pages/Global/Profile/views/SecuritySettings"))
);
const NotificationSettings = (
  lazy(() => import("./pages/Global/Profile/views/NotificationSettings"))
);
const CareerSettings = (
  lazy(() => import("./pages/Global/Profile/views/CareerSettings"))
);
const ProfileView = (
  lazy(() => import("./pages/Global/Profile/views/ProfileView"))
);
const Dashboard = (lazy(() => import("./pages/Dashboard")));
const Trombinoscope = (
  lazy(() => import("./pages/Global/Trombinoscope"))
);

// Dashboards spécifiques par rôle
const AdminDashboard = (
  lazy(() => import("./pages/Admin/Dashboard"))
);
const StudentDashboard = (
  lazy(() => import("./pages/Student/Dashboard"))
);
// Pages étudiantes
const StudentSchedule = (
  lazy(() => import("./pages/Student/Schedule"))
);
const StudentGrades = (
  lazy(() => import("./pages/Student/Grades"))
);
const StudentAbsences = (
  lazy(() => import("./pages/Student/Absences"))
);
const StudentProjects = (
  lazy(() => import("./pages/Student/Projects"))
);
const StudentAttendance = (
  lazy(() => import("./pages/Student/Attendance"))
);
const TeacherDashboard = (
  lazy(() => import("./pages/Teacher/Dashboard"))
);
const TeacherSignatureMonitoring = (
  lazy(() => import("./pages/Teacher/SignatureMonitoring"))
);
const TeacherAttendance = (
  lazy(() => import("./pages/Teacher/Attendance"))
);
const HRDashboard = (lazy(() => import("./pages/HR/Dashboard")));
const SuperAdminDashboard = (
  lazy(() => import("./pages/SuperAdmin/Dashboard"))
);
const GuestDashboard = (
  lazy(() => import("./pages/Guest/Dashboard"))
);
const RecruiterDashboard = (
  lazy(() => import("./pages/Recruiter/Dashboard"))
);

// Nouvelles pages à importer
const FormationList = (lazy(() => import("./pages/FormationList")));
const GuestStudentRoleManager = (
  lazy(() => import("./pages/Recruiter/GuestStudentRoleManager"))
);
const UserRoleManager = (
  lazy(() => import("./pages/Admin/components/UserRoleManager"))
);
const SkillAssessment = (lazy(() => import("./pages/Games")));
const VisualConcept = (lazy(() => import("./pages/VisualConcept")));
const FormationFinder = (
  lazy(() => import("./pages/FormationFinder"))
);

// Ticket system components
const TicketList = (lazy(() => import("./components/TicketList")));
const TicketForm = (lazy(() => import("./components/TicketForm")));
const TicketDetail = (
  lazy(() => import("./components/TicketDetail"))
);
const TicketServiceList = (
  lazy(() => import("./components/admin/TicketServiceList"))
);

// Formation pages
<<<<<<< HEAD
const WebDevelopment = (
  lazy(() => import("./pages/formations/WebDevelopment"))
);
const Cybersecurity = (
  lazy(() => import("./pages/formations/Cybersecurity"))
);
const ArtificialIntelligence = (
  lazy(() => import("./pages/formations/ArtificialIntelligence"))
);
const DataScience = (
  lazy(() => import("./pages/formations/DataScience"))
);
const MobileDevelopment = (
  lazy(() => import("./pages/formations/MobileDevelopment"))
);
const GameDevelopment = (
  lazy(() => import("./pages/formations/GameDevelopment"))
);
const AllFormations = (lazy(() => import("./pages/AllFormations")));
const FormationThemeWrapper = (
  lazy(() => import("./components/formations/FormationThemeWrapper"))
);
const HomePage = (lazy(() => import("./pages/Home")));
=======
const WebDevelopment = withSuspense(lazy(() => import('./pages/formations/WebDevelopment')));
const Cybersecurity = withSuspense(lazy(() => import('./pages/formations/Cybersecurity')));
const ArtificialIntelligence = withSuspense(lazy(() => import('./pages/formations/ArtificialIntelligence')));
const DataScience = withSuspense(lazy(() => import('./pages/formations/DataScience')));
const MobileDevelopment = withSuspense(lazy(() => import('./pages/formations/MobileDevelopment')));
const GameDevelopment = withSuspense(lazy(() => import('./pages/formations/GameDevelopment')));
const AllFormations = withSuspense(lazy(() => import('./pages/AllFormations')));
const FormationThemeWrapper = withSuspense(lazy(() => import('./components/formations/FormationThemeWrapper')));

// Import the new SettingsLayout
const SettingsLayout = withSuspense(lazy(() => import('./layouts/SettingsLayout')));

function App() {
  return (
    <ThemeProvider>
      <Router>
        <QueryClientProvider client={queryClient}>
          <ReactQueryHydration>
            <AuthProvider>
              <RoleProvider>
                <ErrorBoundary>
                  <div className="relative font-poppins">
                    <AppInitializer />
                    <AppContent />
                    <Toaster />
                  </div>
                </ErrorBoundary>
              </RoleProvider>
            </AuthProvider>
          </ReactQueryHydration>
        </QueryClientProvider>
      </Router>
    </ThemeProvider>
  );
}

// Export par défaut du composant App
export default App;

// Export queryClient to be used elsewhere
export { queryClient };
>>>>>>> 7bfe2e49

// Optimisation du préchargement
function useIntelligentPreload() {
  const location = useLocation();
  const currentPath = location.pathname;
  const queryClient = useQueryClient();
  const preloadTimeoutRef = useRef(null);

  useEffect(() => {
    // Nettoyer le timeout précédent
    if (preloadTimeoutRef.current) {
      clearTimeout(preloadTimeoutRef.current);
    }

    const preloadComponent = async (importFn) => {
      try {
        await importFn();
      } catch (error) {
        console.warn("Preload failed:", error);
      }
    };

    // Délai de 100ms avant de commencer le préchargement
    preloadTimeoutRef.current = setTimeout(() => {
      if (currentPath.includes("/login") || currentPath === "/") {
        preloadComponent(() => import("./pages/Register"));
      } else if (currentPath.includes("/register")) {
        preloadComponent(() => import("./pages/RegistrationSuccess"));
      } else if (currentPath.includes("/reset-password")) {
        if (currentPath === "/reset-password") {
          preloadComponent(() =>
            import("./components/auth/ResetPasswordConfirmation")
          );
        } else if (currentPath.includes("/reset-password/confirmation")) {
          preloadComponent(() => import("./components/auth/ResetPassword"));
        }
      } else if (currentPath.includes("/profile")) {
        const profilePath = currentPath.split("/").pop();

        if (profilePath === "settings") {
          preloadComponent(() =>
            import("./pages/Global/Profile/views/SecuritySettings")
          );
        } else if (profilePath === "security") {
          preloadComponent(() =>
            import("./pages/Global/Profile/views/NotificationSettings")
          );
        } else {
          preloadComponent(() =>
            import("./pages/Global/Profile/views/SettingsProfile")
          );
        }
      } else if (currentPath.includes("/admin")) {
        preloadComponent(() => import("./pages/Admin/Dashboard"));
      } else if (currentPath.includes("/student")) {
        preloadComponent(() => import("./pages/Student/Dashboard"));
        preloadComponent(() => import("./pages/Student/Schedule"));
        preloadComponent(() => import("./pages/Student/Attendance"));
      } else if (currentPath.includes("/teacher")) {
        preloadComponent(() => import("./pages/Teacher/Dashboard"));
        preloadComponent(() => import("./pages/Teacher/SignatureMonitoring"));
        preloadComponent(() => import("./pages/Teacher/Attendance"));
      }
    }, 100);

    return () => {
      if (preloadTimeoutRef.current) {
        clearTimeout(preloadTimeoutRef.current);
      }
    };
  }, [currentPath]);

  return null;
}

// Component for handling prefetching and setting up environment
function AppInitializer() {
  useEffect(() => {
    // Expose queryClient for debugging purposes
    window.queryClient = queryClient;

    // Expose userDataManager for debugging
    import("./lib/services/userDataManager").then(
      ({ default: userDataManager }) => {
        window.userDataManager = userDataManager;
      }
    );

    // Set up QueryClient
    import("./lib/services/queryClient").then(({ setQueryClient }) => {
      setQueryClient(queryClient);
    });
  }, []);

  return null;
}

// Composant pour gérer les préchargements
function PrefetchHandler() {
  useIntelligentPreload();
  const location = useLocation();

  // Effet pour initialiser userDataManager
  useEffect(() => {
    // Importer et initialiser userDataManager
    import("./lib/services/userDataManager").then(
      ({ default: userDataManager }) => {
        // Attacher userDataManager à window pour le débogage
        window.userDataManager = userDataManager;

        // Afficher des informations de débogage en mode développement
        if (import.meta.env.DEV) {
          console.log(
            "[Dev] userDataManager disponible globalement via window.userDataManager"
          );
        }
      }
    );
  }, []);

  useEffect(() => {
    // Précharger les données utilisateur dès que l'utilisateur est authentifié
    if (localStorage.getItem("token")) {
      // Importer les modules nécessaires de manière dynamique
      import("./lib/services/userDataManager").then(
        ({ default: userDataManager }) => {
          // Précharger les données utilisateur en arrière-plan
          userDataManager
            .getUserData({
              forceRefresh: false,
              useCache: true,
              background: true,
            })
            .catch((error) => {
              console.warn(
                "Erreur lors du préchargement des données utilisateur:",
                error
              );
            });
        }
      );
    }
  }, [location.pathname]);

  // Ajouter un écouteur d'événement pour forcer l'actualisation des données utilisateur lors d'un changement d'utilisateur
  useEffect(() => {
    const handleUserChange = () => {
      // Importer dynamiquement le module userDataManager
      import("./lib/services/userDataManager").then(
        ({ default: userDataManager }) => {
          // Invalider le cache pour forcer un rechargement des données
          userDataManager.invalidateCache();

          // Ensuite précharger les nouvelles données
          userDataManager
            .getUserData({
              forceRefresh: true,
              useCache: false,
            })
            .catch((error) => {
              console.warn(
                "Erreur lors du rechargement des données utilisateur:",
                error
              );
            });

          // Importer React Query pour invalider les requêtes spécifiques
          import("./lib/services/queryClient").then(({ getQueryClient }) => {
            const qc = getQueryClient();
            if (qc) {
              // Invalider également les requêtes de dashboard
              qc.invalidateQueries({ queryKey: ["teacher-dashboard"] });
              qc.invalidateQueries({ queryKey: ["admin-users"] });
              qc.invalidateQueries({ queryKey: ["admin-dashboard"] });
              qc.invalidateQueries({ queryKey: ["student-dashboard"] });
              qc.invalidateQueries({ queryKey: ["hr-dashboard"] });
            }
          });
        }
      );
    };

    // Fonction pour gérer le nettoyage complet du cache
    const handleCacheCleared = () => {
      // Forcer un rafraîchissement complet des données
      // Cette approche est plus radicale mais garantit que les anciennes données ne persistent pas
      window.location.reload();
    };

    // Ajouter les écouteurs d'événements
    window.addEventListener("login-success", handleUserChange);
    window.addEventListener("role-change", handleUserChange);
    window.addEventListener("query-cache-cleared", handleCacheCleared);

    // Nettoyer les écouteurs d'événements
    return () => {
      window.removeEventListener("login-success", handleUserChange);
      window.removeEventListener("role-change", handleUserChange);
      window.removeEventListener("query-cache-cleared", handleCacheCleared);
    };
  }, []);

  return null;
}

// Composant de contenu principal avec routes
function AppRoutes() {
  return (
    <Routes>
      {/* Public Routes */}
      <Route element={<PublicLayout />}>
        <Route element={<PublicRoute />}>
          <Route index path="/" element={<Home />} />
          <Route path="/login" element={<Login />} />
          <Route path="/register" element={<Register />} />
          <Route
            path="/registration-success"
            element={<RegistrationSuccess />}
          />
          <Route
            path="/verification-success"
            element={<VerificationSuccess />}
          />
          <Route path="/verification-error" element={<VerificationError />} />
          <Route path="/reset-password" element={<ResetPasswordRequest />} />
          <Route
            path="/reset-password/confirmation"
            element={<ResetPasswordConfirmation />}
          />
          <Route path="/reset-password/reset" element={<ResetPassword />} />
          <Route path="/formations" element={<FormationList />} />
          <Route path="/formation-finder" element={<FormationFinder />} />
          <Route path="/all-formations" element={<AllFormations />} />
          <Route path="/formations/web" element={<WebDevelopment />} />
          <Route path="/formations/ai" element={<ArtificialIntelligence />} />
          <Route path="/formations/cybersecurity" element={<Cybersecurity />} />
          <Route path="/formations/mobile" element={<MobileDevelopment />} />
          <Route path="/formations/data-science" element={<DataScience />} />
          <Route path="/formations/game" element={<GameDevelopment />} />
          <Route path="/skill-assessment" element={<SkillAssessment />} />
        </Route>
      </Route>

      {/* Protected Routes */}
      <Route element={<MainLayout />}>
        <Route element={<ProtectedRoute />}>
<<<<<<< HEAD
          {/* Dashboard redirect */}
          <Route path="/dashboard" element={<RoleDashboardRedirect />} />

          {/* Profile Routes */}
          <Route element={<ProfileLayout />}>
            <Route path="/profile/settings" element={<SettingsProfile />} />
            <Route path="/profile/security" element={<SecuritySettings />} />
            <Route path="/profile/notifications" element={<NotificationSettings />} />
            <Route path="/profile/career" element={<CareerSettings />} />
          </Route>
          <Route path="/profile" element={<ProfileView />} />
          <Route path="/profile/:userId" element={<PublicProfileView />} />
          <Route
            path="/public-profile/:userId"
            element={<PublicProfileView />}
          />

          {/* Settings routes avec ProfileLayout */}
          <Route element={<ProfileLayout />}>
            <Route
              path="/settings"
              element={<Navigate to="/settings/profile" replace />}
            />
            <Route path="/settings/profile" element={<SettingsProfile />} />
            <Route path="/settings/career" element={<CareerSettings />} />
            <Route path="/settings/security" element={<SecuritySettings />} />
            <Route
              path="/settings/notifications"
              element={<NotificationSettings />}
            />
          </Route>
=======
          <Route path="/dashboard" element={<RoleDashboardRedirect />} />
          
          {/* Profile Routes - Protected and accessible by all authenticated users */}
          <Route path="/profile" element={<ProfileLayout />}>
            <Route index element={<ProfileView />} />
          </Route>
          <Route path="/profile/:userId" element={<PublicProfileView />} />
          
          {/* Settings Routes - Protected and accessible by all authenticated users */}
          <Route path="/settings" element={<SettingsLayout />}>
            <Route index element={<Navigate to="/settings/profile" replace />} />
            <Route path="profile" element={<SettingsProfile />} />
            <Route path="security" element={<SecuritySettings />} />
            <Route path="notifications" element={<NotificationSettings />} />
            <Route path="career" element={<CareerSettings />} />
          </Route>
>>>>>>> 7bfe2e49

          {/* Global Routes */}
          <Route path="/trombinoscope" element={<Trombinoscope />} />
          <Route path="/visual-concept" element={<VisualConcept />} />

          {/* Ticket System Routes */}
          <Route path="/tickets" element={<TicketList />} />
          <Route path="/tickets/new" element={<TicketForm />} />
          <Route path="/tickets/:id" element={<TicketDetail />} />

          {/* Role-Specific Routes */}
<<<<<<< HEAD
          <Route
            path="/admin/*"
            element={
              <RoleGuard roles={[ROLES.ADMIN]}>
                <Routes>
                  <Route path="dashboard" element={<AdminDashboard />} />
                  <Route path="tickets" element={<AdminTicketList />} />
                  <Route path="services" element={<TicketServiceList />} />
                  <Route
                    path="user-role-manager"
                    element={<UserRoleManager />}
                  />
                  <Route path="users" element={<UserRoleManager />} />
                </Routes>
              </RoleGuard>
            }
          />

          <Route
            path="/student/*"
            element={
              <RoleGuard roles={[ROLES.STUDENT]}>
                <Routes>
                  <Route path="dashboard" element={<StudentDashboard />} />
                  <Route path="schedule" element={<StudentSchedule />} />
                  <Route path="grades" element={<StudentGrades />} />
                  <Route path="absences" element={<StudentAbsences />} />
                  <Route path="projects" element={<StudentProjects />} />
                  <Route path="attendance" element={<StudentAttendance />} />
                </Routes>
              </RoleGuard>
            }
          />

          <Route
            path="/teacher/*"
            element={
              <RoleGuard roles={[ROLES.TEACHER]}>
                <Routes>
                  <Route path="dashboard" element={<TeacherDashboard />} />
                  <Route
                    path="signature-monitoring"
                    element={<TeacherSignatureMonitoring />}
                  />
                  <Route path="attendance" element={<TeacherAttendance />} />
                </Routes>
              </RoleGuard>
            }
          />

          <Route
            path="/hr/*"
            element={
              <RoleGuard roles={[ROLES.HR]}>
                <Routes>
                  <Route path="dashboard" element={<HRDashboard />} />
                </Routes>
              </RoleGuard>
            }
          />

          <Route
            path="/superadmin/*"
            element={
              <RoleGuard roles={[ROLES.SUPERADMIN]}>
                <Routes>
                  <Route path="dashboard" element={<SuperAdminDashboard />} />
                </Routes>
              </RoleGuard>
            }
          />

          <Route
            path="/guest/*"
            element={
              <RoleGuard roles={[ROLES.GUEST]}>
                <Routes>
                  <Route path="dashboard" element={<GuestDashboard />} />
                </Routes>
              </RoleGuard>
            }
          />

          <Route
            path="/recruiter/*"
            element={
              <RoleGuard roles={[ROLES.RECRUITER]}>
                <Routes>
                  <Route path="dashboard" element={<RecruiterDashboard />} />
                  <Route
                    path="guest-student-manager"
                    element={<GuestStudentRoleManager />}
                  />
                  <Route
                    path="guest-student-roles"
                    element={<GuestStudentRoleManager />}
                  />
                </Routes>
              </RoleGuard>
            }
          />

          {/* Route pour le test de traduction */}
          <Route path="/translation" element={<TranslationTest />} />
=======
          <Route path="/admin/*" element={
            <RoleGuard roles={[ROLES.ADMIN]}>
              <Routes>
                <Route path="dashboard" element={<AdminDashboard />} />
                <Route path="tickets" element={<AdminTicketList />} />
                <Route path="services" element={<TicketServiceList />} />
                <Route path="users" element={<UserRoleManager />} />
                <Route path="user-role-manager" element={<Navigate to="/admin/users" replace />} />
              </Routes>
            </RoleGuard>
          } />

          <Route path="/student/*" element={
            <RoleGuard roles={[ROLES.STUDENT]}>
              <Routes>
                <Route path="dashboard" element={<StudentDashboard />} />
                <Route path="schedule" element={<StudentSchedule />} />
                <Route path="grades" element={<StudentGrades />} />
                <Route path="absences" element={<StudentAbsences />} />
                <Route path="projects" element={<StudentProjects />} />
                <Route path="attendance" element={<StudentAttendance />} />
              </Routes>
            </RoleGuard>
          } />

          <Route path="/teacher/*" element={
            <RoleGuard roles={[ROLES.TEACHER]}>
              <Routes>
                <Route path="dashboard" element={<TeacherDashboard />} />
                <Route path="signature-monitoring" element={<TeacherSignatureMonitoring />} />
                <Route path="attendance" element={<TeacherAttendance />} />
              </Routes>
            </RoleGuard>
          } />

          <Route path="/hr/*" element={
            <RoleGuard roles={[ROLES.HR]}>
              <Routes>
                <Route path="dashboard" element={<HRDashboard />} />
              </Routes>
            </RoleGuard>
          } />

          <Route path="/superadmin/*" element={
            <RoleGuard roles={[ROLES.SUPERADMIN]}>
              <Routes>
                <Route path="dashboard" element={<SuperAdminDashboard />} />
              </Routes>
            </RoleGuard>
          } />

          <Route path="/guest/*" element={
            <RoleGuard roles={[ROLES.GUEST]}>
              <Routes>
                <Route path="dashboard" element={<GuestDashboard />} />
              </Routes>
            </RoleGuard>
          } />

          <Route path="/recruiter/*" element={
            <RoleGuard roles={[ROLES.RECRUITER]}>
              <Routes>
                <Route path="dashboard" element={<RecruiterDashboard />} />
                <Route path="guest-student-roles" element={<GuestStudentRoleManager />} />
                <Route path="guest-student-manager" element={<Navigate to="/recruiter/guest-student-roles" replace />} />
              </Routes>
            </RoleGuard>
          } />
>>>>>>> 7bfe2e49
        </Route>
      </Route>

      {/* Fallback route */}
      <Route path="*" element={<Navigate to="/" replace />} />
    </Routes>
  );
<<<<<<< HEAD
}

// Composant App principal qui configure le Router
function App() {
  return (
    <ErrorBoundary FallbackComponent={ErrorFallback}>
      <Router>
        <QueryClientProvider client={queryClient}>
          <AuthProvider>
            <ThemeProvider>
              <RoleProvider>
                <TranslationProvider>
                  {/* Initialisation des services de l'application */}
                  <AppInitializer />

                  {/* Gestionnaire de préchargement */}
                  <PrefetchHandler />

                  <div className="relative font-poppins">
                    <AppRoutes />
                    <Toaster />
                  </div>
                </TranslationProvider>
              </RoleProvider>
            </ThemeProvider>
          </AuthProvider>
        </QueryClientProvider>
      </Router>
    </ErrorBoundary>
  );
}

export default App;
=======
}
>>>>>>> 7bfe2e49
<|MERGE_RESOLUTION|>--- conflicted
+++ resolved
@@ -1,4 +1,3 @@
-<<<<<<< HEAD
 import React from "react";
 import {
   BrowserRouter as Router,
@@ -43,36 +42,6 @@
 // Export queryClient to be used elsewhere
 export { queryClient };
 
-=======
-import React from 'react'
-import { BrowserRouter as Router, Routes, Route, useLocation, Navigate, useNavigate } from 'react-router-dom'
-import { lazy, Suspense, useEffect, useRef, useCallback, useState } from 'react'
-import MainLayout from './components/MainLayout'
-import { RoleDashboardRedirect, RoleGuard, ROLES, RoleProvider } from './features/roles'
-import { AuthProvider } from './contexts/AuthContext'
-import { QueryClientProvider, useQueryClient } from '@tanstack/react-query'
-import './index.css'
-import ProtectedRoute from './components/ProtectedRoute'
-import PublicRoute from './components/PublicRoute'
-import ProfileLayout from '@/layouts/ProfileLayout'
-import StudentRoute from './components/StudentRoute'
-import { Toaster } from './components/ui/sonner'
-import AdminTicketList from './components/admin/AdminTicketList'
-import { queryClient } from './lib/services/queryClient'
-import ReactQueryHydration from './components/shared/ReactQueryHydration'
-import deduplicationService from './lib/services/deduplicationService'
-import apiService from './lib/services/apiService'
-import PublicProfileView from '@/pages/Global/Profile/views/PublicProfileView'
-import { ThemeProvider } from '@/context/ThemeContext'
-import PublicLayout from './layouts/PublicLayout'
-
-// Composant de chargement personnalisé
-const LoadingFallback = () => (
-  <div className="flex items-center justify-center min-h-screen">
-    <div className="animate-spin rounded-full h-32 w-32 border-t-2 border-b-2 border-blue-500"></div>
-  </div>
-);
->>>>>>> 7bfe2e49
 
 // Composant d'erreur personnalisé basé sur une classe
 class ErrorBoundary extends React.Component {
@@ -92,7 +61,6 @@
   render() {
     if (this.state.hasError) {
       return (
-<<<<<<< HEAD
         <div className="flex items-center justify-center min-h-screen">
           <div className="text-center">
             <h2 className="text-xl font-bold text-red-600">
@@ -101,18 +69,6 @@
             <button
               onClick={() => window.location.reload()}
               className="mt-4 px-4 py-2 bg-blue-500 text-white rounded hover:bg-blue-600"
-=======
-        <div className="flex items-center justify-center min-h-screen p-4 bg-gray-50">
-          <div className="w-full max-w-md p-6 bg-white rounded-lg shadow-lg">
-            <h2 className="mb-4 text-2xl font-bold text-red-600">Une erreur est survenue</h2>
-            <p className="mb-4 text-red-700">{this.state.error?.message || "Une erreur inattendue s'est produite"}</p>
-            <button 
-              onClick={() => {
-                this.setState({ hasError: false, error: null });
-                window.location.reload();
-              }}
-              className="px-4 py-2 text-white bg-blue-600 rounded hover:bg-blue-700"
->>>>>>> 7bfe2e49
             >
               Réessayer
             </button>
@@ -125,7 +81,6 @@
   }
 }
 
-<<<<<<< HEAD
 // Fallback component for error boundary
 function ErrorFallback({ error, resetErrorBoundary }) {
   return (
@@ -166,24 +121,6 @@
 const VerificationError = (
   lazy(() => import("./pages/VerificationError"))
 );
-=======
-// Wrapper for the loading components with better error handling
-const withSuspense = (Component) => (props) => (
-  <ErrorBoundary>
-    <Suspense fallback={<LoadingFallback />}>
-      <Component {...props} />
-    </Suspense>
-  </ErrorBoundary>
-);
-
-// Import the Home component properly
-const Home = withSuspense(lazy(() => import('./pages/Home')));
-const Login = withSuspense(lazy(() => import('./pages/Login')));
-const Register = withSuspense(lazy(() => import('./pages/Register')));
-const RegistrationSuccess = withSuspense(lazy(() => import('./pages/RegistrationSuccess')));
-const VerificationSuccess = withSuspense(lazy(() => import('./pages/VerificationSuccess')));
-const VerificationError = withSuspense(lazy(() => import('./pages/VerificationError')));
->>>>>>> 7bfe2e49
 
 // Lazy loading pour la réinitialisation de mot de passe
 const ResetPasswordRequest = (
@@ -285,7 +222,6 @@
 );
 
 // Formation pages
-<<<<<<< HEAD
 const WebDevelopment = (
   lazy(() => import("./pages/formations/WebDevelopment"))
 );
@@ -309,49 +245,6 @@
   lazy(() => import("./components/formations/FormationThemeWrapper"))
 );
 const HomePage = (lazy(() => import("./pages/Home")));
-=======
-const WebDevelopment = withSuspense(lazy(() => import('./pages/formations/WebDevelopment')));
-const Cybersecurity = withSuspense(lazy(() => import('./pages/formations/Cybersecurity')));
-const ArtificialIntelligence = withSuspense(lazy(() => import('./pages/formations/ArtificialIntelligence')));
-const DataScience = withSuspense(lazy(() => import('./pages/formations/DataScience')));
-const MobileDevelopment = withSuspense(lazy(() => import('./pages/formations/MobileDevelopment')));
-const GameDevelopment = withSuspense(lazy(() => import('./pages/formations/GameDevelopment')));
-const AllFormations = withSuspense(lazy(() => import('./pages/AllFormations')));
-const FormationThemeWrapper = withSuspense(lazy(() => import('./components/formations/FormationThemeWrapper')));
-
-// Import the new SettingsLayout
-const SettingsLayout = withSuspense(lazy(() => import('./layouts/SettingsLayout')));
-
-function App() {
-  return (
-    <ThemeProvider>
-      <Router>
-        <QueryClientProvider client={queryClient}>
-          <ReactQueryHydration>
-            <AuthProvider>
-              <RoleProvider>
-                <ErrorBoundary>
-                  <div className="relative font-poppins">
-                    <AppInitializer />
-                    <AppContent />
-                    <Toaster />
-                  </div>
-                </ErrorBoundary>
-              </RoleProvider>
-            </AuthProvider>
-          </ReactQueryHydration>
-        </QueryClientProvider>
-      </Router>
-    </ThemeProvider>
-  );
-}
-
-// Export par défaut du composant App
-export default App;
-
-// Export queryClient to be used elsewhere
-export { queryClient };
->>>>>>> 7bfe2e49
 
 // Optimisation du préchargement
 function useIntelligentPreload() {
@@ -598,39 +491,6 @@
       {/* Protected Routes */}
       <Route element={<MainLayout />}>
         <Route element={<ProtectedRoute />}>
-<<<<<<< HEAD
-          {/* Dashboard redirect */}
-          <Route path="/dashboard" element={<RoleDashboardRedirect />} />
-
-          {/* Profile Routes */}
-          <Route element={<ProfileLayout />}>
-            <Route path="/profile/settings" element={<SettingsProfile />} />
-            <Route path="/profile/security" element={<SecuritySettings />} />
-            <Route path="/profile/notifications" element={<NotificationSettings />} />
-            <Route path="/profile/career" element={<CareerSettings />} />
-          </Route>
-          <Route path="/profile" element={<ProfileView />} />
-          <Route path="/profile/:userId" element={<PublicProfileView />} />
-          <Route
-            path="/public-profile/:userId"
-            element={<PublicProfileView />}
-          />
-
-          {/* Settings routes avec ProfileLayout */}
-          <Route element={<ProfileLayout />}>
-            <Route
-              path="/settings"
-              element={<Navigate to="/settings/profile" replace />}
-            />
-            <Route path="/settings/profile" element={<SettingsProfile />} />
-            <Route path="/settings/career" element={<CareerSettings />} />
-            <Route path="/settings/security" element={<SecuritySettings />} />
-            <Route
-              path="/settings/notifications"
-              element={<NotificationSettings />}
-            />
-          </Route>
-=======
           <Route path="/dashboard" element={<RoleDashboardRedirect />} />
           
           {/* Profile Routes - Protected and accessible by all authenticated users */}
@@ -646,8 +506,37 @@
             <Route path="security" element={<SecuritySettings />} />
             <Route path="notifications" element={<NotificationSettings />} />
             <Route path="career" element={<CareerSettings />} />
+          {/* Dashboard redirect */}
+          <Route path="/dashboard" element={<RoleDashboardRedirect />} />
+
+          {/* Profile Routes */}
+          <Route element={<ProfileLayout />}>
+            <Route path="/profile/settings" element={<SettingsProfile />} />
+            <Route path="/profile/security" element={<SecuritySettings />} />
+            <Route path="/profile/notifications" element={<NotificationSettings />} />
+            <Route path="/profile/career" element={<CareerSettings />} />
           </Route>
->>>>>>> 7bfe2e49
+          <Route path="/profile" element={<ProfileView />} />
+          <Route path="/profile/:userId" element={<PublicProfileView />} />
+          <Route
+            path="/public-profile/:userId"
+            element={<PublicProfileView />}
+          />
+
+          {/* Settings routes avec ProfileLayout */}
+          <Route element={<ProfileLayout />}>
+            <Route
+              path="/settings"
+              element={<Navigate to="/settings/profile" replace />}
+            />
+            <Route path="/settings/profile" element={<SettingsProfile />} />
+            <Route path="/settings/career" element={<CareerSettings />} />
+            <Route path="/settings/security" element={<SecuritySettings />} />
+            <Route
+              path="/settings/notifications"
+              element={<NotificationSettings />}
+            />
+          </Route>
 
           {/* Global Routes */}
           <Route path="/trombinoscope" element={<Trombinoscope />} />
@@ -659,24 +548,17 @@
           <Route path="/tickets/:id" element={<TicketDetail />} />
 
           {/* Role-Specific Routes */}
-<<<<<<< HEAD
-          <Route
-            path="/admin/*"
-            element={
-              <RoleGuard roles={[ROLES.ADMIN]}>
-                <Routes>
-                  <Route path="dashboard" element={<AdminDashboard />} />
-                  <Route path="tickets" element={<AdminTicketList />} />
-                  <Route path="services" element={<TicketServiceList />} />
-                  <Route
-                    path="user-role-manager"
-                    element={<UserRoleManager />}
-                  />
-                  <Route path="users" element={<UserRoleManager />} />
-                </Routes>
-              </RoleGuard>
-            }
-          />
+          <Route path="/admin/*" element={
+            <RoleGuard roles={[ROLES.ADMIN]}>
+              <Routes>
+                <Route path="dashboard" element={<AdminDashboard />} />
+                <Route path="tickets" element={<AdminTicketList />} />
+                <Route path="services" element={<TicketServiceList />} />
+                <Route path="users" element={<UserRoleManager />} />
+                <Route path="user-role-manager" element={<Navigate to="/admin/users" replace />} />
+              </Routes>
+            </RoleGuard>
+          } />
 
           <Route
             path="/student/*"
@@ -743,87 +625,6 @@
             }
           />
 
-          <Route
-            path="/recruiter/*"
-            element={
-              <RoleGuard roles={[ROLES.RECRUITER]}>
-                <Routes>
-                  <Route path="dashboard" element={<RecruiterDashboard />} />
-                  <Route
-                    path="guest-student-manager"
-                    element={<GuestStudentRoleManager />}
-                  />
-                  <Route
-                    path="guest-student-roles"
-                    element={<GuestStudentRoleManager />}
-                  />
-                </Routes>
-              </RoleGuard>
-            }
-          />
-
-          {/* Route pour le test de traduction */}
-          <Route path="/translation" element={<TranslationTest />} />
-=======
-          <Route path="/admin/*" element={
-            <RoleGuard roles={[ROLES.ADMIN]}>
-              <Routes>
-                <Route path="dashboard" element={<AdminDashboard />} />
-                <Route path="tickets" element={<AdminTicketList />} />
-                <Route path="services" element={<TicketServiceList />} />
-                <Route path="users" element={<UserRoleManager />} />
-                <Route path="user-role-manager" element={<Navigate to="/admin/users" replace />} />
-              </Routes>
-            </RoleGuard>
-          } />
-
-          <Route path="/student/*" element={
-            <RoleGuard roles={[ROLES.STUDENT]}>
-              <Routes>
-                <Route path="dashboard" element={<StudentDashboard />} />
-                <Route path="schedule" element={<StudentSchedule />} />
-                <Route path="grades" element={<StudentGrades />} />
-                <Route path="absences" element={<StudentAbsences />} />
-                <Route path="projects" element={<StudentProjects />} />
-                <Route path="attendance" element={<StudentAttendance />} />
-              </Routes>
-            </RoleGuard>
-          } />
-
-          <Route path="/teacher/*" element={
-            <RoleGuard roles={[ROLES.TEACHER]}>
-              <Routes>
-                <Route path="dashboard" element={<TeacherDashboard />} />
-                <Route path="signature-monitoring" element={<TeacherSignatureMonitoring />} />
-                <Route path="attendance" element={<TeacherAttendance />} />
-              </Routes>
-            </RoleGuard>
-          } />
-
-          <Route path="/hr/*" element={
-            <RoleGuard roles={[ROLES.HR]}>
-              <Routes>
-                <Route path="dashboard" element={<HRDashboard />} />
-              </Routes>
-            </RoleGuard>
-          } />
-
-          <Route path="/superadmin/*" element={
-            <RoleGuard roles={[ROLES.SUPERADMIN]}>
-              <Routes>
-                <Route path="dashboard" element={<SuperAdminDashboard />} />
-              </Routes>
-            </RoleGuard>
-          } />
-
-          <Route path="/guest/*" element={
-            <RoleGuard roles={[ROLES.GUEST]}>
-              <Routes>
-                <Route path="dashboard" element={<GuestDashboard />} />
-              </Routes>
-            </RoleGuard>
-          } />
-
           <Route path="/recruiter/*" element={
             <RoleGuard roles={[ROLES.RECRUITER]}>
               <Routes>
@@ -833,7 +634,6 @@
               </Routes>
             </RoleGuard>
           } />
->>>>>>> 7bfe2e49
         </Route>
       </Route>
 
@@ -841,7 +641,6 @@
       <Route path="*" element={<Navigate to="/" replace />} />
     </Routes>
   );
-<<<<<<< HEAD
 }
 
 // Composant App principal qui configure le Router
@@ -874,7 +673,4 @@
   );
 }
 
-export default App;
-=======
-}
->>>>>>> 7bfe2e49
+export default App;