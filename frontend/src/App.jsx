<<<<<<< HEAD
import {
  BrowserRouter as Router,
  Routes,
  Route,
  useLocation,
  Navigate,
  useNavigate,
} from "react-router-dom";
import { lazy, Suspense, useEffect } from "react";
import MainLayout from "./components/MainLayout";
import {
  RoleProvider,
  RoleDashboardRedirect,
  RoleGuard,
  ROLES,
} from "./features/roles";
import { AuthProvider } from "./contexts/AuthContext";
import { TranslationProvider } from "./contexts/TranslationContext";
import { QueryClientProvider, useQueryClient } from "@tanstack/react-query";
import "./index.css";
import ProtectedRoute from "./components/ProtectedRoute";
import { ThemeProvider } from "@/contexts/ThemeContext";
import PublicLayout from "./layouts/PublicLayout";
import PublicRoute from "./components/PublicRoute";
import ProfileLayout from "./layouts/ProfileLayout";
import StudentRoute from "./components/StudentRoute";
import { Toaster } from "./components/ui/sonner";
import { ErrorBoundary } from "react-error-boundary";
import AdminTicketList from "./components/admin/AdminTicketList";
import { queryClient } from "./lib/services/queryClient";
import ReactQueryHydration from "./components/shared/ReactQueryHydration";
import deduplicationService from "./lib/services/deduplicationService";
import apiService from "./lib/services/apiService";
import PublicProfileView from "@/pages/Global/Profile/views/PublicProfileView";
import TranslationTest from "./components/Translation/TranslationTest";
import NotFound from "./pages/NotFound";
=======
import { BrowserRouter as Router, Routes, Route, useLocation, Navigate, useNavigate } from 'react-router-dom'
import { lazy, Suspense, useEffect, useRef, useCallback } from 'react'
import MainLayout from './components/MainLayout'
import { RoleProvider, RoleDashboardRedirect, RoleGuard, ROLES } from './features/roles'
import { AuthProvider } from './contexts/AuthContext'
import { QueryClient, QueryClientProvider } from '@tanstack/react-query'
import './index.css'
import ProtectedRoute from './components/ProtectedRoute'
import PublicRoute from './components/PublicRoute'
import ProfileLayout from '@/layouts/ProfileLayout'
import StudentRoute from './components/StudentRoute'
import { Toaster } from './components/ui/sonner'
import { ErrorBoundary } from "react-error-boundary"
import { notificationService } from './lib/services/notificationService'

// Create a shared query client for the entire application
const queryClient = new QueryClient({
  defaultOptions: {
    queries: {
      staleTime: 5 * 60 * 1000, // 5 minutes
      cacheTime: 60 * 60 * 1000, // 1 hour
      retry: 1,
      refetchOnWindowFocus: false,
      refetchOnMount: true,
      logging: false, // Disable query logging in console
    },
  },
  logger: {
    log: () => {},
    warn: () => {},
    error: () => {}
  }
});
>>>>>>> ef2d17f8

// Export queryClient to be used elsewhere
export { queryClient };

// Import différé des pages pour améliorer les performances
const Login = lazy(() => import("./pages/Login"));
const Register = lazy(() => import("./pages/Register"));
const RegistrationSuccess = lazy(() => import("./pages/RegistrationSuccess"));
const VerificationSuccess = lazy(() => import("./pages/VerificationSuccess"));
const VerificationError = lazy(() => import("./pages/VerificationError"));

// Lazy loading pour la réinitialisation de mot de passe
const ResetPasswordRequest = lazy(() =>
  import("./components/auth/ResetPasswordRequest")
);
const ResetPasswordConfirmation = lazy(() =>
  import("./components/auth/ResetPasswordConfirmation")
);
const ResetPassword = lazy(() => import("./components/auth/ResetPassword"));

// Lazy loading pour la réinitialisation de mot de passe
const ResetPasswordRequest = lazy(() => import('./components/auth/ResetPasswordRequest'))
const ResetPasswordConfirmation = lazy(() => import('./components/auth/ResetPasswordConfirmation'))
const ResetPassword = lazy(() => import('./components/auth/ResetPassword'))

// Lazy loading pour le Profil et Dashboard
<<<<<<< HEAD
const SettingsProfile = lazy(() =>
  import("./pages/Global/Profile/views/SettingsProfile")
);
const SecuritySettings = lazy(() =>
  import("./pages/Global/Profile/views/SecuritySettings")
);
const NotificationSettings = lazy(() =>
  import("./pages/Global/Profile/views/NotificationSettings")
);
const CareerSettings = lazy(() =>
  import("./pages/Global/Profile/views/CareerSettings")
);
const ProfileView = lazy(() =>
  import("./pages/Global/Profile/views/ProfileView")
);
const Dashboard = lazy(() => import("./pages/Dashboard"));
const Trombinoscope = lazy(() => import("./pages/Global/Trombinoscope"));
=======
const SettingsProfile = lazy(() => import('./pages/Global/Profile/views/SettingsProfile'))
const SecuritySettings = lazy(() => import('./pages/Global/Profile/views/SecuritySettings'))
const NotificationSettings = lazy(() => import('./pages/Global/Profile/views/NotificationSettings'))
const CareerSettings = lazy(() => import('./pages/Global/Profile/views/CareerSettings'))
const ProfileView = lazy(() => import('./pages/Global/Profile/views/ProfileView'))
const Dashboard = lazy(() => import('./pages/Dashboard'))
const NotificationsPage = lazy(() => import('./pages/Global/Notifications/NotificationsPage'))
>>>>>>> ef2d17f8

// Dashboards spécifiques par rôle
const AdminDashboard = lazy(() => import("./pages/Admin/Dashboard"));
const StudentDashboard = lazy(() => import("./pages/Student/Dashboard"));
// Pages étudiantes
<<<<<<< HEAD
const StudentSchedule = lazy(() => import("./pages/Student/Schedule"));
const StudentGrades = lazy(() => import("./pages/Student/Grades"));
const StudentAbsences = lazy(() => import("./pages/Student/Absences"));
const StudentProjects = lazy(() => import("./pages/Student/Projects"));
const StudentAttendance = lazy(() => import("./pages/Student/Attendance"));
const TeacherDashboard = lazy(() => import("./pages/Teacher/Dashboard"));
const TeacherSignatureMonitoring = lazy(() =>
  import("./pages/Teacher/SignatureMonitoring")
);
const TeacherAttendance = lazy(() => import("./pages/Teacher/Attendance"));
const HRDashboard = lazy(() => import("./pages/HR/Dashboard"));
const SuperAdminDashboard = lazy(() => import("./pages/SuperAdmin/Dashboard"));
const GuestDashboard = lazy(() => import("./pages/Guest/Dashboard"));
const RecruiterDashboard = lazy(() => import("./pages/Recruiter/Dashboard"));

// Nouvelles pages à importer
const FormationList = lazy(() => import("./pages/FormationList"));
const GuestStudentRoleManager = lazy(() =>
  import("./pages/Recruiter/GuestStudentRoleManager")
);
const UserRoleManager = lazy(() =>
  import("./pages/Admin/components/UserRoleManager")
);
const FormationFinder = lazy(() => import("./pages/FormationFinder"));
const AllFormations = lazy(() => import("./pages/AllFormations"));
const WebDevelopment = lazy(() => import("./pages/formations/WebDevelopment"));
const Cybersecurity = lazy(() => import("./pages/formations/Cybersecurity"));
const ArtificialIntelligence = lazy(() =>
  import("./pages/formations/ArtificialIntelligence")
);
const DataScience = lazy(() => import("./pages/formations/DataScience"));
const MobileDevelopment = lazy(() =>
  import("./pages/formations/MobileDevelopment")
);
const GameDevelopment = lazy(() =>
  import("./pages/formations/GameDevelopment")
);
const SkillAssessment = lazy(() => import("./pages/Games"));

// Import du composant HomePage
const HomePage = lazy(() => import("./components/HomePage"));
const Home = lazy(() => import("./pages/Home"));

// Ticket system components
const TicketList = lazy(() => import("./components/TicketList"));
const TicketForm = lazy(() => import("./components/TicketForm"));
const TicketDetail = lazy(() => import("./components/TicketDetail"));

// Import the TicketServiceList component
const TicketServiceList = lazy(() =>
  import("./components/admin/TicketServiceList")
);
=======
const StudentSchedule = lazy(() => import('./pages/Student/Schedule'))
const StudentGrades = lazy(() => import('./pages/Student/Grades'))
const StudentAbsences = lazy(() => import('./pages/Student/Absences'))
const StudentProjects = lazy(() => import('./pages/Student/Projects'))
const StudentAttendance = lazy(() => import('./pages/Student/Attendance'))
const TeacherDashboard = lazy(() => import('./pages/Teacher/Dashboard'))
const TeacherSignatureMonitoring = lazy(() => import('./pages/Teacher/SignatureMonitoring'))
const TeacherAttendance = lazy(() => import('./pages/Teacher/Attendance'))
const HRDashboard = lazy(() => import('./pages/HR/Dashboard'))
const SuperAdminDashboard = lazy(() => import('./pages/SuperAdmin/Dashboard'))
const GuestDashboard = lazy(() => import('./pages/Guest/Dashboard'))
const RecruiterDashboard = lazy(() => import('./pages/Recruiter/Dashboard'))

// Nouvelles pages à importer
const FormationList = lazy(() => import('./pages/FormationList'))
const GuestStudentRoleManager = lazy(() => import('./pages/Recruiter/GuestStudentRoleManager'))

// Import du composant HomePage 
const HomePage = lazy(() => import('./components/HomePage'))
>>>>>>> ef2d17f8

// Fonction optimisée pour le préchargement intelligent des pages
// Ne charge que les pages pertinentes en fonction du contexte et du chemin actuel
function useIntelligentPreload() {
  const location = useLocation();
<<<<<<< HEAD
  const navigate = useNavigate();
  const queryClient = useQueryClient();

  // Preload relevant pages based on location
  useEffect(() => {
    // Only preload if we're in a logged-in area
    if (
      location.pathname.startsWith("/profile") ||
      location.pathname.startsWith("/dashboard")
    ) {
      // Précharger les données du profil utilisateur
      const prefetchUserProfile = async () => {
        try {
          // Ne précharger que si les données ne sont pas déjà en cache
          if (!deduplicationService.hasCache(["user-profile"])) {
            await queryClient.prefetchQuery({
              queryKey: ["session", "user-profile"],
              queryFn: async () => {
                return await apiService.get("/api/me");
              },
              staleTime: 2 * 60 * 1000, // 2 minutes
            });
          }
        } catch (error) {
          // Ignorer silencieusement les erreurs de préchargement
        }
      };

      prefetchUserProfile();
=======
  const currentPath = location.pathname;
  
  useEffect(() => {
    // Fonction pour précharger des composants spécifiques
    const preloadComponent = (getComponent) => {
      // Précharger immédiatement sans délai
      getComponent();
    };
    
    // Préchargement basé sur le chemin actuel
    if (currentPath.includes('/login') || currentPath === '/') {
      // Sur la page de login, précharger le dashboard et l'enregistrement
      preloadComponent(() => import('./pages/Dashboard'));
      preloadComponent(() => import('./pages/Register'));
      // Précharger les composants de réinitialisation de mot de passe
      preloadComponent(() => import('./components/auth/ResetPasswordRequest'));
    } 
    else if (currentPath.includes('/register')) {
      // Sur la page d'enregistrement, précharger la confirmation
      preloadComponent(() => import('./pages/RegistrationSuccess'));
    }
    else if (currentPath.includes('/reset-password')) {
      // Précharger les composants de réinitialisation de mot de passe
      if (currentPath === '/reset-password') {
        preloadComponent(() => import('./components/auth/ResetPasswordConfirmation'));
      } else if (currentPath.includes('/reset-password/confirmation')) {
        preloadComponent(() => import('./components/auth/ResetPassword'));
      }
    }
    else if (currentPath.includes('/profile')) {
      // Sur le profil, précharger les sous-pages de profil
      const profilePath = currentPath.split('/').pop();
      
      // Préchargement contextuel des vues de profil
      if (profilePath === 'settings') {
        preloadComponent(() => import('./pages/Global/Profile/views/SecuritySettings'));
      } 
      else if (profilePath === 'security') {
        preloadComponent(() => import('./pages/Global/Profile/views/NotificationSettings'));
      }
      else {
        // Précharger la page de paramètres par défaut
        preloadComponent(() => import('./pages/Global/Profile/views/SettingsProfile'));
      }
    }
    // Préchargement pour les routes spécifiques aux rôles
    else if (currentPath.includes('/admin')) {
      preloadComponent(() => import('./pages/Admin/Dashboard'));
    }
    else if (currentPath.includes('/student')) {
      preloadComponent(() => import('./pages/Student/Dashboard'));
      preloadComponent(() => import('./pages/Student/Schedule'));
      preloadComponent(() => import('./pages/Student/Attendance'));
    }
    else if (currentPath.includes('/teacher')) {
      preloadComponent(() => import('./pages/Teacher/Dashboard'));
      preloadComponent(() => import('./pages/Teacher/SignatureMonitoring'));
      preloadComponent(() => import('./pages/Teacher/Attendance'));
    }
  }, [currentPath]);
  
  return null;
};

// Component for handling prefetching and setting up environment
const AppInitializer = () => {
  useEffect(() => {
    // Expose queryClient for debugging purposes
    window.queryClient = queryClient;
    
    // Expose userDataManager for debugging
    import('./lib/services/userDataManager')
      .then(({ default: userDataManager }) => {
        window.userDataManager = userDataManager;
      });
    

      
    // Set up QueryClient
    import('./lib/services/queryClient')
      .then(({ setQueryClient }) => {
        setQueryClient(queryClient);
      });
      
  }, []);
  
  return null;
};

// Composant pour gérer les préchargements
const PrefetchHandler = () => {
  useIntelligentPreload();
  const location = useLocation();
  
  // Effet pour initialiser userDataManager
  useEffect(() => {
    // Importer et initialiser userDataManager
    import('./lib/services/userDataManager')
      .then(({ default: userDataManager }) => {
        // Attacher userDataManager à window pour le débogage
        window.userDataManager = userDataManager;
        
        // Afficher des informations de débogage en mode développement
        if (import.meta.env.DEV) {
          console.log('[Dev] userDataManager disponible globalement via window.userDataManager');
        }
      });
  }, []);
  
  useEffect(() => {
    // Précharger les données utilisateur dès que l'utilisateur est authentifié
    if (localStorage.getItem('token')) {
      // Importer les modules nécessaires de manière dynamique
      import('./lib/services/userDataManager')
        .then(({ default: userDataManager }) => {
          // Précharger les données utilisateur en arrière-plan
          userDataManager.getUserData({
            forceRefresh: false,
            useCache: true,
            background: true
          }).catch(error => {
            console.warn('Erreur lors du préchargement des données utilisateur:', error);
          });
        });
>>>>>>> ef2d17f8
    }
  }, [location.pathname, queryClient]);

  // Nettoyer les caches lors de la déconnexion
  useEffect(() => {
<<<<<<< HEAD
    const handleLogout = () => {
      // Nettoyer le service de déduplication
      deduplicationService.clear();

      // Nettoyer le cache React Query
      queryClient.clear();

      // Nettoyer sessionStorage
      sessionStorage.removeItem("APP_QUERY_CACHE");
=======
    const handleUserChange = () => {
      // Importer dynamiquement le module userDataManager
      import('./lib/services/userDataManager')
        .then(({ default: userDataManager }) => {
          // Invalider le cache pour forcer un rechargement des données
          userDataManager.invalidateCache();
          
          // Ensuite précharger les nouvelles données
          userDataManager.getUserData({
            forceRefresh: true,
            useCache: false
          }).catch(error => {
            console.warn('Erreur lors du rechargement des données utilisateur:', error);
          });
          
          // Importer React Query pour invalider les requêtes spécifiques
          import('./lib/services/queryClient').then(({ getQueryClient }) => {
            const qc = getQueryClient();
            if (qc) {
              // Invalider également les requêtes de dashboard
              qc.invalidateQueries({ queryKey: ['teacher-dashboard'] });
              qc.invalidateQueries({ queryKey: ['admin-users'] });
              qc.invalidateQueries({ queryKey: ['admin-dashboard'] });
              qc.invalidateQueries({ queryKey: ['student-dashboard'] });
              qc.invalidateQueries({ queryKey: ['hr-dashboard'] });
            }
          });
        });
    };
    
    // Fonction pour gérer le nettoyage complet du cache
    const handleCacheCleared = () => {
      // Forcer un rafraîchissement complet des données
      // Cette approche est plus radicale mais garantit que les anciennes données ne persistent pas
      window.location.reload();
>>>>>>> ef2d17f8
    };

    window.addEventListener("logout", handleLogout);
    return () => {
      window.removeEventListener("logout", handleLogout);
    };
  }, [queryClient]);

  return null;
}

<<<<<<< HEAD
// Component for handling prefetching and setting up environment
function AppInitializer() {
  useIntelligentPreload();
  return null;
}

// Composant pour gérer les préchargements
function PrefetchHandler() {
  const location = useLocation();

  return null;
}

// Fallback component for error boundary
function ErrorFallback({ error, resetErrorBoundary }) {
  return (
    <div
      role="alert"
      className="p-4 bg-red-100 border border-red-300 rounded-md m-4"
    >
      <h2 className="text-xl font-semibold text-red-800 mb-2">
        Une erreur est survenue
      </h2>
      <p className="text-red-700 mb-4">{error.message}</p>
      <button
        onClick={resetErrorBoundary}
        className="bg-red-600 hover:bg-red-700 text-white font-medium py-2 px-4 rounded"
      >
        Réessayer
      </button>
    </div>
  );
}

// Main App Component
function App() {
  return (
    <ErrorBoundary FallbackComponent={ErrorFallback}>
      <QueryClientProvider client={queryClient}>
        <ReactQueryHydration>
          <AuthProvider>
            <ThemeProvider>
              <RoleProvider>
                <TranslationProvider>
                  {/* Initialisation des services de l'application */}
                  <AppInitializer />

                  {/* Gestionnaire de préchargement */}
                  <PrefetchHandler />

                  <Suspense>
                    <AppContent />
                  </Suspense>
                  <Toaster />
                </TranslationProvider>
              </RoleProvider>
            </ThemeProvider>
          </AuthProvider>
        </ReactQueryHydration>
      </QueryClientProvider>
    </ErrorBoundary>
  );
}

// Composant de contenu principal qui utilise les hooks de React Router
function AppContent() {
  const location = useLocation();
=======
// Composant de contenu principal qui utilise les hooks de React Router
const AppContent = () => {
  const navigate = useNavigate();
  const navigationTimeoutRef = useRef(null);
  const isProcessingRef = useRef(false);
  const mountedRef = useRef(true);
  
  // Cache for navigation decisions to avoid redundant token parsing
  const roleCache = useRef({
    lastToken: null,
    dashboardPath: '/dashboard'
  });
  
  // Get dashboard route by role, with caching
  const getDashboardByRole = useCallback(() => {
    const token = localStorage.getItem('token');
    
    // Return cached result if token hasn't changed
    if (token === roleCache.current.lastToken && roleCache.current.dashboardPath) {
      return roleCache.current.dashboardPath;
    }
    
    // Default dashboard path
    let dashboardPath = '/dashboard';
    
    if (token) {
      try {
        const tokenParts = token.split('.');
        if (tokenParts.length === 3) {
          const payload = JSON.parse(atob(tokenParts[1]));
          if (payload.roles && payload.roles.length > 0) {
            const mainRole = payload.roles[0];
            switch (mainRole) {
              case 'ROLE_ADMIN': dashboardPath = '/admin/dashboard'; break;
              case 'ROLE_SUPERADMIN': dashboardPath = '/superadmin/dashboard'; break;
              case 'ROLE_TEACHER': dashboardPath = '/teacher/dashboard'; break;
              case 'ROLE_STUDENT': dashboardPath = '/student/dashboard'; break;
              case 'ROLE_HR': dashboardPath = '/hr/dashboard'; break;
            }
          }
        }
      } catch (error) {
        console.error('Error parsing token:', error);
      }
    }
    
    // Cache the result
    roleCache.current = {
      lastToken: token,
      dashboardPath
    };
    
    return dashboardPath;
  }, []);
  
  // Event listeners for authentication events
  useEffect(() => {
    const handleLogoutNavigation = () => {
      if (isProcessingRef.current || !mountedRef.current) return;
      isProcessingRef.current = true;
      
      // Clear any pending navigation first
      if (navigationTimeoutRef.current) {
        clearTimeout(navigationTimeoutRef.current);
      }
      
      // Fast navigation - don't rely on the event system here
      navigationTimeoutRef.current = setTimeout(() => {
        if (!mountedRef.current) return;
        isProcessingRef.current = false;
        navigate('/login', { replace: true });
      }, 10); // Immediately schedule navigation
    };
    
    const handleLoginSuccess = () => {
      if (isProcessingRef.current || !mountedRef.current) return;
      isProcessingRef.current = true;
      
      // Clear any pending navigation first
      if (navigationTimeoutRef.current) {
        clearTimeout(navigationTimeoutRef.current);
      }
      
      navigationTimeoutRef.current = setTimeout(() => {
        if (!mountedRef.current) return;
        isProcessingRef.current = false;
        
        const returnTo = sessionStorage.getItem('returnTo');
        if (returnTo) {
          sessionStorage.removeItem('returnTo');
          navigate(returnTo, { replace: true });
        } else {
          // Use cached dashboard path for faster navigation
          navigate(getDashboardByRole(), { replace: true });
        }
      }, 10); // Immediately schedule navigation
    };

    window.addEventListener('logout-success', handleLogoutNavigation);
    window.addEventListener('login-success', handleLoginSuccess);
    
    return () => {
      mountedRef.current = false;
      window.removeEventListener('logout-success', handleLogoutNavigation);
      window.removeEventListener('login-success', handleLoginSuccess);
      if (navigationTimeoutRef.current) {
        clearTimeout(navigationTimeoutRef.current);
      }
    };
  }, [navigate, getDashboardByRole]);
>>>>>>> ef2d17f8

  return (
    <div className="relative font-poppins">
      <PrefetchHandler />
<<<<<<< HEAD

      {/* Wrapper for the main content */}
      <div className="relative z-10">
        <Suspense>
          <div>
            <Routes>
              {/* Structure révisée: MainLayout englobe toutes les routes pour préserver la navbar */}
              <Route element={<PublicLayout />}>
                <Route element={<PublicRoute />}>
                  {/* Route racine pour les utilisateurs non connectés */}
                  <Route index element={<Home />} />
                  <Route path="/login" element={<Login />} />
                  <Route path="/register" element={<Register />} />
                  <Route path="/registration-success" element={<RegistrationSuccess />} />
                  <Route path="/verification-success" element={<VerificationSuccess />} />
                  <Route path="/verification-error" element={<VerificationError />} />
                  <Route path="/reset-password" element={<ResetPasswordRequest />} />
                  <Route path="/reset-password/confirmation" element={<ResetPasswordConfirmation />} />
                  <Route path="/reset-password/reset" element={<ResetPassword />} />
                  <Route path="/formations" element={<FormationList />} />
                  <Route path="/formation-finder" element={<FormationFinder />} />
                  <Route path="/all-formations" element={<AllFormations />} />
                  <Route path="/formations/web" element={<WebDevelopment />} />
                  <Route path="/formations/ai" element={<ArtificialIntelligence />} />
                  <Route path="/formations/cybersecurity" element={<Cybersecurity />} />
                  <Route path="/formations/mobile" element={<MobileDevelopment />} />
                  <Route path="/formations/data-science" element={<DataScience />} />
                  <Route path="/formations/game" element={<GameDevelopment />} />
                  <Route path="/skill-assessment" element={<SkillAssessment />} />
                </Route>
              </Route>
              <Route element={<MainLayout />}>
                {/* Routes publiques - Accès interdit aux utilisateurs authentifiés */}

                <Route element={<ProtectedRoute />}>
                  {/* Regular protected routes */}
                  <Route
                    path="/dashboard"
                    element={<RoleDashboardRedirect />}
                  />

                  {/* Profile routes */}
                  <Route path="/profile" element={<ProfileView />} />
                  <Route
                    path="/profile/:userId"
                    element={<PublicProfileView />}
                  />
                  <Route
                    path="/public-profile/:userId"
                    element={<PublicProfileView />}
                  />

                  {/* Settings routes avec ProfileLayout */}
                  <Route element={<ProfileLayout />}>
                    <Route
                      path="/settings"
                      element={<Navigate to="/profile" replace />}
                    />
                    <Route
                      path="/settings/profile"
                      element={<SettingsProfile />}
                    />
                    <Route
                      path="/settings/career"
                      element={<CareerSettings />}
                    />
                    <Route
                      path="/settings/security"
                      element={<SecuritySettings />}
                    />
                    <Route
                      path="/settings/notifications"
                      element={<NotificationSettings />}
                    />
                  </Route>

                  {/* Routes pour la gestion des formations - accessible par teachers, admins, superadmins et recruiters */}
                  <Route
                    path="/formations"
                    element={
                      <RoleGuard
                        roles={[
                          ROLES.TEACHER,
                          ROLES.ADMIN,
                          ROLES.SUPERADMIN,
                          ROLES.RECRUITER,
                        ]}
=======
      
      {/* Wrapper for the main content */}
      <div className="relative z-10">
        <Suspense>
          <RoleProvider>
            <div>
              <Routes>
                {/* Structure révisée: MainLayout englobe toutes les routes pour préserver la navbar */}
                <Route element={<MainLayout />}>
                  {/* Route racine avec redirection automatique */}
                  <Route path="/" element={<HomePage />} />
                  
                  {/* Routes publiques - Accès interdit aux utilisateurs authentifiés */}
                  <Route element={<PublicRoute />}>
                    <Route path="/login" element={<Login />} />
                    <Route path="/register" element={<Register />} />
                    <Route path="/registration-success" element={<RegistrationSuccess />} />
                    <Route path="/verification-success" element={<VerificationSuccess />} />
                    <Route path="/verification-error" element={<VerificationError />} />
                    {/* Routes de réinitialisation de mot de passe */}
                    <Route path="/reset-password" element={<ResetPasswordRequest />} />
                    <Route path="/reset-password/confirmation" element={<ResetPasswordConfirmation />} />
                    <Route path="/reset-password/:token" element={<ResetPassword />} />
                  </Route>
                  
                  <Route element={<ProtectedRoute />}>
                    {/* Regular protected routes */}
                    <Route path="/dashboard" element={<RoleDashboardRedirect />} />
                    
                    {/* Profile view route */}
                    <Route path="/profile" element={<ProfileView />} />
                    <Route path="/profile/:userId" element={<ProfileView />} />
                    
                    {/* Settings routes avec ProfileLayout */}
                    <Route element={<ProfileLayout />}>
                      <Route path="/settings" element={<Navigate to="/settings/profile" replace />} />
                      <Route path="/settings/profile" element={<SettingsProfile />} />
                      <Route path="/settings/career" element={<CareerSettings />} />
                      <Route path="/settings/security" element={<SecuritySettings />} />
                      <Route path="/settings/notifications" element={<NotificationSettings />} />
                      <Route path="/notifications" element={<NotificationsPage />} />
                    </Route>
                    
                    {/* Routes pour la gestion des formations - accessible par teachers, admins, superadmins et recruiters */}
                    <Route path="/formations" element={
                      <RoleGuard 
                        roles={[ROLES.TEACHER, ROLES.ADMIN, ROLES.SUPERADMIN, ROLES.RECRUITER]} 
>>>>>>> ef2d17f8
                        fallback={<Navigate to="/dashboard" replace />}
                      >
                        <FormationList />
                      </RoleGuard>
<<<<<<< HEAD
                    }
                  />

                  {/* Routes pour la gestion des rôles - accessible par recruiters, admins et superadmins */}
                  <Route
                    path="/recruiter/guest-student-roles"
                    element={
                      <RoleGuard
                        roles={[ROLES.RECRUITER, ROLES.ADMIN, ROLES.SUPERADMIN]}
=======
                    } />
                    
                    {/* Routes pour la gestion des rôles - accessible par recruiters, admins et superadmins */}
                    <Route path="/recruiter/guest-student-roles" element={
                      <RoleGuard 
                        roles={[ROLES.RECRUITER, ROLES.ADMIN, ROLES.SUPERADMIN]} 
>>>>>>> ef2d17f8
                        fallback={<Navigate to="/dashboard" replace />}
                      >
                        <GuestStudentRoleManager />
                      </RoleGuard>
<<<<<<< HEAD
                    }
                  />

                  {/* Routes Admin */}
                  <Route
                    path="/admin/dashboard"
                    element={
                      <RoleGuard
                        roles={ROLES.ADMIN}
                        fallback={<Navigate to="/dashboard" replace />}
                      >
=======
                    } />
                    
                    {/* Routes Admin */}
                    <Route path="/admin/dashboard" element={
                      <RoleGuard roles={ROLES.ADMIN} fallback={<Navigate to="/dashboard" replace />}>
>>>>>>> ef2d17f8
                        <AdminDashboard />
                      </RoleGuard>
                    }
                  />
                  <Route
                    path="/admin/users"
                    element={
                      <RoleGuard
                        roles={[
                          ROLES.ADMIN,
                          ROLES.HR,
                          ROLES.TEACHER,
                          ROLES.SUPERADMIN,
                        ]}
                      >
                        <UserRoleManager />
                      </RoleGuard>
                    }
                  />

                  {/* Ticket Service Management - Admin Only */}
                  <Route
                    path="/admin/ticket-services"
                    element={
                      <RoleGuard
                        roles={[ROLES.ADMIN, ROLES.SUPERADMIN]}
                        fallback={<Navigate to="/dashboard" replace />}
                      >
                        <TicketServiceList />
                      </RoleGuard>
                    }
                  />

                  {/* Admin Ticket Management */}
                  <Route
                    path="/admin/tickets"
                    element={
                      <RoleGuard
                        roles={[ROLES.ADMIN, ROLES.SUPERADMIN]}
                        fallback={<Navigate to="/dashboard" replace />}
                      >
                        <AdminTicketList />
                      </RoleGuard>
                    }
                  />

                  {/* Routes étudiantes */}
                  <Route path="/student">
                    <Route
                      path="dashboard"
                      element={
                        <RoleGuard
                          roles={ROLES.STUDENT}
                          fallback={<Navigate to="/dashboard" replace />}
                        >
                          <StudentDashboard />
                        </RoleGuard>
                      }
                    />
                    <Route
                      path="schedule"
                      element={
                        <RoleGuard
                          roles={ROLES.STUDENT}
                          fallback={<Navigate to="/dashboard" replace />}
                        >
                          <StudentSchedule />
                        </RoleGuard>
                      }
                    />
                    <Route
                      path="grades"
                      element={
                        <RoleGuard
                          roles={ROLES.STUDENT}
                          fallback={<Navigate to="/dashboard" replace />}
                        >
                          <StudentGrades />
                        </RoleGuard>
                      }
                    />
                    <Route
                      path="absences"
                      element={
                        <RoleGuard
                          roles={ROLES.STUDENT}
                          fallback={<Navigate to="/dashboard" replace />}
                        >
                          <StudentAbsences />
                        </RoleGuard>
                      }
                    />
                    <Route
                      path="projects"
                      element={
                        <RoleGuard
                          roles={ROLES.STUDENT}
                          fallback={<Navigate to="/dashboard" replace />}
                        >
                          <StudentProjects />
                        </RoleGuard>
<<<<<<< HEAD
                      }
                    />
                    {/* Ajout de la route d'assiduité pour étudiants */}
                    <Route element={<StudentRoute />}>
                      <Route
                        path="attendance"
                        element={<StudentAttendance />}
                      />
                    </Route>
                  </Route>

                  {/* Routes enseignantes */}
                  <Route path="/teacher">
                    <Route
                      path="dashboard"
                      element={
                        <RoleGuard
                          roles={ROLES.TEACHER}
                          fallback={<Navigate to="/dashboard" replace />}
                        >
                          <TeacherDashboard />
                        </RoleGuard>
                      }
                    />
                    {/* Ajout de la route d'émargement pour les enseignants */}
                    <Route
                      path="attendance"
                      element={
                        <RoleGuard
                          roles={ROLES.TEACHER}
                          fallback={<Navigate to="/dashboard" replace />}
                        >
                          <TeacherAttendance />
                        </RoleGuard>
                      }
                    />
                    {/* Ajout de la route de surveillance des signatures */}
                    <Route
                      path="signature-monitoring"
                      element={
                        <RoleGuard
                          roles={ROLES.TEACHER}
                          fallback={<Navigate to="/dashboard" replace />}
                        >
                          <TeacherSignatureMonitoring />
                        </RoleGuard>
                      }
                    />
                  </Route>

                  {/* Routes HR */}
                  <Route
                    path="/hr/dashboard"
                    element={
                      <RoleGuard
                        roles={ROLES.HR}
                        fallback={<Navigate to="/dashboard" replace />}
                      >
                        <HRDashboard />
                      </RoleGuard>
                    }
                  />

                  {/* Routes Super Admin */}
                  <Route
                    path="/superadmin/dashboard"
                    element={
                      <RoleGuard
                        roles={ROLES.SUPERADMIN}
                        fallback={<Navigate to="/dashboard" replace />}
                      >
                        <SuperAdminDashboard />
                      </RoleGuard>
                    }
                  />

                  {/* Routes Guest */}
                  <Route
                    path="/guest/dashboard"
                    element={
                      <RoleGuard
                        roles={ROLES.GUEST}
                        fallback={<Navigate to="/dashboard" replace />}
                      >
                        <GuestDashboard />
                      </RoleGuard>
                    }
                  />

                  {/* Routes Recruiter */}
                  <Route
                    path="/recruiter/dashboard"
                    element={
                      <RoleGuard
                        roles={ROLES.RECRUITER}
                        fallback={<Navigate to="/dashboard" replace />}
                      >
=======
                      } />
                      {/* Ajout de la route d'assiduité pour étudiants */}
                      <Route element={<StudentRoute />}>
                        <Route path="attendance" element={<StudentAttendance />} />
                      </Route>
                    </Route>
                    
                    {/* Routes enseignantes */}
                    <Route path="/teacher">
                      <Route path="dashboard" element={
                        <RoleGuard roles={ROLES.TEACHER} fallback={<Navigate to="/dashboard" replace />}>
                          <TeacherDashboard />
                        </RoleGuard>
                      } />
                      {/* Ajout de la route d'émargement pour les enseignants */}
                      <Route path="attendance" element={
                        <RoleGuard roles={ROLES.TEACHER} fallback={<Navigate to="/dashboard" replace />}>
                          <TeacherAttendance />
                        </RoleGuard>
                      } />
                      {/* Ajout de la route de surveillance des signatures */}
                      <Route path="signature-monitoring" element={
                        <RoleGuard roles={ROLES.TEACHER} fallback={<Navigate to="/dashboard" replace />}>
                          <TeacherSignatureMonitoring />
                        </RoleGuard>
                      } />
                    </Route>
                    
                    {/* Routes HR */}
                    <Route path="/hr/dashboard" element={
                      <RoleGuard roles={ROLES.HR} fallback={<Navigate to="/dashboard" replace />}>
                        <HRDashboard />
                      </RoleGuard>
                    } />
                    
                    {/* Routes Super Admin */}
                    <Route path="/superadmin/dashboard" element={
                      <RoleGuard roles={ROLES.SUPERADMIN} fallback={<Navigate to="/dashboard" replace />}>
                        <SuperAdminDashboard />
                      </RoleGuard>
                    } />
                    
                    {/* Routes Guest */}
                    <Route path="/guest/dashboard" element={
                      <RoleGuard roles={ROLES.GUEST} fallback={<Navigate to="/dashboard" replace />}>
                        <GuestDashboard />
                      </RoleGuard>
                    } />
                    
                    {/* Routes Recruiter */}
                    <Route path="/recruiter/dashboard" element={
                      <RoleGuard roles={ROLES.RECRUITER} fallback={<Navigate to="/dashboard" replace />}>
>>>>>>> ef2d17f8
                        <RecruiterDashboard />
                      </RoleGuard>
                    }
                  />

                  {/* Trombinoscope route */}
                  <Route
                    path="trombinoscope"
                    element={
                      <RoleGuard
                        roles={[
                          ROLES.SUPERADMIN,
                          ROLES.ADMIN,
                          ROLES.TEACHER,
                          ROLES.STUDENT,
                          ROLES.RECRUITER,
                        ]}
                        fallback={<Navigate to="/dashboard" replace />}
                      >
                        <Trombinoscope />
                      </RoleGuard>
                    }
                  />

                  {/* Route pour le test de traduction */}
                  <Route path="/translation" element={<TranslationTest />} />
                </Route>

                {/* Ticket routes - fix double MainLayout issue */}
                <Route path="/tickets" element={<TicketList />} />
                <Route path="/tickets/new" element={<TicketForm />} />
                <Route path="/tickets/:id" element={<TicketDetail />} />

                {/* Route 404 */}
                <Route path="/404" element={<NotFound />} />
                <Route path="*" element={<Navigate to="/404" replace />} />
              </Route>
            </Routes>
          </div>
        </Suspense>
      </div>
    </div>
  );
<<<<<<< HEAD
}
=======
};

// Fallback component for error boundary
const ErrorFallback = () => (
  <div className="flex flex-col items-center justify-center min-h-screen p-4 bg-gray-50">
    <div className="w-full max-w-md p-6 bg-white rounded-lg shadow-lg">
      <h2 className="mb-4 text-2xl font-bold text-red-600">Une erreur est survenue</h2>
      <p className="mb-4 text-gray-600">
        Nous nous excusons pour ce désagrément. Veuillez rafraîchir la page ou réessayer plus tard.
      </p>
      <button
        onClick={() => window.location.reload()}
        className="px-4 py-2 text-white bg-blue-600 rounded hover:bg-blue-700"
      >
        Rafraîchir la page
      </button>
    </div>
  </div>
);

// Function to start the app services
const startAppServices = () => {
  // Start notification polling if the user is logged in
  if (localStorage.getItem('token')) {
    notificationService.startPolling();
  }
};

// Composant App principal qui configure le Router
const App = () => {
  useEffect(() => {
    // Initialize app services
    startAppServices();
    
    // Listen for auth changes to start/stop services
    const handleAuthChange = () => {
      if (localStorage.getItem('token')) {
        notificationService.startPolling();
      } else {
        notificationService.stopPolling();
        notificationService.resetCache();
      }
    };
    
    window.addEventListener('auth-change', handleAuthChange);
    
    // Cleanup
    return () => {
      window.removeEventListener('auth-change', handleAuthChange);
      notificationService.stopPolling();
    };
  }, []);

  return (
    <ErrorBoundary FallbackComponent={ErrorFallback}>
      <QueryClientProvider client={queryClient}>
        <AuthProvider>
          <RoleProvider>
            <Router>
              {/* Initialisation des services de l'application */}
              <AppInitializer />
              
              {/* Gestionnaire de préchargement */}
              <PrefetchHandler />
              
              <Suspense>
                <AppContent />
              </Suspense>
            </Router>
          </RoleProvider>
        </AuthProvider>
      </QueryClientProvider>
    </ErrorBoundary>
  );
};
>>>>>>> ef2d17f8

export default App;<|MERGE_RESOLUTION|>--- conflicted
+++ resolved
@@ -1,245 +1,57 @@
-<<<<<<< HEAD
-import {
-  BrowserRouter as Router,
-  Routes,
-  Route,
-  useLocation,
-  Navigate,
-  useNavigate,
-} from "react-router-dom";
-import { lazy, Suspense, useEffect } from "react";
-import MainLayout from "./components/MainLayout";
-import {
-  RoleProvider,
-  RoleDashboardRedirect,
-  RoleGuard,
-  ROLES,
-} from "./features/roles";
-import { AuthProvider } from "./contexts/AuthContext";
-import { TranslationProvider } from "./contexts/TranslationContext";
-import { QueryClientProvider, useQueryClient } from "@tanstack/react-query";
-import "./index.css";
-import ProtectedRoute from "./components/ProtectedRoute";
-import { ThemeProvider } from "@/contexts/ThemeContext";
-import PublicLayout from "./layouts/PublicLayout";
-import PublicRoute from "./components/PublicRoute";
-import ProfileLayout from "./layouts/ProfileLayout";
-import StudentRoute from "./components/StudentRoute";
-import { Toaster } from "./components/ui/sonner";
-import { ErrorBoundary } from "react-error-boundary";
-import AdminTicketList from "./components/admin/AdminTicketList";
-import { queryClient } from "./lib/services/queryClient";
-import ReactQueryHydration from "./components/shared/ReactQueryHydration";
-import deduplicationService from "./lib/services/deduplicationService";
-import apiService from "./lib/services/apiService";
-import PublicProfileView from "@/pages/Global/Profile/views/PublicProfileView";
-import TranslationTest from "./components/Translation/TranslationTest";
-import NotFound from "./pages/NotFound";
-=======
-import { BrowserRouter as Router, Routes, Route, useLocation, Navigate, useNavigate } from 'react-router-dom'
-import { lazy, Suspense, useEffect, useRef, useCallback } from 'react'
+import { BrowserRouter as Router, Routes, Route, useLocation, Navigate, Outlet, useNavigate } from 'react-router-dom'
+import { lazy, Suspense, useState, useEffect } from 'react'
 import MainLayout from './components/MainLayout'
 import { RoleProvider, RoleDashboardRedirect, RoleGuard, ROLES } from './features/roles'
-import { AuthProvider } from './contexts/AuthContext'
-import { QueryClient, QueryClientProvider } from '@tanstack/react-query'
-import './index.css'
-import ProtectedRoute from './components/ProtectedRoute'
-import PublicRoute from './components/PublicRoute'
-import ProfileLayout from '@/layouts/ProfileLayout'
-import StudentRoute from './components/StudentRoute'
-import { Toaster } from './components/ui/sonner'
-import { ErrorBoundary } from "react-error-boundary"
-import { notificationService } from './lib/services/notificationService'
-
-// Create a shared query client for the entire application
-const queryClient = new QueryClient({
-  defaultOptions: {
-    queries: {
-      staleTime: 5 * 60 * 1000, // 5 minutes
-      cacheTime: 60 * 60 * 1000, // 1 hour
-      retry: 1,
-      refetchOnWindowFocus: false,
-      refetchOnMount: true,
-      logging: false, // Disable query logging in console
-    },
-  },
-  logger: {
-    log: () => {},
-    warn: () => {},
-    error: () => {}
-  }
-});
->>>>>>> ef2d17f8
-
-// Export queryClient to be used elsewhere
-export { queryClient };
+import { showGlobalLoader, hideGlobalLoader } from './lib/utils/loadingUtils'
+import LoadingOverlay from './components/LoadingOverlay'
 
 // Import différé des pages pour améliorer les performances
-const Login = lazy(() => import("./pages/Login"));
-const Register = lazy(() => import("./pages/Register"));
-const RegistrationSuccess = lazy(() => import("./pages/RegistrationSuccess"));
-const VerificationSuccess = lazy(() => import("./pages/VerificationSuccess"));
-const VerificationError = lazy(() => import("./pages/VerificationError"));
-
-// Lazy loading pour la réinitialisation de mot de passe
-const ResetPasswordRequest = lazy(() =>
-  import("./components/auth/ResetPasswordRequest")
-);
-const ResetPasswordConfirmation = lazy(() =>
-  import("./components/auth/ResetPasswordConfirmation")
-);
-const ResetPassword = lazy(() => import("./components/auth/ResetPassword"));
-
-// Lazy loading pour la réinitialisation de mot de passe
-const ResetPasswordRequest = lazy(() => import('./components/auth/ResetPasswordRequest'))
-const ResetPasswordConfirmation = lazy(() => import('./components/auth/ResetPasswordConfirmation'))
-const ResetPassword = lazy(() => import('./components/auth/ResetPassword'))
+const Login = lazy(() => import('./pages/Login'))
+const Register = lazy(() => import('./pages/Register'))
+const RegistrationSuccess = lazy(() => import('./pages/RegistrationSuccess'))
+const VerificationSuccess = lazy(() => import('./pages/VerificationSuccess'))
+const VerificationError = lazy(() => import('./pages/VerificationError'))
 
 // Lazy loading pour le Profil et Dashboard
-<<<<<<< HEAD
-const SettingsProfile = lazy(() =>
-  import("./pages/Global/Profile/views/SettingsProfile")
-);
-const SecuritySettings = lazy(() =>
-  import("./pages/Global/Profile/views/SecuritySettings")
-);
-const NotificationSettings = lazy(() =>
-  import("./pages/Global/Profile/views/NotificationSettings")
-);
-const CareerSettings = lazy(() =>
-  import("./pages/Global/Profile/views/CareerSettings")
-);
-const ProfileView = lazy(() =>
-  import("./pages/Global/Profile/views/ProfileView")
-);
-const Dashboard = lazy(() => import("./pages/Dashboard"));
-const Trombinoscope = lazy(() => import("./pages/Global/Trombinoscope"));
-=======
 const SettingsProfile = lazy(() => import('./pages/Global/Profile/views/SettingsProfile'))
 const SecuritySettings = lazy(() => import('./pages/Global/Profile/views/SecuritySettings'))
 const NotificationSettings = lazy(() => import('./pages/Global/Profile/views/NotificationSettings'))
 const CareerSettings = lazy(() => import('./pages/Global/Profile/views/CareerSettings'))
 const ProfileView = lazy(() => import('./pages/Global/Profile/views/ProfileView'))
 const Dashboard = lazy(() => import('./pages/Dashboard'))
-const NotificationsPage = lazy(() => import('./pages/Global/Notifications/NotificationsPage'))
->>>>>>> ef2d17f8
 
 // Dashboards spécifiques par rôle
 const AdminDashboard = lazy(() => import("./pages/Admin/Dashboard"));
 const StudentDashboard = lazy(() => import("./pages/Student/Dashboard"));
 // Pages étudiantes
-<<<<<<< HEAD
-const StudentSchedule = lazy(() => import("./pages/Student/Schedule"));
-const StudentGrades = lazy(() => import("./pages/Student/Grades"));
-const StudentAbsences = lazy(() => import("./pages/Student/Absences"));
-const StudentProjects = lazy(() => import("./pages/Student/Projects"));
-const StudentAttendance = lazy(() => import("./pages/Student/Attendance"));
-const TeacherDashboard = lazy(() => import("./pages/Teacher/Dashboard"));
-const TeacherSignatureMonitoring = lazy(() =>
-  import("./pages/Teacher/SignatureMonitoring")
-);
-const TeacherAttendance = lazy(() => import("./pages/Teacher/Attendance"));
-const HRDashboard = lazy(() => import("./pages/HR/Dashboard"));
-const SuperAdminDashboard = lazy(() => import("./pages/SuperAdmin/Dashboard"));
-const GuestDashboard = lazy(() => import("./pages/Guest/Dashboard"));
-const RecruiterDashboard = lazy(() => import("./pages/Recruiter/Dashboard"));
-
-// Nouvelles pages à importer
-const FormationList = lazy(() => import("./pages/FormationList"));
-const GuestStudentRoleManager = lazy(() =>
-  import("./pages/Recruiter/GuestStudentRoleManager")
-);
-const UserRoleManager = lazy(() =>
-  import("./pages/Admin/components/UserRoleManager")
-);
-const FormationFinder = lazy(() => import("./pages/FormationFinder"));
-const AllFormations = lazy(() => import("./pages/AllFormations"));
-const WebDevelopment = lazy(() => import("./pages/formations/WebDevelopment"));
-const Cybersecurity = lazy(() => import("./pages/formations/Cybersecurity"));
-const ArtificialIntelligence = lazy(() =>
-  import("./pages/formations/ArtificialIntelligence")
-);
-const DataScience = lazy(() => import("./pages/formations/DataScience"));
-const MobileDevelopment = lazy(() =>
-  import("./pages/formations/MobileDevelopment")
-);
-const GameDevelopment = lazy(() =>
-  import("./pages/formations/GameDevelopment")
-);
-const SkillAssessment = lazy(() => import("./pages/Games"));
-
-// Import du composant HomePage
-const HomePage = lazy(() => import("./components/HomePage"));
-const Home = lazy(() => import("./pages/Home"));
-
-// Ticket system components
-const TicketList = lazy(() => import("./components/TicketList"));
-const TicketForm = lazy(() => import("./components/TicketForm"));
-const TicketDetail = lazy(() => import("./components/TicketDetail"));
-
-// Import the TicketServiceList component
-const TicketServiceList = lazy(() =>
-  import("./components/admin/TicketServiceList")
-);
-=======
 const StudentSchedule = lazy(() => import('./pages/Student/Schedule'))
 const StudentGrades = lazy(() => import('./pages/Student/Grades'))
 const StudentAbsences = lazy(() => import('./pages/Student/Absences'))
 const StudentProjects = lazy(() => import('./pages/Student/Projects'))
-const StudentAttendance = lazy(() => import('./pages/Student/Attendance'))
 const TeacherDashboard = lazy(() => import('./pages/Teacher/Dashboard'))
-const TeacherSignatureMonitoring = lazy(() => import('./pages/Teacher/SignatureMonitoring'))
-const TeacherAttendance = lazy(() => import('./pages/Teacher/Attendance'))
 const HRDashboard = lazy(() => import('./pages/HR/Dashboard'))
 const SuperAdminDashboard = lazy(() => import('./pages/SuperAdmin/Dashboard'))
 const GuestDashboard = lazy(() => import('./pages/Guest/Dashboard'))
 const RecruiterDashboard = lazy(() => import('./pages/Recruiter/Dashboard'))
 
-// Nouvelles pages à importer
-const FormationList = lazy(() => import('./pages/FormationList'))
-const GuestStudentRoleManager = lazy(() => import('./pages/Recruiter/GuestStudentRoleManager'))
-
 // Import du composant HomePage 
 const HomePage = lazy(() => import('./components/HomePage'))
->>>>>>> ef2d17f8
+
+import { Toaster } from './components/ui/sonner'
+import './index.css'
+import ProtectedRoute from './components/ProtectedRoute'
+import PublicRoute from './components/PublicRoute'
+import ProfileLayout from '@/layouts/ProfileLayout'
+import useLoadingIndicator from './hooks/useLoadingIndicator'
 
 // Fonction optimisée pour le préchargement intelligent des pages
 // Ne charge que les pages pertinentes en fonction du contexte et du chemin actuel
 function useIntelligentPreload() {
   const location = useLocation();
-<<<<<<< HEAD
   const navigate = useNavigate();
   const queryClient = useQueryClient();
 
   // Preload relevant pages based on location
-  useEffect(() => {
-    // Only preload if we're in a logged-in area
-    if (
-      location.pathname.startsWith("/profile") ||
-      location.pathname.startsWith("/dashboard")
-    ) {
-      // Précharger les données du profil utilisateur
-      const prefetchUserProfile = async () => {
-        try {
-          // Ne précharger que si les données ne sont pas déjà en cache
-          if (!deduplicationService.hasCache(["user-profile"])) {
-            await queryClient.prefetchQuery({
-              queryKey: ["session", "user-profile"],
-              queryFn: async () => {
-                return await apiService.get("/api/me");
-              },
-              staleTime: 2 * 60 * 1000, // 2 minutes
-            });
-          }
-        } catch (error) {
-          // Ignorer silencieusement les erreurs de préchargement
-        }
-      };
-
-      prefetchUserProfile();
-=======
-  const currentPath = location.pathname;
-  
   useEffect(() => {
     // Fonction pour précharger des composants spécifiques
     const preloadComponent = (getComponent) => {
@@ -252,20 +64,10 @@
       // Sur la page de login, précharger le dashboard et l'enregistrement
       preloadComponent(() => import('./pages/Dashboard'));
       preloadComponent(() => import('./pages/Register'));
-      // Précharger les composants de réinitialisation de mot de passe
-      preloadComponent(() => import('./components/auth/ResetPasswordRequest'));
     } 
     else if (currentPath.includes('/register')) {
       // Sur la page d'enregistrement, précharger la confirmation
       preloadComponent(() => import('./pages/RegistrationSuccess'));
-    }
-    else if (currentPath.includes('/reset-password')) {
-      // Précharger les composants de réinitialisation de mot de passe
-      if (currentPath === '/reset-password') {
-        preloadComponent(() => import('./components/auth/ResetPasswordConfirmation'));
-      } else if (currentPath.includes('/reset-password/confirmation')) {
-        preloadComponent(() => import('./components/auth/ResetPassword'));
-      }
     }
     else if (currentPath.includes('/profile')) {
       // Sur le profil, précharger les sous-pages de profil
@@ -290,39 +92,11 @@
     else if (currentPath.includes('/student')) {
       preloadComponent(() => import('./pages/Student/Dashboard'));
       preloadComponent(() => import('./pages/Student/Schedule'));
-      preloadComponent(() => import('./pages/Student/Attendance'));
     }
     else if (currentPath.includes('/teacher')) {
       preloadComponent(() => import('./pages/Teacher/Dashboard'));
-      preloadComponent(() => import('./pages/Teacher/SignatureMonitoring'));
-      preloadComponent(() => import('./pages/Teacher/Attendance'));
     }
   }, [currentPath]);
-  
-  return null;
-};
-
-// Component for handling prefetching and setting up environment
-const AppInitializer = () => {
-  useEffect(() => {
-    // Expose queryClient for debugging purposes
-    window.queryClient = queryClient;
-    
-    // Expose userDataManager for debugging
-    import('./lib/services/userDataManager')
-      .then(({ default: userDataManager }) => {
-        window.userDataManager = userDataManager;
-      });
-    
-
-      
-    // Set up QueryClient
-    import('./lib/services/queryClient')
-      .then(({ setQueryClient }) => {
-        setQueryClient(queryClient);
-      });
-      
-  }, []);
   
   return null;
 };
@@ -332,81 +106,60 @@
   useIntelligentPreload();
   const location = useLocation();
   
-  // Effet pour initialiser userDataManager
-  useEffect(() => {
-    // Importer et initialiser userDataManager
-    import('./lib/services/userDataManager')
-      .then(({ default: userDataManager }) => {
-        // Attacher userDataManager à window pour le débogage
-        window.userDataManager = userDataManager;
-        
-        // Afficher des informations de débogage en mode développement
-        if (import.meta.env.DEV) {
-          console.log('[Dev] userDataManager disponible globalement via window.userDataManager');
-        }
-      });
-  }, []);
-  
   useEffect(() => {
     // Précharger les données utilisateur dès que l'utilisateur est authentifié
     if (localStorage.getItem('token')) {
-      // Importer les modules nécessaires de manière dynamique
-      import('./lib/services/userDataManager')
-        .then(({ default: userDataManager }) => {
-          // Précharger les données utilisateur en arrière-plan
-          userDataManager.getUserData({
-            forceRefresh: false,
-            useCache: true,
-            background: true
-          }).catch(error => {
-            console.warn('Erreur lors du préchargement des données utilisateur:', error);
+      Promise.all([
+        import('./hooks/useDashboardQueries'),
+        import('./lib/services/queryClient'),
+        import('./lib/services/authService')
+      ]).then(([dashboardModule, queryClientModule, authModule]) => {
+        const { getQueryClient } = queryClientModule;
+        const { getSessionId } = authModule;
+        const qc = getQueryClient();
+        const sessionId = getSessionId();
+        
+        if (qc) {
+          // Précharger les données utilisateur
+          qc.prefetchQuery({
+            queryKey: ['user-data', 'anonymous', sessionId],
+            queryFn: async () => {
+              const { default: apiService } = await import('./lib/services/apiService');
+              return await apiService.get('/me', {}, true, 30 * 60 * 1000);
+            },
+            staleTime: 30 * 60 * 1000,
+            cacheTime: 60 * 60 * 1000
           });
-        });
->>>>>>> ef2d17f8
+        }
+      });
     }
   }, [location.pathname, queryClient]);
 
   // Nettoyer les caches lors de la déconnexion
   useEffect(() => {
-<<<<<<< HEAD
-    const handleLogout = () => {
-      // Nettoyer le service de déduplication
-      deduplicationService.clear();
-
-      // Nettoyer le cache React Query
-      queryClient.clear();
-
-      // Nettoyer sessionStorage
-      sessionStorage.removeItem("APP_QUERY_CACHE");
-=======
     const handleUserChange = () => {
-      // Importer dynamiquement le module userDataManager
-      import('./lib/services/userDataManager')
-        .then(({ default: userDataManager }) => {
-          // Invalider le cache pour forcer un rechargement des données
-          userDataManager.invalidateCache();
+      // Importer dynamiquement les modules nécessaires
+      Promise.all([
+        import('./lib/services/queryClient'),
+        import('./lib/services/authService')
+      ]).then(([queryClientModule, authModule]) => {
+        const { getQueryClient } = queryClientModule;
+        const { getSessionId } = authModule;
+        const qc = getQueryClient();
+        const sessionId = getSessionId();
+        
+        if (qc) {
+          // Invalider toutes les requêtes liées à l'utilisateur
+          qc.invalidateQueries({ queryKey: ['user-data'] });
           
-          // Ensuite précharger les nouvelles données
-          userDataManager.getUserData({
-            forceRefresh: true,
-            useCache: false
-          }).catch(error => {
-            console.warn('Erreur lors du rechargement des données utilisateur:', error);
-          });
-          
-          // Importer React Query pour invalider les requêtes spécifiques
-          import('./lib/services/queryClient').then(({ getQueryClient }) => {
-            const qc = getQueryClient();
-            if (qc) {
-              // Invalider également les requêtes de dashboard
-              qc.invalidateQueries({ queryKey: ['teacher-dashboard'] });
-              qc.invalidateQueries({ queryKey: ['admin-users'] });
-              qc.invalidateQueries({ queryKey: ['admin-dashboard'] });
-              qc.invalidateQueries({ queryKey: ['student-dashboard'] });
-              qc.invalidateQueries({ queryKey: ['hr-dashboard'] });
-            }
-          });
-        });
+          // Invalider également les requêtes de dashboard
+          qc.invalidateQueries({ queryKey: ['teacher-dashboard'] });
+          qc.invalidateQueries({ queryKey: ['admin-users'] });
+          qc.invalidateQueries({ queryKey: ['admin-dashboard'] });
+          qc.invalidateQueries({ queryKey: ['student-dashboard'] });
+          qc.invalidateQueries({ queryKey: ['hr-dashboard'] });
+        }
+      });
     };
     
     // Fonction pour gérer le nettoyage complet du cache
@@ -414,295 +167,107 @@
       // Forcer un rafraîchissement complet des données
       // Cette approche est plus radicale mais garantit que les anciennes données ne persistent pas
       window.location.reload();
->>>>>>> ef2d17f8
-    };
-
-    window.addEventListener("logout", handleLogout);
+    };
+    
+    // Ajouter les écouteurs d'événements
+    window.addEventListener('login-success', handleUserChange);
+    window.addEventListener('role-change', handleUserChange);
+    window.addEventListener('query-cache-cleared', handleCacheCleared);
+    
+    // Nettoyer les écouteurs d'événements
     return () => {
       window.removeEventListener("logout", handleLogout);
     };
   }, [queryClient]);
 
   return null;
-}
-
-<<<<<<< HEAD
-// Component for handling prefetching and setting up environment
-function AppInitializer() {
-  useIntelligentPreload();
+};
+
+// Composant de chargement optimisé pour Suspense
+const SuspenseLoader = () => {
+  // Apply app-loading class to show the global loader
+  useEffect(() => {
+    // Just use the global loader directly
+    showGlobalLoader();
+    
+    return () => {
+      // Just hide the global loader on unmount
+      hideGlobalLoader();
+    };
+  }, []);
+  
+  // No need to render anything - handled by the global loader
   return null;
-}
-
-// Composant pour gérer les préchargements
-function PrefetchHandler() {
-  const location = useLocation();
-
-  return null;
-}
-
-// Fallback component for error boundary
-function ErrorFallback({ error, resetErrorBoundary }) {
-  return (
-    <div
-      role="alert"
-      className="p-4 bg-red-100 border border-red-300 rounded-md m-4"
-    >
-      <h2 className="text-xl font-semibold text-red-800 mb-2">
-        Une erreur est survenue
-      </h2>
-      <p className="text-red-700 mb-4">{error.message}</p>
-      <button
-        onClick={resetErrorBoundary}
-        className="bg-red-600 hover:bg-red-700 text-white font-medium py-2 px-4 rounded"
-      >
-        Réessayer
-      </button>
-    </div>
-  );
-}
-
-// Main App Component
-function App() {
-  return (
-    <ErrorBoundary FallbackComponent={ErrorFallback}>
-      <QueryClientProvider client={queryClient}>
-        <ReactQueryHydration>
-          <AuthProvider>
-            <ThemeProvider>
-              <RoleProvider>
-                <TranslationProvider>
-                  {/* Initialisation des services de l'application */}
-                  <AppInitializer />
-
-                  {/* Gestionnaire de préchargement */}
-                  <PrefetchHandler />
-
-                  <Suspense>
-                    <AppContent />
-                  </Suspense>
-                  <Toaster />
-                </TranslationProvider>
-              </RoleProvider>
-            </ThemeProvider>
-          </AuthProvider>
-        </ReactQueryHydration>
-      </QueryClientProvider>
-    </ErrorBoundary>
-  );
-}
-
-// Composant de contenu principal qui utilise les hooks de React Router
-function AppContent() {
-  const location = useLocation();
-=======
+};
+
 // Composant de contenu principal qui utilise les hooks de React Router
 const AppContent = () => {
+  const [isNavigating, setIsNavigating] = useState(false);
+  const [showLoader, setShowLoader] = useState(false);
   const navigate = useNavigate();
-  const navigationTimeoutRef = useRef(null);
-  const isProcessingRef = useRef(false);
-  const mountedRef = useRef(true);
   
-  // Cache for navigation decisions to avoid redundant token parsing
-  const roleCache = useRef({
-    lastToken: null,
-    dashboardPath: '/dashboard'
-  });
+  // Use the loading indicator hook to hide the browser's default loading indicator
+  useLoadingIndicator();
   
-  // Get dashboard route by role, with caching
-  const getDashboardByRole = useCallback(() => {
-    const token = localStorage.getItem('token');
-    
-    // Return cached result if token hasn't changed
-    if (token === roleCache.current.lastToken && roleCache.current.dashboardPath) {
-      return roleCache.current.dashboardPath;
-    }
-    
-    // Default dashboard path
-    let dashboardPath = '/dashboard';
-    
-    if (token) {
-      try {
-        const tokenParts = token.split('.');
-        if (tokenParts.length === 3) {
-          const payload = JSON.parse(atob(tokenParts[1]));
-          if (payload.roles && payload.roles.length > 0) {
-            const mainRole = payload.roles[0];
-            switch (mainRole) {
-              case 'ROLE_ADMIN': dashboardPath = '/admin/dashboard'; break;
-              case 'ROLE_SUPERADMIN': dashboardPath = '/superadmin/dashboard'; break;
-              case 'ROLE_TEACHER': dashboardPath = '/teacher/dashboard'; break;
-              case 'ROLE_STUDENT': dashboardPath = '/student/dashboard'; break;
-              case 'ROLE_HR': dashboardPath = '/hr/dashboard'; break;
-            }
-          }
-        }
-      } catch (error) {
-        console.error('Error parsing token:', error);
-      }
-    }
-    
-    // Cache the result
-    roleCache.current = {
-      lastToken: token,
-      dashboardPath
-    };
-    
-    return dashboardPath;
-  }, []);
-  
-  // Event listeners for authentication events
+  // Écouteur d'événement pour la navigation après déconnexion
   useEffect(() => {
-    const handleLogoutNavigation = () => {
-      if (isProcessingRef.current || !mountedRef.current) return;
-      isProcessingRef.current = true;
-      
-      // Clear any pending navigation first
-      if (navigationTimeoutRef.current) {
-        clearTimeout(navigationTimeoutRef.current);
-      }
-      
-      // Fast navigation - don't rely on the event system here
-      navigationTimeoutRef.current = setTimeout(() => {
-        if (!mountedRef.current) return;
-        isProcessingRef.current = false;
-        navigate('/login', { replace: true });
-      }, 10); // Immediately schedule navigation
-    };
-    
+    const handleLogoutNavigation = (event) => {
+      // Get redirectTo path from event detail if available, default to '/'
+      const redirectTo = event?.detail?.redirectTo || '/';
+      
+      // Show loader during navigation
+      setShowLoader(true);
+      
+      // Set navigating state to true
+      setIsNavigating(true);
+      
+      // Reduced delay from 50ms to 20ms
+      setTimeout(() => {
+        // Navigate to home or specified redirect path
+        navigate(redirectTo);
+        
+        // Keep loader visible for a minimum time - REDUCED from 500ms to 300ms
+        setTimeout(() => {
+          setIsNavigating(false);
+          // Hide loader after a short delay - REDUCED from 300ms to 150ms 
+          setTimeout(() => {
+            setShowLoader(false);
+          }, 150);
+        }, 300);
+      }, 20);
+    };
+
     const handleLoginSuccess = () => {
-      if (isProcessingRef.current || !mountedRef.current) return;
-      isProcessingRef.current = true;
-      
-      // Clear any pending navigation first
-      if (navigationTimeoutRef.current) {
-        clearTimeout(navigationTimeoutRef.current);
-      }
-      
-      navigationTimeoutRef.current = setTimeout(() => {
-        if (!mountedRef.current) return;
-        isProcessingRef.current = false;
-        
-        const returnTo = sessionStorage.getItem('returnTo');
-        if (returnTo) {
-          sessionStorage.removeItem('returnTo');
-          navigate(returnTo, { replace: true });
-        } else {
-          // Use cached dashboard path for faster navigation
-          navigate(getDashboardByRole(), { replace: true });
-        }
-      }, 10); // Immediately schedule navigation
-    };
-
+      // Show loader during login
+      setShowLoader(true);
+      
+      // Keep loader visible for a minimum time - REDUCED from 1000ms to 500ms
+      setTimeout(() => {
+        // Hide loader after navigation is complete
+        setShowLoader(false);
+      }, 500);
+    };
+
+    // Listen for logout navigation events
     window.addEventListener('logout-success', handleLogoutNavigation);
     window.addEventListener('login-success', handleLoginSuccess);
     
     return () => {
-      mountedRef.current = false;
       window.removeEventListener('logout-success', handleLogoutNavigation);
       window.removeEventListener('login-success', handleLoginSuccess);
-      if (navigationTimeoutRef.current) {
-        clearTimeout(navigationTimeoutRef.current);
-      }
-    };
-  }, [navigate, getDashboardByRole]);
->>>>>>> ef2d17f8
+    };
+  }, [navigate]);
 
   return (
     <div className="relative font-poppins">
       <PrefetchHandler />
-<<<<<<< HEAD
-
-      {/* Wrapper for the main content */}
-      <div className="relative z-10">
-        <Suspense>
-          <div>
-            <Routes>
-              {/* Structure révisée: MainLayout englobe toutes les routes pour préserver la navbar */}
-              <Route element={<PublicLayout />}>
-                <Route element={<PublicRoute />}>
-                  {/* Route racine pour les utilisateurs non connectés */}
-                  <Route index element={<Home />} />
-                  <Route path="/login" element={<Login />} />
-                  <Route path="/register" element={<Register />} />
-                  <Route path="/registration-success" element={<RegistrationSuccess />} />
-                  <Route path="/verification-success" element={<VerificationSuccess />} />
-                  <Route path="/verification-error" element={<VerificationError />} />
-                  <Route path="/reset-password" element={<ResetPasswordRequest />} />
-                  <Route path="/reset-password/confirmation" element={<ResetPasswordConfirmation />} />
-                  <Route path="/reset-password/reset" element={<ResetPassword />} />
-                  <Route path="/formations" element={<FormationList />} />
-                  <Route path="/formation-finder" element={<FormationFinder />} />
-                  <Route path="/all-formations" element={<AllFormations />} />
-                  <Route path="/formations/web" element={<WebDevelopment />} />
-                  <Route path="/formations/ai" element={<ArtificialIntelligence />} />
-                  <Route path="/formations/cybersecurity" element={<Cybersecurity />} />
-                  <Route path="/formations/mobile" element={<MobileDevelopment />} />
-                  <Route path="/formations/data-science" element={<DataScience />} />
-                  <Route path="/formations/game" element={<GameDevelopment />} />
-                  <Route path="/skill-assessment" element={<SkillAssessment />} />
-                </Route>
-              </Route>
-              <Route element={<MainLayout />}>
-                {/* Routes publiques - Accès interdit aux utilisateurs authentifiés */}
-
-                <Route element={<ProtectedRoute />}>
-                  {/* Regular protected routes */}
-                  <Route
-                    path="/dashboard"
-                    element={<RoleDashboardRedirect />}
-                  />
-
-                  {/* Profile routes */}
-                  <Route path="/profile" element={<ProfileView />} />
-                  <Route
-                    path="/profile/:userId"
-                    element={<PublicProfileView />}
-                  />
-                  <Route
-                    path="/public-profile/:userId"
-                    element={<PublicProfileView />}
-                  />
-
-                  {/* Settings routes avec ProfileLayout */}
-                  <Route element={<ProfileLayout />}>
-                    <Route
-                      path="/settings"
-                      element={<Navigate to="/profile" replace />}
-                    />
-                    <Route
-                      path="/settings/profile"
-                      element={<SettingsProfile />}
-                    />
-                    <Route
-                      path="/settings/career"
-                      element={<CareerSettings />}
-                    />
-                    <Route
-                      path="/settings/security"
-                      element={<SecuritySettings />}
-                    />
-                    <Route
-                      path="/settings/notifications"
-                      element={<NotificationSettings />}
-                    />
-                  </Route>
-
-                  {/* Routes pour la gestion des formations - accessible par teachers, admins, superadmins et recruiters */}
-                  <Route
-                    path="/formations"
-                    element={
-                      <RoleGuard
-                        roles={[
-                          ROLES.TEACHER,
-                          ROLES.ADMIN,
-                          ROLES.SUPERADMIN,
-                          ROLES.RECRUITER,
-                        ]}
-=======
-      
-      {/* Wrapper for the main content */}
-      <div className="relative z-10">
-        <Suspense>
+      
+      {/* Guaranteed loader that will always be visible during transitions */}
+      <LoadingOverlay isVisible={showLoader} />
+      
+      {/* Wrapper pour le contenu principal avec z-index positif */}
+      <div className={`relative z-10 transition-opacity duration-200 ${isNavigating ? 'opacity-0' : 'opacity-100'}`}>
+        <Suspense fallback={<SuspenseLoader />}>
           <RoleProvider>
             <div>
               <Routes>
@@ -718,10 +283,6 @@
                     <Route path="/registration-success" element={<RegistrationSuccess />} />
                     <Route path="/verification-success" element={<VerificationSuccess />} />
                     <Route path="/verification-error" element={<VerificationError />} />
-                    {/* Routes de réinitialisation de mot de passe */}
-                    <Route path="/reset-password" element={<ResetPasswordRequest />} />
-                    <Route path="/reset-password/confirmation" element={<ResetPasswordConfirmation />} />
-                    <Route path="/reset-password/:token" element={<ResetPassword />} />
                   </Route>
                   
                   <Route element={<ProtectedRoute />}>
@@ -739,59 +300,11 @@
                       <Route path="/settings/career" element={<CareerSettings />} />
                       <Route path="/settings/security" element={<SecuritySettings />} />
                       <Route path="/settings/notifications" element={<NotificationSettings />} />
-                      <Route path="/notifications" element={<NotificationsPage />} />
                     </Route>
                     
-                    {/* Routes pour la gestion des formations - accessible par teachers, admins, superadmins et recruiters */}
-                    <Route path="/formations" element={
-                      <RoleGuard 
-                        roles={[ROLES.TEACHER, ROLES.ADMIN, ROLES.SUPERADMIN, ROLES.RECRUITER]} 
->>>>>>> ef2d17f8
-                        fallback={<Navigate to="/dashboard" replace />}
-                      >
-                        <FormationList />
-                      </RoleGuard>
-<<<<<<< HEAD
-                    }
-                  />
-
-                  {/* Routes pour la gestion des rôles - accessible par recruiters, admins et superadmins */}
-                  <Route
-                    path="/recruiter/guest-student-roles"
-                    element={
-                      <RoleGuard
-                        roles={[ROLES.RECRUITER, ROLES.ADMIN, ROLES.SUPERADMIN]}
-=======
-                    } />
-                    
-                    {/* Routes pour la gestion des rôles - accessible par recruiters, admins et superadmins */}
-                    <Route path="/recruiter/guest-student-roles" element={
-                      <RoleGuard 
-                        roles={[ROLES.RECRUITER, ROLES.ADMIN, ROLES.SUPERADMIN]} 
->>>>>>> ef2d17f8
-                        fallback={<Navigate to="/dashboard" replace />}
-                      >
-                        <GuestStudentRoleManager />
-                      </RoleGuard>
-<<<<<<< HEAD
-                    }
-                  />
-
-                  {/* Routes Admin */}
-                  <Route
-                    path="/admin/dashboard"
-                    element={
-                      <RoleGuard
-                        roles={ROLES.ADMIN}
-                        fallback={<Navigate to="/dashboard" replace />}
-                      >
-=======
-                    } />
-                    
-                    {/* Routes Admin */}
+                    {/* Dashboards spécifiques par rôle */}
                     <Route path="/admin/dashboard" element={
                       <RoleGuard roles={ROLES.ADMIN} fallback={<Navigate to="/dashboard" replace />}>
->>>>>>> ef2d17f8
                         <AdminDashboard />
                       </RoleGuard>
                     }
@@ -893,158 +406,31 @@
                         >
                           <StudentProjects />
                         </RoleGuard>
-<<<<<<< HEAD
-                      }
-                    />
-                    {/* Ajout de la route d'assiduité pour étudiants */}
-                    <Route element={<StudentRoute />}>
-                      <Route
-                        path="attendance"
-                        element={<StudentAttendance />}
-                      />
-                    </Route>
-                  </Route>
-
-                  {/* Routes enseignantes */}
-                  <Route path="/teacher">
-                    <Route
-                      path="dashboard"
-                      element={
-                        <RoleGuard
-                          roles={ROLES.TEACHER}
-                          fallback={<Navigate to="/dashboard" replace />}
-                        >
-                          <TeacherDashboard />
-                        </RoleGuard>
-                      }
-                    />
-                    {/* Ajout de la route d'émargement pour les enseignants */}
-                    <Route
-                      path="attendance"
-                      element={
-                        <RoleGuard
-                          roles={ROLES.TEACHER}
-                          fallback={<Navigate to="/dashboard" replace />}
-                        >
-                          <TeacherAttendance />
-                        </RoleGuard>
-                      }
-                    />
-                    {/* Ajout de la route de surveillance des signatures */}
-                    <Route
-                      path="signature-monitoring"
-                      element={
-                        <RoleGuard
-                          roles={ROLES.TEACHER}
-                          fallback={<Navigate to="/dashboard" replace />}
-                        >
-                          <TeacherSignatureMonitoring />
-                        </RoleGuard>
-                      }
-                    />
-                  </Route>
-
-                  {/* Routes HR */}
-                  <Route
-                    path="/hr/dashboard"
-                    element={
-                      <RoleGuard
-                        roles={ROLES.HR}
-                        fallback={<Navigate to="/dashboard" replace />}
-                      >
-                        <HRDashboard />
-                      </RoleGuard>
-                    }
-                  />
-
-                  {/* Routes Super Admin */}
-                  <Route
-                    path="/superadmin/dashboard"
-                    element={
-                      <RoleGuard
-                        roles={ROLES.SUPERADMIN}
-                        fallback={<Navigate to="/dashboard" replace />}
-                      >
-                        <SuperAdminDashboard />
-                      </RoleGuard>
-                    }
-                  />
-
-                  {/* Routes Guest */}
-                  <Route
-                    path="/guest/dashboard"
-                    element={
-                      <RoleGuard
-                        roles={ROLES.GUEST}
-                        fallback={<Navigate to="/dashboard" replace />}
-                      >
-                        <GuestDashboard />
-                      </RoleGuard>
-                    }
-                  />
-
-                  {/* Routes Recruiter */}
-                  <Route
-                    path="/recruiter/dashboard"
-                    element={
-                      <RoleGuard
-                        roles={ROLES.RECRUITER}
-                        fallback={<Navigate to="/dashboard" replace />}
-                      >
-=======
-                      } />
-                      {/* Ajout de la route d'assiduité pour étudiants */}
-                      <Route element={<StudentRoute />}>
-                        <Route path="attendance" element={<StudentAttendance />} />
-                      </Route>
-                    </Route>
-                    
-                    {/* Routes enseignantes */}
-                    <Route path="/teacher">
-                      <Route path="dashboard" element={
-                        <RoleGuard roles={ROLES.TEACHER} fallback={<Navigate to="/dashboard" replace />}>
-                          <TeacherDashboard />
-                        </RoleGuard>
-                      } />
-                      {/* Ajout de la route d'émargement pour les enseignants */}
-                      <Route path="attendance" element={
-                        <RoleGuard roles={ROLES.TEACHER} fallback={<Navigate to="/dashboard" replace />}>
-                          <TeacherAttendance />
-                        </RoleGuard>
-                      } />
-                      {/* Ajout de la route de surveillance des signatures */}
-                      <Route path="signature-monitoring" element={
-                        <RoleGuard roles={ROLES.TEACHER} fallback={<Navigate to="/dashboard" replace />}>
-                          <TeacherSignatureMonitoring />
-                        </RoleGuard>
                       } />
                     </Route>
                     
-                    {/* Routes HR */}
+                    <Route path="/teacher/dashboard" element={
+                      <RoleGuard roles={ROLES.TEACHER} fallback={<Navigate to="/dashboard" replace />}>
+                        <TeacherDashboard />
+                      </RoleGuard>
+                    } />
                     <Route path="/hr/dashboard" element={
                       <RoleGuard roles={ROLES.HR} fallback={<Navigate to="/dashboard" replace />}>
                         <HRDashboard />
                       </RoleGuard>
                     } />
-                    
-                    {/* Routes Super Admin */}
                     <Route path="/superadmin/dashboard" element={
                       <RoleGuard roles={ROLES.SUPERADMIN} fallback={<Navigate to="/dashboard" replace />}>
                         <SuperAdminDashboard />
                       </RoleGuard>
                     } />
-                    
-                    {/* Routes Guest */}
                     <Route path="/guest/dashboard" element={
                       <RoleGuard roles={ROLES.GUEST} fallback={<Navigate to="/dashboard" replace />}>
                         <GuestDashboard />
                       </RoleGuard>
                     } />
-                    
-                    {/* Routes Recruiter */}
                     <Route path="/recruiter/dashboard" element={
                       <RoleGuard roles={ROLES.RECRUITER} fallback={<Navigate to="/dashboard" replace />}>
->>>>>>> ef2d17f8
                         <RecruiterDashboard />
                       </RoleGuard>
                     }
@@ -1088,84 +474,15 @@
       </div>
     </div>
   );
-<<<<<<< HEAD
-}
-=======
-};
-
-// Fallback component for error boundary
-const ErrorFallback = () => (
-  <div className="flex flex-col items-center justify-center min-h-screen p-4 bg-gray-50">
-    <div className="w-full max-w-md p-6 bg-white rounded-lg shadow-lg">
-      <h2 className="mb-4 text-2xl font-bold text-red-600">Une erreur est survenue</h2>
-      <p className="mb-4 text-gray-600">
-        Nous nous excusons pour ce désagrément. Veuillez rafraîchir la page ou réessayer plus tard.
-      </p>
-      <button
-        onClick={() => window.location.reload()}
-        className="px-4 py-2 text-white bg-blue-600 rounded hover:bg-blue-700"
-      >
-        Rafraîchir la page
-      </button>
-    </div>
-  </div>
-);
-
-// Function to start the app services
-const startAppServices = () => {
-  // Start notification polling if the user is logged in
-  if (localStorage.getItem('token')) {
-    notificationService.startPolling();
-  }
 };
 
 // Composant App principal qui configure le Router
 const App = () => {
-  useEffect(() => {
-    // Initialize app services
-    startAppServices();
-    
-    // Listen for auth changes to start/stop services
-    const handleAuthChange = () => {
-      if (localStorage.getItem('token')) {
-        notificationService.startPolling();
-      } else {
-        notificationService.stopPolling();
-        notificationService.resetCache();
-      }
-    };
-    
-    window.addEventListener('auth-change', handleAuthChange);
-    
-    // Cleanup
-    return () => {
-      window.removeEventListener('auth-change', handleAuthChange);
-      notificationService.stopPolling();
-    };
-  }, []);
-
   return (
-    <ErrorBoundary FallbackComponent={ErrorFallback}>
-      <QueryClientProvider client={queryClient}>
-        <AuthProvider>
-          <RoleProvider>
-            <Router>
-              {/* Initialisation des services de l'application */}
-              <AppInitializer />
-              
-              {/* Gestionnaire de préchargement */}
-              <PrefetchHandler />
-              
-              <Suspense>
-                <AppContent />
-              </Suspense>
-            </Router>
-          </RoleProvider>
-        </AuthProvider>
-      </QueryClientProvider>
-    </ErrorBoundary>
+    <Router future={{ v7_startTransition: true, v7_relativeSplatPath: true }}>
+      <AppContent />
+    </Router>
   );
 };
->>>>>>> ef2d17f8
 
 export default App;