--- conflicted
+++ resolved
@@ -1,11 +1,7 @@
 import { BrowserRouter as Router, Routes, Route, useLocation, Navigate, Outlet, useNavigate } from 'react-router-dom'
 import { lazy, Suspense, useState, useEffect } from 'react'
 import MainLayout from './components/MainLayout'
-<<<<<<< HEAD
-import { RoleProvider, RoleDashboardRedirect } from './features/roles'
-=======
 import { RoleProvider, RoleDashboardRedirect, RoleGuard, ROLES } from './features/roles'
->>>>>>> 90a09268
 import { showGlobalLoader, hideGlobalLoader } from './lib/utils/loadingUtils'
 import LoadingOverlay from './components/LoadingOverlay'
 
