import { BrowserRouter as Router, Routes, Route, useLocation, Navigate, Outlet, useNavigate } from 'react-router-dom'
import { lazy, Suspense, useState, useEffect } from 'react'
import MainLayout from './components/MainLayout'
import { RoleProvider, RoleDashboardRedirect, RoleGuard, ROLES } from './features/roles'
import { showGlobalLoader, hideGlobalLoader } from './lib/utils/loadingUtils'
import LoadingOverlay from './components/LoadingOverlay'
import { AuthProvider } from './contexts/AuthContext'
import { QueryClient, QueryClientProvider } from '@tanstack/react-query'
import { clearChatCache } from './lib/services/chatService'

// Create a custom query client for chat
const chatQueryClient = new QueryClient({
  defaultOptions: {
    queries: {
      staleTime: 30000, // 30 seconds
      cacheTime: 60 * 60 * 1000, // 1 hour
      retry: 1,
      refetchOnWindowFocus: false,
      refetchOnMount: true,
    },
  },
});

// Export chatQueryClient to be used elsewhere
export { chatQueryClient };

// Import différé des pages pour améliorer les performances
const Login = lazy(() => import('./pages/Login'))
const Register = lazy(() => import('./pages/Register'))
const RegistrationSuccess = lazy(() => import('./pages/RegistrationSuccess'))
const VerificationSuccess = lazy(() => import('./pages/VerificationSuccess'))
const VerificationError = lazy(() => import('./pages/VerificationError'))

// Lazy loading pour la réinitialisation de mot de passe
const ResetPasswordRequest = lazy(() => import('./components/auth/ResetPasswordRequest'))
const ResetPasswordConfirmation = lazy(() => import('./components/auth/ResetPasswordConfirmation'))
const ResetPassword = lazy(() => import('./components/auth/ResetPassword'))

// Lazy loading pour le Profil et Dashboard
const SettingsProfile = lazy(() => import('./pages/Global/Profile/views/SettingsProfile'))
const SecuritySettings = lazy(() => import('./pages/Global/Profile/views/SecuritySettings'))
const NotificationSettings = lazy(() => import('./pages/Global/Profile/views/NotificationSettings'))
const CareerSettings = lazy(() => import('./pages/Global/Profile/views/CareerSettings'))
const ProfileView = lazy(() => import('./pages/Global/Profile/views/ProfileView'))
const Dashboard = lazy(() => import('./pages/Dashboard'))

// Dashboards spécifiques par rôle
const AdminDashboard = lazy(() => import('./pages/Admin/Dashboard'))
const StudentDashboard = lazy(() => import('./pages/Student/Dashboard'))
// Pages étudiantes
const StudentSchedule = lazy(() => import('./pages/Student/Schedule'))
const StudentGrades = lazy(() => import('./pages/Student/Grades'))
const StudentAbsences = lazy(() => import('./pages/Student/Absences'))
const StudentProjects = lazy(() => import('./pages/Student/Projects'))
const StudentAttendance = lazy(() => import('./pages/Student/Attendance'))
const TeacherDashboard = lazy(() => import('./pages/Teacher/Dashboard'))
const TeacherSignatureMonitoring = lazy(() => import('./pages/Teacher/SignatureMonitoring'))
const TeacherAttendance = lazy(() => import('./pages/Teacher/Attendance'))
const HRDashboard = lazy(() => import('./pages/HR/Dashboard'))
const SuperAdminDashboard = lazy(() => import('./pages/SuperAdmin/Dashboard'))
const GuestDashboard = lazy(() => import('./pages/Guest/Dashboard'))
const RecruiterDashboard = lazy(() => import('./pages/Recruiter/Dashboard'))

// Nouvelles pages à importer
const FormationList = lazy(() => import('./pages/FormationList'))
const GuestStudentRoleManager = lazy(() => import('./pages/Recruiter/GuestStudentRoleManager'))

// Import du composant HomePage 
const HomePage = lazy(() => import('./components/HomePage'))

import { Toaster } from './components/ui/sonner'
import './index.css'
import ProtectedRoute from './components/ProtectedRoute'
import PublicRoute from './components/PublicRoute'
import ProfileLayout from '@/layouts/ProfileLayout'
import useLoadingIndicator from './hooks/useLoadingIndicator'
<<<<<<< HEAD
import TeacherProtectedRoute from './components/TeacherProtectedRoute'
import RecruiterProtectedRoute from './components/RecruiterProtectedRoute'
=======
import StudentRoute from './components/StudentRoute'
>>>>>>> bbca273a

// Fonction optimisée pour le préchargement intelligent des pages
// Ne charge que les pages pertinentes en fonction du contexte et du chemin actuel
const useIntelligentPreload = () => {
  const location = useLocation();
  const currentPath = location.pathname;
  
  useEffect(() => {
    // Fonction pour précharger des composants spécifiques
    const preloadComponent = (getComponent) => {
      // Précharger immédiatement sans délai
      getComponent();
    };
    
    // Préchargement basé sur le chemin actuel
    if (currentPath.includes('/login') || currentPath === '/') {
      // Sur la page de login, précharger le dashboard et l'enregistrement
      preloadComponent(() => import('./pages/Dashboard'));
      preloadComponent(() => import('./pages/Register'));
      // Précharger les composants de réinitialisation de mot de passe
      preloadComponent(() => import('./components/auth/ResetPasswordRequest'));
    } 
    else if (currentPath.includes('/register')) {
      // Sur la page d'enregistrement, précharger la confirmation
      preloadComponent(() => import('./pages/RegistrationSuccess'));
    }
    else if (currentPath.includes('/reset-password')) {
      // Précharger les composants de réinitialisation de mot de passe
      if (currentPath === '/reset-password') {
        preloadComponent(() => import('./components/auth/ResetPasswordConfirmation'));
      } else if (currentPath.includes('/reset-password/confirmation')) {
        preloadComponent(() => import('./components/auth/ResetPassword'));
      }
    }
    else if (currentPath.includes('/profile')) {
      // Sur le profil, précharger les sous-pages de profil
      const profilePath = currentPath.split('/').pop();
      
      // Préchargement contextuel des vues de profil
      if (profilePath === 'settings') {
        preloadComponent(() => import('./pages/Global/Profile/views/SecuritySettings'));
      } 
      else if (profilePath === 'security') {
        preloadComponent(() => import('./pages/Global/Profile/views/NotificationSettings'));
      }
      else {
        // Précharger la page de paramètres par défaut
        preloadComponent(() => import('./pages/Global/Profile/views/SettingsProfile'));
      }
    }
    // Préchargement pour les routes spécifiques aux rôles
    else if (currentPath.includes('/admin')) {
      preloadComponent(() => import('./pages/Admin/Dashboard'));
    }
    else if (currentPath.includes('/student')) {
      preloadComponent(() => import('./pages/Student/Dashboard'));
      preloadComponent(() => import('./pages/Student/Schedule'));
      preloadComponent(() => import('./pages/Student/Attendance'));
    }
    else if (currentPath.includes('/teacher')) {
      preloadComponent(() => import('./pages/Teacher/Dashboard'));
      preloadComponent(() => import('./pages/Teacher/SignatureMonitoring'));
      preloadComponent(() => import('./pages/Teacher/Attendance'));
    }
  }, [currentPath]);
  
  return null;
};

// Composant pour gérer les préchargements
const PrefetchHandler = () => {
  useIntelligentPreload();
  const location = useLocation();
  
  useEffect(() => {
    // Précharger les données utilisateur dès que l'utilisateur est authentifié
    if (localStorage.getItem('token')) {
      Promise.all([
        import('./hooks/useDashboardQueries'),
        import('./lib/services/queryClient'),
        import('./lib/services/authService')
      ]).then(([dashboardModule, queryClientModule, authModule]) => {
        const { getQueryClient } = queryClientModule;
        const { getSessionId } = authModule;
        const qc = getQueryClient();
        const sessionId = getSessionId();
        
        if (qc) {
          // Précharger les données utilisateur
          qc.prefetchQuery({
            queryKey: ['user-data', 'anonymous', sessionId],
            queryFn: async () => {
              const { default: apiService } = await import('./lib/services/apiService');
              return await apiService.get('/me', {}, true, 30 * 60 * 1000);
            },
            staleTime: 30 * 60 * 1000,
            cacheTime: 60 * 60 * 1000
          });
        }
      });
    }
  }, [location.pathname]);
  
  // Ajouter un écouteur d'événement pour forcer l'actualisation des données utilisateur lors d'un changement d'utilisateur
  useEffect(() => {
    const handleUserChange = () => {
      // Importer dynamiquement les modules nécessaires
      Promise.all([
        import('./lib/services/queryClient'),
        import('./lib/services/authService')
      ]).then(([queryClientModule, authModule]) => {
        const { getQueryClient } = queryClientModule;
        const { getSessionId } = authModule;
        const qc = getQueryClient();
        const sessionId = getSessionId();
        
        if (qc) {
          // Invalider toutes les requêtes liées à l'utilisateur
          qc.invalidateQueries({ queryKey: ['user-data'] });
          
          // Invalider également les requêtes de dashboard
          qc.invalidateQueries({ queryKey: ['teacher-dashboard'] });
          qc.invalidateQueries({ queryKey: ['admin-users'] });
          qc.invalidateQueries({ queryKey: ['admin-dashboard'] });
          qc.invalidateQueries({ queryKey: ['student-dashboard'] });
          qc.invalidateQueries({ queryKey: ['hr-dashboard'] });
        }
      });
    };
    
    // Fonction pour gérer le nettoyage complet du cache
    const handleCacheCleared = () => {
      // Forcer un rafraîchissement complet des données
      // Cette approche est plus radicale mais garantit que les anciennes données ne persistent pas
      window.location.reload();
    };
    
    // Ajouter les écouteurs d'événements
    window.addEventListener('login-success', handleUserChange);
    window.addEventListener('role-change', handleUserChange);
    window.addEventListener('query-cache-cleared', handleCacheCleared);
    
    // Nettoyer les écouteurs d'événements
    return () => {
      window.removeEventListener('login-success', handleUserChange);
      window.removeEventListener('role-change', handleUserChange);
      window.removeEventListener('query-cache-cleared', handleCacheCleared);
    };
  }, []);
  
  return null;
};

// Composant de chargement optimisé pour Suspense
const SuspenseLoader = () => {
  // Apply app-loading class to show the global loader
  useEffect(() => {
    // Just use the global loader directly
    showGlobalLoader();
    
    return () => {
      // Just hide the global loader on unmount
      hideGlobalLoader();
    };
  }, []);
  
  // No need to render anything - handled by the global loader
  return null;
};

// Composant de contenu principal qui utilise les hooks de React Router
const AppContent = () => {
  const [isNavigating, setIsNavigating] = useState(false);
  const [showLoader, setShowLoader] = useState(false);
  const navigate = useNavigate();
  
  // Use the loading indicator hook to hide the browser's default loading indicator
  useLoadingIndicator();
  
  // Écouteur d'événement pour la navigation après déconnexion
  useEffect(() => {
    const handleLogoutNavigation = (event) => {
      // Référence pour éviter les déclenchements multiples
      if (window.__isLoggingOut) return;
      window.__isLoggingOut = true;
      
      // Toujours rediriger vers /login
      const redirectTo = '/login';
      
      // Clear chat cache using the utility function
      clearChatCache(chatQueryClient);
      
      // Show loader during navigation
      setShowLoader(true);
      
      // Set navigating state to true
      setIsNavigating(true);
      
      // Utiliser la redirection avec replace pour éviter l'historique
      navigate(redirectTo, { replace: true });
      
      // Attendre que la navigation soit terminée avant de masquer le loader
      setTimeout(() => {
        setIsNavigating(false);
        setTimeout(() => {
          setShowLoader(false);
          
          // Réinitialiser le flag après un délai suffisant
          setTimeout(() => {
            window.__isLoggingOut = false;
          }, 500);
        }, 100);
      }, 300);
    };

    const handleLoginSuccess = () => {
      // Show loader during login
      setShowLoader(true);
      
      // Keep loader visible for a minimum time
      setTimeout(() => {
        // Hide loader after navigation is complete
        setShowLoader(false);
      }, 500);
    };

    // Listen for logout navigation events
    window.addEventListener('logout-success', handleLogoutNavigation);
    window.addEventListener('login-success', handleLoginSuccess);
    
    return () => {
      window.removeEventListener('logout-success', handleLogoutNavigation);
      window.removeEventListener('login-success', handleLoginSuccess);
    };
  }, [navigate]);

  return (
    <div className="relative font-poppins">
      <PrefetchHandler />
      
      {/* Guaranteed loader that will always be visible during transitions */}
      <LoadingOverlay isVisible={showLoader} />
      
      {/* Wrapper pour le contenu principal avec z-index positif */}
      <div className={`relative z-10 transition-opacity duration-200 ${isNavigating ? 'opacity-0' : 'opacity-100'}`}>
        <Suspense fallback={<SuspenseLoader />}>
          <RoleProvider>
            <div>
              <Routes>
                {/* Structure révisée: MainLayout englobe toutes les routes pour préserver la navbar */}
                <Route element={<MainLayout />}>
                  {/* Route racine avec redirection automatique */}
                  <Route path="/" element={<HomePage />} />
                  
                  {/* Routes publiques - Accès interdit aux utilisateurs authentifiés */}
                  <Route element={<PublicRoute />}>
                    <Route path="/login" element={<Login />} />
                    <Route path="/register" element={<Register />} />
                    <Route path="/registration-success" element={<RegistrationSuccess />} />
                    <Route path="/verification-success" element={<VerificationSuccess />} />
                    <Route path="/verification-error" element={<VerificationError />} />
                    {/* Routes de réinitialisation de mot de passe */}
                    <Route path="/reset-password" element={<ResetPasswordRequest />} />
                    <Route path="/reset-password/confirmation" element={<ResetPasswordConfirmation />} />
                    <Route path="/reset-password/:token" element={<ResetPassword />} />
                  </Route>
                  
                  <Route element={<ProtectedRoute />}>
                    {/* Regular protected routes */}
                    <Route path="/dashboard" element={<RoleDashboardRedirect />} />
                    
                    {/* Profile view route */}
                    <Route path="/profile" element={<ProfileView />} />
                    <Route path="/profile/:userId" element={<ProfileView />} />
                    
                    {/* Settings routes avec ProfileLayout */}
                    <Route element={<ProfileLayout />}>
                      <Route path="/settings" element={<Navigate to="/settings/profile" replace />} />
                      <Route path="/settings/profile" element={<SettingsProfile />} />
                      <Route path="/settings/career" element={<CareerSettings />} />
                      <Route path="/settings/security" element={<SecuritySettings />} />
                      <Route path="/settings/notifications" element={<NotificationSettings />} />
                    </Route>
                    
                    {/* Routes pour la gestion des formations - accessible par teachers, admins, superadmins et recruiters */}
                    <Route path="/formations" element={
                      <RoleGuard 
                        roles={[ROLES.TEACHER, ROLES.ADMIN, ROLES.SUPERADMIN, ROLES.RECRUITER]} 
                        fallback={<Navigate to="/dashboard" replace />}
                      >
                        <FormationList />
                      </RoleGuard>
                    } />
                    
                    {/* Routes pour la gestion des rôles - accessible par recruiters, admins et superadmins */}
                    <Route path="/recruiter/guest-student-roles" element={
                      <RoleGuard 
                        roles={[ROLES.RECRUITER, ROLES.ADMIN, ROLES.SUPERADMIN]} 
                        fallback={<Navigate to="/dashboard" replace />}
                      >
                        <GuestStudentRoleManager />
                      </RoleGuard>
                    } />
                    
                    {/* Dashboards spécifiques par rôle */}
                    <Route path="/admin/dashboard" element={
                      <RoleGuard roles={ROLES.ADMIN} fallback={<Navigate to="/dashboard" replace />}>
                        <AdminDashboard />
                      </RoleGuard>
                    } />
                    
                    {/* Routes étudiantes */}
                    <Route path="/student">
<<<<<<< HEAD
                      <Route path="dashboard" element={
                        <RoleGuard roles={ROLES.STUDENT} fallback={<Navigate to="/dashboard" replace />}>
                          <StudentDashboard />
                        </RoleGuard>
                      } />
                      <Route path="schedule" element={
                        <RoleGuard roles={ROLES.STUDENT} fallback={<Navigate to="/dashboard" replace />}>
                          <StudentSchedule />
                        </RoleGuard>
                      } />
                      <Route path="grades" element={
                        <RoleGuard roles={ROLES.STUDENT} fallback={<Navigate to="/dashboard" replace />}>
                          <StudentGrades />
                        </RoleGuard>
                      } />
                      <Route path="absences" element={
                        <RoleGuard roles={ROLES.STUDENT} fallback={<Navigate to="/dashboard" replace />}>
                          <StudentAbsences />
                        </RoleGuard>
                      } />
                      <Route path="projects" element={
                        <RoleGuard roles={ROLES.STUDENT} fallback={<Navigate to="/dashboard" replace />}>
                          <StudentProjects />
                        </RoleGuard>
                      } />
                    </Route>
                    
                    <Route path="/teacher/dashboard" element={
                      <RoleGuard roles={ROLES.TEACHER} fallback={<Navigate to="/dashboard" replace />}>
                        <TeacherDashboard />
                      </RoleGuard>
                    } />
                    <Route path="/hr/dashboard" element={
                      <RoleGuard roles={ROLES.HR} fallback={<Navigate to="/dashboard" replace />}>
                        <HRDashboard />
                      </RoleGuard>
                    } />
                    <Route path="/superadmin/dashboard" element={
                      <RoleGuard roles={ROLES.SUPERADMIN} fallback={<Navigate to="/dashboard" replace />}>
                        <SuperAdminDashboard />
                      </RoleGuard>
                    } />
                    <Route path="/guest/dashboard" element={
                      <RoleGuard roles={ROLES.GUEST} fallback={<Navigate to="/dashboard" replace />}>
                        <GuestDashboard />
                      </RoleGuard>
                    } />
                    <Route path="/recruiter/dashboard" element={
                      <RoleGuard roles={ROLES.RECRUITER} fallback={<Navigate to="/dashboard" replace />}>
                        <RecruiterDashboard />
                      </RoleGuard>
                    } />
=======
                      <Route path="dashboard" element={<StudentDashboard />} />
                      <Route path="schedule" element={<StudentSchedule />} />
                      <Route path="grades" element={<StudentGrades />} />
                      <Route path="absences" element={<StudentAbsences />} />
                      <Route path="projects" element={<StudentProjects />} />
                      {/* Ajout de la route d'assiduité pour étudiants */}
                      <Route element={<StudentRoute />}>
                      <Route path="attendance" element={<StudentAttendance />} />
                      </Route>
                    </Route>
                    
                    <Route path="/teacher">
                      <Route path="dashboard" element={<TeacherDashboard />} />
                      {/* Ajout de la route d'émargement pour les enseignants */}
                      <Route path="attendance" element={<TeacherAttendance />} />
                      {/* Ajout de la route de surveillance des signatures */}
                      <Route path="signature-monitoring" element={<TeacherSignatureMonitoring />} />
                    </Route>
                    
                    <Route path="/hr/dashboard" element={<HRDashboard />} />
                    <Route path="/superadmin/dashboard" element={<SuperAdminDashboard />} />
                    <Route path="/guest/dashboard" element={<GuestDashboard />} />
                    <Route path="/recruiter/dashboard" element={<RecruiterDashboard />} />
>>>>>>> bbca273a
                  </Route>
                  
                  {/* Redirection des routes inconnues vers la page d'accueil */}
                  <Route path="*" element={<Navigate to="/" replace />} />
                </Route>
              </Routes>
            </div>
          </RoleProvider>
          <Toaster />
        </Suspense>
      </div>
    </div>
  );
};

// Composant App principal qui configure le Router
const App = () => {
  return (
    <QueryClientProvider client={chatQueryClient}>
      <AuthProvider>
        <RoleProvider>
          <Router>
            <Suspense fallback={<SuspenseLoader />}>
              <AppContent />
            </Suspense>
          </Router>
        </RoleProvider>
      </AuthProvider>
    </QueryClientProvider>
  );
};

export default App;<|MERGE_RESOLUTION|>--- conflicted
+++ resolved
@@ -74,12 +74,9 @@
 import PublicRoute from './components/PublicRoute'
 import ProfileLayout from '@/layouts/ProfileLayout'
 import useLoadingIndicator from './hooks/useLoadingIndicator'
-<<<<<<< HEAD
 import TeacherProtectedRoute from './components/TeacherProtectedRoute'
 import RecruiterProtectedRoute from './components/RecruiterProtectedRoute'
-=======
 import StudentRoute from './components/StudentRoute'
->>>>>>> bbca273a
 
 // Fonction optimisée pour le préchargement intelligent des pages
 // Ne charge que les pages pertinentes en fonction du contexte et du chemin actuel
@@ -393,7 +390,6 @@
                     
                     {/* Routes étudiantes */}
                     <Route path="/student">
-<<<<<<< HEAD
                       <Route path="dashboard" element={
                         <RoleGuard roles={ROLES.STUDENT} fallback={<Navigate to="/dashboard" replace />}>
                           <StudentDashboard />
@@ -446,7 +442,6 @@
                         <RecruiterDashboard />
                       </RoleGuard>
                     } />
-=======
                       <Route path="dashboard" element={<StudentDashboard />} />
                       <Route path="schedule" element={<StudentSchedule />} />
                       <Route path="grades" element={<StudentGrades />} />
@@ -470,7 +465,6 @@
                     <Route path="/superadmin/dashboard" element={<SuperAdminDashboard />} />
                     <Route path="/guest/dashboard" element={<GuestDashboard />} />
                     <Route path="/recruiter/dashboard" element={<RecruiterDashboard />} />
->>>>>>> bbca273a
                   </Route>
                   
                   {/* Redirection des routes inconnues vers la page d'accueil */}
