--- conflicted
+++ resolved
@@ -2,15 +2,10 @@
 import { BrowserRouter as Router, Routes, Route, useLocation, Navigate, useNavigate } from 'react-router-dom'
 import { lazy, Suspense, useEffect, useRef, useCallback, useState } from 'react'
 import MainLayout from './components/MainLayout'
-<<<<<<< HEAD
-import { RoleDashboardRedirect, RoleGuard, ROLES, RoleProvider } from './features/roles'
-import { useQueryClient } from '@tanstack/react-query'
-=======
 import { RoleProvider, RoleDashboardRedirect, RoleGuard, ROLES } from './features/roles'
 import { AuthProvider } from './contexts/AuthContext'
 import { TranslationProvider } from './contexts/TranslationContext'
 import { QueryClientProvider, useQueryClient } from '@tanstack/react-query'
->>>>>>> 5d1c64c7
 import './index.css'
 import ProtectedRoute from './components/ProtectedRoute'
 import PublicRoute from './components/PublicRoute'
@@ -22,12 +17,12 @@
 import deduplicationService from './lib/services/deduplicationService'
 import apiService from './lib/services/apiService'
 import PublicProfileView from '@/pages/Global/Profile/views/PublicProfileView'
-<<<<<<< HEAD
 import { ThemeProvider } from '@/context/ThemeContext'
 import PublicLayout from './layouts/PublicLayout'
-=======
 import TranslationTest from './components/Translation/TranslationTest'
->>>>>>> 5d1c64c7
+
+// Export queryClient to be used elsewhere
+export { queryClient };
 
 // Composant de chargement personnalisé
 const LoadingFallback = () => (
@@ -72,6 +67,24 @@
   }
 }
 
+// Fallback component for error boundary
+function ErrorFallback({ error, resetErrorBoundary }) {
+  return (
+    <div role="alert" className="flex flex-col items-center justify-center min-h-screen p-4 bg-gray-50">
+      <div className="w-full max-w-md p-6 bg-white rounded-lg shadow-lg">
+        <h2 className="mb-4 text-2xl font-bold text-red-600">Une erreur est survenue</h2>
+        <p className="mb-4 text-red-700">{error?.message || "Une erreur inattendue s'est produite"}</p>
+        <button 
+          onClick={resetErrorBoundary || (() => window.location.reload())}
+          className="px-4 py-2 text-white bg-blue-600 rounded hover:bg-blue-700"
+        >
+          Réessayer
+        </button>
+      </div>
+    </div>
+  );
+}
+
 // Wrapper pour le chargement des composants
 const withSuspense = (Component) => (props) => (
   <Suspense fallback={<LoadingFallback />}>
@@ -143,30 +156,7 @@
 const GameDevelopment = withSuspense(lazy(() => import('./pages/formations/GameDevelopment')));
 const AllFormations = withSuspense(lazy(() => import('./pages/AllFormations')));
 const FormationThemeWrapper = withSuspense(lazy(() => import('./components/formations/FormationThemeWrapper')));
-
-function App() {
-  return (
-    <ThemeProvider>
-      <Router>
-        <RoleProvider>
-          <ErrorBoundary>
-            <div className="relative font-poppins">
-              <AppInitializer />
-              <AppContent />
-              <Toaster />
-            </div>
-          </ErrorBoundary>
-        </RoleProvider>
-      </Router>
-    </ThemeProvider>
-  );
-}
-
-// Export par défaut du composant App
-export default App;
-
-// Export queryClient to be used elsewhere
-export { queryClient };
+const HomePage = withSuspense(lazy(() => import('./pages/Home')));
 
 // Optimisation du préchargement
 function useIntelligentPreload() {
@@ -183,7 +173,7 @@
 
     const preloadComponent = async (importFn) => {
       try {
-        await lazyWithRetry(importFn);
+        await importFn();
       } catch (error) {
         console.warn('Preload failed:', error);
       }
@@ -358,8 +348,8 @@
   return null;
 }
 
-// Composant de contenu principal
-function AppContent() {
+// Composant de contenu principal avec routes
+function AppRoutes() {
   return (
     <Routes>
       {/* Public Routes */}
@@ -387,10 +377,12 @@
         </Route>
       </Route>
 
-<<<<<<< HEAD
       {/* Protected Routes */}
       <Route element={<MainLayout />}>
         <Route element={<ProtectedRoute />}>
+          {/* Dashboard redirect */}
+          <Route path="/dashboard" element={<RoleDashboardRedirect />} />
+          
           {/* Profile Routes */}
           <Route path="/profile" element={<ProfileLayout />}>
             <Route index element={<ProfileView />} />
@@ -400,6 +392,16 @@
             <Route path="career" element={<CareerSettings />} />
           </Route>
           <Route path="/profile/:userId" element={<PublicProfileView />} />
+          <Route path="/public-profile/:userId" element={<PublicProfileView />} />
+          
+          {/* Settings routes avec ProfileLayout */}
+          <Route element={<ProfileLayout />}>
+            <Route path="/settings" element={<Navigate to="/settings/profile" replace />} />
+            <Route path="/settings/profile" element={<SettingsProfile />} />
+            <Route path="/settings/career" element={<CareerSettings />} />
+            <Route path="/settings/security" element={<SecuritySettings />} />
+            <Route path="/settings/notifications" element={<NotificationSettings />} />
+          </Route>
           
           {/* Global Routes */}
           <Route path="/trombinoscope" element={<Trombinoscope />} />
@@ -418,6 +420,7 @@
                 <Route path="tickets" element={<AdminTicketList />} />
                 <Route path="services" element={<TicketServiceList />} />
                 <Route path="user-role-manager" element={<UserRoleManager />} />
+                <Route path="users" element={<UserRoleManager />} />
               </Routes>
             </RoleGuard>
           } />
@@ -474,24 +477,30 @@
               <Routes>
                 <Route path="dashboard" element={<RecruiterDashboard />} />
                 <Route path="guest-student-manager" element={<GuestStudentRoleManager />} />
-              </Routes>
-            </RoleGuard>
-          } />
+                <Route path="guest-student-roles" element={<GuestStudentRoleManager />} />
+              </Routes>
+            </RoleGuard>
+          } />
+          
+          {/* Route pour le test de traduction */}
+          <Route path="/translation" element={<TranslationTest />} />
         </Route>
       </Route>
 
       {/* Fallback route */}
-      <Route path="*" element={<Navigate to="/login" replace />} />
+      <Route path="*" element={<Navigate to="/" replace />} />
     </Routes>
-=======
+  );
+}
+
 // Composant App principal qui configure le Router
 function App() {
   return (
     <ErrorBoundary FallbackComponent={ErrorFallback}>
       <Router>
         <QueryClientProvider client={queryClient}>
-          <ReactQueryHydration>
-            <AuthProvider>
+          <AuthProvider>
+            <ThemeProvider>
               <RoleProvider>
                 <TranslationProvider>
                   {/* Initialisation des services de l'application */}
@@ -500,233 +509,20 @@
                   {/* Gestionnaire de préchargement */}
                   <PrefetchHandler />
                   
-                  <Suspense>
-                    <AppContent />
-                  </Suspense>
-                  <Toaster />
+                  <div className="relative font-poppins">
+                    <Suspense fallback={<LoadingFallback />}>
+                      <AppRoutes />
+                    </Suspense>
+                    <Toaster />
+                  </div>
                 </TranslationProvider>
               </RoleProvider>
-            </AuthProvider>
-          </ReactQueryHydration>
+            </ThemeProvider>
+          </AuthProvider>
         </QueryClientProvider>
       </Router>
     </ErrorBoundary>
->>>>>>> 5d1c64c7
   );
 }
 
-// Fallback component for error boundary
-function ErrorFallback({ error, resetErrorBoundary }) {
-  return (
-<<<<<<< HEAD
-    <div role="alert" className="flex flex-col items-center justify-center min-h-screen p-4 bg-gray-50">
-      <div className="w-full max-w-md p-6 bg-white rounded-lg shadow-lg">
-        <h2 className="mb-4 text-2xl font-bold text-red-600">Une erreur est survenue</h2>
-        <p className="mb-4 text-red-700">{error?.message || "Une erreur inattendue s'est produite"}</p>
-        <button 
-          onClick={resetErrorBoundary || (() => window.location.reload())}
-          className="px-4 py-2 text-white bg-blue-600 rounded hover:bg-blue-700"
-        >
-          Réessayer
-        </button>
-=======
-    <div className="relative font-poppins">
-      <PrefetchHandler />
-      
-      {/* Wrapper for the main content */}
-      <div className="relative z-10">
-        <Suspense>
-          <div>
-            <Routes>
-              {/* Structure révisée: MainLayout englobe toutes les routes pour préserver la navbar */}
-              <Route element={<MainLayout />}>
-                {/* Route racine avec redirection automatique */}
-                <Route path="/" element={<HomePage />} />
-                
-                {/* Routes publiques - Accès interdit aux utilisateurs authentifiés */}
-                <Route element={<PublicRoute />}>
-                  <Route path="/login" element={<Login />} />
-                  <Route path="/register" element={<Register />} />
-                  <Route path="/registration-success" element={<RegistrationSuccess />} />
-                  <Route path="/verification-success" element={<VerificationSuccess />} />
-                  <Route path="/verification-error" element={<VerificationError />} />
-                  {/* Routes de réinitialisation de mot de passe */}
-                  <Route path="/reset-password" element={<ResetPasswordRequest />} />
-                  <Route path="/reset-password/confirmation" element={<ResetPasswordConfirmation />} />
-                  <Route path="/reset-password/:token" element={<ResetPassword />} />
-                  
-         
-                </Route>
-                
-                <Route element={<ProtectedRoute />}>
-                  {/* Regular protected routes */}
-                  <Route path="/dashboard" element={<RoleDashboardRedirect />} />
-                  
-                  {/* Profile routes */}
-                  <Route path="/profile" element={<ProfileView />} />
-                  <Route path="/public-profile/:userId" element={<PublicProfileView />} />
-                  
-                  {/* Settings routes avec ProfileLayout */}
-                  <Route element={<ProfileLayout />}>
-                    <Route path="/settings" element={<Navigate to="/settings/profile" replace />} />
-                    <Route path="/settings/profile" element={<SettingsProfile />} />
-                    <Route path="/settings/career" element={<CareerSettings />} />
-                    <Route path="/settings/security" element={<SecuritySettings />} />
-                    <Route path="/settings/notifications" element={<NotificationSettings />} />
-                  </Route>
-                  
-                  {/* Routes pour la gestion des formations - accessible par teachers, admins, superadmins et recruiters */}
-                  <Route path="/formations" element={
-                    <RoleGuard 
-                      roles={[ROLES.TEACHER, ROLES.ADMIN, ROLES.SUPERADMIN, ROLES.RECRUITER]} 
-                      fallback={<Navigate to="/dashboard" replace />}
-                    >
-                      <FormationList />
-                    </RoleGuard>
-                  } />
-                  
-                  {/* Routes pour la gestion des rôles - accessible par recruiters, admins et superadmins */}
-                  <Route path="/recruiter/guest-student-roles" element={
-                    <RoleGuard 
-                      roles={[ROLES.RECRUITER, ROLES.ADMIN, ROLES.SUPERADMIN]} 
-                      fallback={<Navigate to="/dashboard" replace />}
-                    >
-                      <GuestStudentRoleManager />
-                    </RoleGuard>
-                  } />
-                  
-                  {/* Routes Admin */}
-                  <Route path="/admin/dashboard" element={
-                    <RoleGuard roles={ROLES.ADMIN} fallback={<Navigate to="/dashboard" replace />}>
-                      <AdminDashboard />
-                    </RoleGuard>
-                  } />
-                  <Route path="/admin/users" element={
-                    <RoleGuard roles={[ROLES.ADMIN, ROLES.HR, ROLES.TEACHER, ROLES.SUPERADMIN]}>
-                      <UserRoleManager />
-                    </RoleGuard>
-                  } />
-                  
-                  {/* Ticket Service Management - Admin Only */}
-                  <Route path="/admin/ticket-services" element={
-                    <RoleGuard roles={[ROLES.ADMIN, ROLES.SUPERADMIN]} fallback={<Navigate to="/dashboard" replace />}>
-                      <TicketServiceList />
-                    </RoleGuard>
-                  } />
-                  
-                  {/* Admin Ticket Management */}
-                  <Route path="/admin/tickets" element={
-                    <RoleGuard roles={[ROLES.ADMIN, ROLES.SUPERADMIN]} fallback={<Navigate to="/dashboard" replace />}>
-                      <AdminTicketList />
-                    </RoleGuard>
-                  } />
-                  
-                  {/* Routes étudiantes */}
-                  <Route path="/student">
-                    <Route path="dashboard" element={
-                      <RoleGuard roles={ROLES.STUDENT} fallback={<Navigate to="/dashboard" replace />}>
-                        <StudentDashboard />
-                      </RoleGuard>
-                    } />
-                    <Route path="schedule" element={
-                      <RoleGuard roles={ROLES.STUDENT} fallback={<Navigate to="/dashboard" replace />}>
-                        <StudentSchedule />
-                      </RoleGuard>
-                    } />
-                    <Route path="grades" element={
-                      <RoleGuard roles={ROLES.STUDENT} fallback={<Navigate to="/dashboard" replace />}>
-                        <StudentGrades />
-                      </RoleGuard>
-                    } />
-                    <Route path="absences" element={
-                      <RoleGuard roles={ROLES.STUDENT} fallback={<Navigate to="/dashboard" replace />}>
-                        <StudentAbsences />
-                      </RoleGuard>
-                    } />
-                    <Route path="projects" element={
-                      <RoleGuard roles={ROLES.STUDENT} fallback={<Navigate to="/dashboard" replace />}>
-                        <StudentProjects />
-                      </RoleGuard>
-                    } />
-                    {/* Ajout de la route d'assiduité pour étudiants */}
-                    <Route element={<StudentRoute />}>
-                      <Route path="attendance" element={<StudentAttendance />} />
-                    </Route>
-                  </Route>
-                  
-                  {/* Routes enseignantes */}
-                  <Route path="/teacher">
-                    <Route path="dashboard" element={
-                      <RoleGuard roles={ROLES.TEACHER} fallback={<Navigate to="/dashboard" replace />}>
-                        <TeacherDashboard />
-                      </RoleGuard>
-                    } />
-                    {/* Ajout de la route d'émargement pour les enseignants */}
-                    <Route path="attendance" element={
-                      <RoleGuard roles={ROLES.TEACHER} fallback={<Navigate to="/dashboard" replace />}>
-                        <TeacherAttendance />
-                      </RoleGuard>
-                    } />
-                    {/* Ajout de la route de surveillance des signatures */}
-                    <Route path="signature-monitoring" element={
-                      <RoleGuard roles={ROLES.TEACHER} fallback={<Navigate to="/dashboard" replace />}>
-                        <TeacherSignatureMonitoring />
-                      </RoleGuard>
-                    } />
-                  </Route>
-                  
-                  {/* Routes HR */}
-                  <Route path="/hr/dashboard" element={
-                    <RoleGuard roles={ROLES.HR} fallback={<Navigate to="/dashboard" replace />}>
-                      <HRDashboard />
-                    </RoleGuard>
-                  } />
-                  
-                  {/* Routes Super Admin */}
-                  <Route path="/superadmin/dashboard" element={
-                    <RoleGuard roles={ROLES.SUPERADMIN} fallback={<Navigate to="/dashboard" replace />}>
-                      <SuperAdminDashboard />
-                    </RoleGuard>
-                  } />
-                  
-                  {/* Routes Guest */}
-                  <Route path="/guest/dashboard" element={
-                    <RoleGuard roles={ROLES.GUEST} fallback={<Navigate to="/dashboard" replace />}>
-                      <GuestDashboard />
-                    </RoleGuard>
-                  } />
-                  
-                  {/* Routes Recruiter */}
-                  <Route path="/recruiter/dashboard" element={
-                    <RoleGuard roles={ROLES.RECRUITER} fallback={<Navigate to="/dashboard" replace />}>
-                      <RecruiterDashboard />
-                    </RoleGuard>
-                  } />
-                  
-                  {/* Trombinoscope route */}
-                  <Route path="trombinoscope" element={
-                    <RoleGuard roles={[ROLES.SUPERADMIN, ROLES.ADMIN, ROLES.TEACHER, ROLES.STUDENT, ROLES.RECRUITER]} fallback={<Navigate to="/dashboard" replace />}>
-                      <Trombinoscope />
-                    </RoleGuard>
-                  } />
-
-                  {/* Route pour le test de traduction */}
-                  <Route path="/translation" element={<TranslationTest />} />
-                </Route>
-                
-                {/* Ticket routes - fix double MainLayout issue */}
-                <Route path="/tickets" element={<TicketList />} />
-                <Route path="/tickets/new" element={<TicketForm />} />
-                <Route path="/tickets/:id" element={<TicketDetail />} />
-                
-                {/* Redirection des routes inconnues vers la page d'accueil */}
-                <Route path="*" element={<Navigate to="/" replace />} />
-              </Route>
-            </Routes>
-          </div>
-        </Suspense>
->>>>>>> 5d1c64c7
-      </div>
-    </div>
-  );
-}+export default App;