import { BrowserRouter as Router, Routes, Route, useLocation, Navigate, useNavigate } from 'react-router-dom'
<<<<<<< HEAD
import { lazy, Suspense, useEffect } from 'react'
import MainLayout from './components/MainLayout'
import { RoleProvider, RoleDashboardRedirect, RoleGuard, ROLES } from './features/roles'
import { AuthProvider } from './contexts/AuthContext'
import { TranslationProvider } from './contexts/TranslationContext'
import { QueryClientProvider, useQueryClient } from '@tanstack/react-query'
=======
import { lazy, Suspense, useEffect, useRef, useCallback } from 'react'
import MainLayout from './components/MainLayout'
import { RoleProvider, RoleDashboardRedirect, RoleGuard, ROLES } from './features/roles'
import { AuthProvider } from './contexts/AuthContext'
import { QueryClient, QueryClientProvider } from '@tanstack/react-query'
>>>>>>> 05fdbec7
import './index.css'
import ProtectedRoute from './components/ProtectedRoute'
import PublicRoute from './components/PublicRoute'
import ProfileLayout from '@/layouts/ProfileLayout'
import StudentRoute from './components/StudentRoute'
import { Toaster } from './components/ui/sonner'
import { ErrorBoundary } from "react-error-boundary"
<<<<<<< HEAD
import AdminTicketList from './components/admin/AdminTicketList'
import { queryClient } from './lib/services/queryClient'
import ReactQueryHydration from './components/shared/ReactQueryHydration'
import deduplicationService from './lib/services/deduplicationService'
import apiService from './lib/services/apiService'
import PublicProfileView from '@/pages/Global/Profile/views/PublicProfileView'
import TranslationTest from './components/Translation/TranslationTest'
=======

// Create a shared query client for the entire application
const queryClient = new QueryClient({
  defaultOptions: {
    queries: {
      staleTime: 5 * 60 * 1000, // 5 minutes
      cacheTime: 60 * 60 * 1000, // 1 hour
      retry: 1,
      refetchOnWindowFocus: false,
      refetchOnMount: true,
      logging: false, // Disable query logging in console
    },
  },
  logger: {
    log: () => {},
    warn: () => {},
    error: () => {}
  }
});
>>>>>>> 05fdbec7

// Export queryClient to be used elsewhere
export { queryClient };

// Import différé des pages pour améliorer les performances
const Login = lazy(() => import('./pages/Login'))
const Register = lazy(() => import('./pages/Register'))
const RegistrationSuccess = lazy(() => import('./pages/RegistrationSuccess'))
const VerificationSuccess = lazy(() => import('./pages/VerificationSuccess'))
const VerificationError = lazy(() => import('./pages/VerificationError'))

// Lazy loading pour la réinitialisation de mot de passe
const ResetPasswordRequest = lazy(() => import('./components/auth/ResetPasswordRequest'))
const ResetPasswordConfirmation = lazy(() => import('./components/auth/ResetPasswordConfirmation'))
const ResetPassword = lazy(() => import('./components/auth/ResetPassword'))

// Lazy loading pour le Profil et Dashboard
const SettingsProfile = lazy(() => import('./pages/Global/Profile/views/SettingsProfile'))
const SecuritySettings = lazy(() => import('./pages/Global/Profile/views/SecuritySettings'))
const NotificationSettings = lazy(() => import('./pages/Global/Profile/views/NotificationSettings'))
const CareerSettings = lazy(() => import('./pages/Global/Profile/views/CareerSettings'))
const ProfileView = lazy(() => import('./pages/Global/Profile/views/ProfileView'))
const Dashboard = lazy(() => import('./pages/Dashboard'))
<<<<<<< HEAD
const Trombinoscope = lazy(() => import('./pages/Global/Trombinoscope'))
=======
>>>>>>> 05fdbec7

// Dashboards spécifiques par rôle
const AdminDashboard = lazy(() => import('./pages/Admin/Dashboard'))
const StudentDashboard = lazy(() => import('./pages/Student/Dashboard'))
// Pages étudiantes
const StudentSchedule = lazy(() => import('./pages/Student/Schedule'))
const StudentGrades = lazy(() => import('./pages/Student/Grades'))
const StudentAbsences = lazy(() => import('./pages/Student/Absences'))
const StudentProjects = lazy(() => import('./pages/Student/Projects'))
const StudentAttendance = lazy(() => import('./pages/Student/Attendance'))
const TeacherDashboard = lazy(() => import('./pages/Teacher/Dashboard'))
const TeacherSignatureMonitoring = lazy(() => import('./pages/Teacher/SignatureMonitoring'))
const TeacherAttendance = lazy(() => import('./pages/Teacher/Attendance'))
const HRDashboard = lazy(() => import('./pages/HR/Dashboard'))
const SuperAdminDashboard = lazy(() => import('./pages/SuperAdmin/Dashboard'))
const GuestDashboard = lazy(() => import('./pages/Guest/Dashboard'))
const RecruiterDashboard = lazy(() => import('./pages/Recruiter/Dashboard'))

// Nouvelles pages à importer
const FormationList = lazy(() => import('./pages/FormationList'))
const GuestStudentRoleManager = lazy(() => import('./pages/Recruiter/GuestStudentRoleManager'))
<<<<<<< HEAD
const UserRoleManager = lazy(() => import('./pages/Admin/components/UserRoleManager'))
=======
>>>>>>> 05fdbec7

// Import du composant HomePage 
const HomePage = lazy(() => import('./components/HomePage'))

<<<<<<< HEAD
// Ticket system components
const TicketList = lazy(() => import('./components/TicketList'))
const TicketForm = lazy(() => import('./components/TicketForm'))
const TicketDetail = lazy(() => import('./components/TicketDetail'))

// Import the TicketServiceList component
const TicketServiceList = lazy(() => import('./components/admin/TicketServiceList'))

// Fonction optimisée pour le préchargement intelligent des pages
// Ne charge que les pages pertinentes en fonction du contexte et du chemin actuel
function useIntelligentPreload() {
  const location = useLocation();
  const navigate = useNavigate();
  const queryClient = useQueryClient();
  
  // Preload relevant pages based on location
  useEffect(() => {
    // Only preload if we're in a logged-in area
    if (location.pathname.startsWith('/profile') || location.pathname.startsWith('/dashboard')) {
      // Précharger les données du profil utilisateur
      const prefetchUserProfile = async () => {
        try {
          // Ne précharger que si les données ne sont pas déjà en cache
          if (!deduplicationService.hasCache(['user-profile'])) {
            await queryClient.prefetchQuery({
              queryKey: ['session', 'user-profile'],
              queryFn: async () => {
                return await apiService.get('/api/me');
              },
              staleTime: 2 * 60 * 1000 // 2 minutes
            });
          }
        } catch (error) {
          // Ignorer silencieusement les erreurs de préchargement
        }
      };
      
      prefetchUserProfile();
    }
  }, [location.pathname, queryClient]);
  
  // Nettoyer les caches lors de la déconnexion
  useEffect(() => {
    const handleLogout = () => {
      // Nettoyer le service de déduplication
      deduplicationService.clear();
      
      // Nettoyer le cache React Query
      queryClient.clear();
      
      // Nettoyer sessionStorage
      sessionStorage.removeItem('APP_QUERY_CACHE');
    };
    
    window.addEventListener('logout', handleLogout);
    return () => {
      window.removeEventListener('logout', handleLogout);
    };
  }, [queryClient]);
=======
// Fonction optimisée pour le préchargement intelligent des pages
// Ne charge que les pages pertinentes en fonction du contexte et du chemin actuel
const useIntelligentPreload = () => {
  const location = useLocation();
  const currentPath = location.pathname;
  
  useEffect(() => {
    // Fonction pour précharger des composants spécifiques
    const preloadComponent = (getComponent) => {
      // Précharger immédiatement sans délai
      getComponent();
    };
    
    // Préchargement basé sur le chemin actuel
    if (currentPath.includes('/login') || currentPath === '/') {
      // Sur la page de login, précharger le dashboard et l'enregistrement
      preloadComponent(() => import('./pages/Dashboard'));
      preloadComponent(() => import('./pages/Register'));
      // Précharger les composants de réinitialisation de mot de passe
      preloadComponent(() => import('./components/auth/ResetPasswordRequest'));
    } 
    else if (currentPath.includes('/register')) {
      // Sur la page d'enregistrement, précharger la confirmation
      preloadComponent(() => import('./pages/RegistrationSuccess'));
    }
    else if (currentPath.includes('/reset-password')) {
      // Précharger les composants de réinitialisation de mot de passe
      if (currentPath === '/reset-password') {
        preloadComponent(() => import('./components/auth/ResetPasswordConfirmation'));
      } else if (currentPath.includes('/reset-password/confirmation')) {
        preloadComponent(() => import('./components/auth/ResetPassword'));
      }
    }
    else if (currentPath.includes('/profile')) {
      // Sur le profil, précharger les sous-pages de profil
      const profilePath = currentPath.split('/').pop();
      
      // Préchargement contextuel des vues de profil
      if (profilePath === 'settings') {
        preloadComponent(() => import('./pages/Global/Profile/views/SecuritySettings'));
      } 
      else if (profilePath === 'security') {
        preloadComponent(() => import('./pages/Global/Profile/views/NotificationSettings'));
      }
      else {
        // Précharger la page de paramètres par défaut
        preloadComponent(() => import('./pages/Global/Profile/views/SettingsProfile'));
      }
    }
    // Préchargement pour les routes spécifiques aux rôles
    else if (currentPath.includes('/admin')) {
      preloadComponent(() => import('./pages/Admin/Dashboard'));
    }
    else if (currentPath.includes('/student')) {
      preloadComponent(() => import('./pages/Student/Dashboard'));
      preloadComponent(() => import('./pages/Student/Schedule'));
      preloadComponent(() => import('./pages/Student/Attendance'));
    }
    else if (currentPath.includes('/teacher')) {
      preloadComponent(() => import('./pages/Teacher/Dashboard'));
      preloadComponent(() => import('./pages/Teacher/SignatureMonitoring'));
      preloadComponent(() => import('./pages/Teacher/Attendance'));
    }
  }, [currentPath]);
  
  return null;
};

// Component for handling prefetching and setting up environment
const AppInitializer = () => {
  useEffect(() => {
    // Expose queryClient for debugging purposes
    window.queryClient = queryClient;
    
    // Expose userDataManager for debugging
    import('./lib/services/userDataManager')
      .then(({ default: userDataManager }) => {
        window.userDataManager = userDataManager;
      });
    

      
    // Set up QueryClient
    import('./lib/services/queryClient')
      .then(({ setQueryClient }) => {
        setQueryClient(queryClient);
      });
      
  }, []);
  
  return null;
};

// Composant pour gérer les préchargements
const PrefetchHandler = () => {
  useIntelligentPreload();
  const location = useLocation();
  
  // Effet pour initialiser userDataManager
  useEffect(() => {
    // Importer et initialiser userDataManager
    import('./lib/services/userDataManager')
      .then(({ default: userDataManager }) => {
        // Attacher userDataManager à window pour le débogage
        window.userDataManager = userDataManager;
        
        // Afficher des informations de débogage en mode développement
        if (import.meta.env.DEV) {
          console.log('[Dev] userDataManager disponible globalement via window.userDataManager');
        }
      });
  }, []);
  
  useEffect(() => {
    // Précharger les données utilisateur dès que l'utilisateur est authentifié
    if (localStorage.getItem('token')) {
      // Importer les modules nécessaires de manière dynamique
      import('./lib/services/userDataManager')
        .then(({ default: userDataManager }) => {
          // Précharger les données utilisateur en arrière-plan
          userDataManager.getUserData({
            forceRefresh: false,
            useCache: true,
            background: true
          }).catch(error => {
            console.warn('Erreur lors du préchargement des données utilisateur:', error);
          });
        });
    }
  }, [location.pathname]);
  
  // Ajouter un écouteur d'événement pour forcer l'actualisation des données utilisateur lors d'un changement d'utilisateur
  useEffect(() => {
    const handleUserChange = () => {
      // Importer dynamiquement le module userDataManager
      import('./lib/services/userDataManager')
        .then(({ default: userDataManager }) => {
          // Invalider le cache pour forcer un rechargement des données
          userDataManager.invalidateCache();
          
          // Ensuite précharger les nouvelles données
          userDataManager.getUserData({
            forceRefresh: true,
            useCache: false
          }).catch(error => {
            console.warn('Erreur lors du rechargement des données utilisateur:', error);
          });
          
          // Importer React Query pour invalider les requêtes spécifiques
          import('./lib/services/queryClient').then(({ getQueryClient }) => {
            const qc = getQueryClient();
            if (qc) {
              // Invalider également les requêtes de dashboard
              qc.invalidateQueries({ queryKey: ['teacher-dashboard'] });
              qc.invalidateQueries({ queryKey: ['admin-users'] });
              qc.invalidateQueries({ queryKey: ['admin-dashboard'] });
              qc.invalidateQueries({ queryKey: ['student-dashboard'] });
              qc.invalidateQueries({ queryKey: ['hr-dashboard'] });
            }
          });
        });
    };
    
    // Fonction pour gérer le nettoyage complet du cache
    const handleCacheCleared = () => {
      // Forcer un rafraîchissement complet des données
      // Cette approche est plus radicale mais garantit que les anciennes données ne persistent pas
      window.location.reload();
    };
    
    // Ajouter les écouteurs d'événements
    window.addEventListener('login-success', handleUserChange);
    window.addEventListener('role-change', handleUserChange);
    window.addEventListener('query-cache-cleared', handleCacheCleared);
    
    // Nettoyer les écouteurs d'événements
    return () => {
      window.removeEventListener('login-success', handleUserChange);
      window.removeEventListener('role-change', handleUserChange);
      window.removeEventListener('query-cache-cleared', handleCacheCleared);
    };
  }, []);
>>>>>>> 05fdbec7
  
  return null;
}

// Component for handling prefetching and setting up environment
function AppInitializer() {
  useIntelligentPreload();
  return null;
}

<<<<<<< HEAD
// Composant pour gérer les préchargements
function PrefetchHandler() {
  const location = useLocation();
  
  return null;
}

// Fallback component for error boundary
function ErrorFallback({ error, resetErrorBoundary }) {
  return (
    <div role="alert" className="p-4 bg-red-100 border border-red-300 rounded-md m-4">
      <h2 className="text-xl font-semibold text-red-800 mb-2">Une erreur est survenue</h2>
      <p className="text-red-700 mb-4">{error.message}</p>
      <button 
        onClick={resetErrorBoundary}
        className="bg-red-600 hover:bg-red-700 text-white font-medium py-2 px-4 rounded"
      >
        Réessayer
      </button>
    </div>
  );
}

// Composant App principal qui configure le Router
function App() {
  return (
    <ErrorBoundary FallbackComponent={ErrorFallback}>
      <Router>
        <QueryClientProvider client={queryClient}>
          <ReactQueryHydration>
            <AuthProvider>
              <RoleProvider>
                <TranslationProvider>
                  {/* Initialisation des services de l'application */}
                  <AppInitializer />
                  
                  {/* Gestionnaire de préchargement */}
                  <PrefetchHandler />
                  
                  <Suspense>
                    <AppContent />
                  </Suspense>
                  <Toaster />
                </TranslationProvider>
              </RoleProvider>
            </AuthProvider>
          </ReactQueryHydration>
        </QueryClientProvider>
      </Router>
    </ErrorBoundary>
  );
}

// Composant de contenu principal qui utilise les hooks de React Router
function AppContent() {
  const location = useLocation();
  
  return (
=======
// Composant de contenu principal qui utilise les hooks de React Router
const AppContent = () => {
  const navigate = useNavigate();
  const navigationTimeoutRef = useRef(null);
  const isProcessingRef = useRef(false);
  const mountedRef = useRef(true);
  
  // Cache for navigation decisions to avoid redundant token parsing
  const roleCache = useRef({
    lastToken: null,
    dashboardPath: '/dashboard'
  });
  
  // Get dashboard route by role, with caching
  const getDashboardByRole = useCallback(() => {
    const token = localStorage.getItem('token');
    
    // Return cached result if token hasn't changed
    if (token === roleCache.current.lastToken && roleCache.current.dashboardPath) {
      return roleCache.current.dashboardPath;
    }
    
    // Default dashboard path
    let dashboardPath = '/dashboard';
    
    if (token) {
      try {
        const tokenParts = token.split('.');
        if (tokenParts.length === 3) {
          const payload = JSON.parse(atob(tokenParts[1]));
          if (payload.roles && payload.roles.length > 0) {
            const mainRole = payload.roles[0];
            switch (mainRole) {
              case 'ROLE_ADMIN': dashboardPath = '/admin/dashboard'; break;
              case 'ROLE_SUPERADMIN': dashboardPath = '/superadmin/dashboard'; break;
              case 'ROLE_TEACHER': dashboardPath = '/teacher/dashboard'; break;
              case 'ROLE_STUDENT': dashboardPath = '/student/dashboard'; break;
              case 'ROLE_HR': dashboardPath = '/hr/dashboard'; break;
            }
          }
        }
      } catch (error) {
        console.error('Error parsing token:', error);
      }
    }
    
    // Cache the result
    roleCache.current = {
      lastToken: token,
      dashboardPath
    };
    
    return dashboardPath;
  }, []);
  
  // Event listeners for authentication events
  useEffect(() => {
    const handleLogoutNavigation = () => {
      if (isProcessingRef.current || !mountedRef.current) return;
      isProcessingRef.current = true;
      
      // Clear any pending navigation first
      if (navigationTimeoutRef.current) {
        clearTimeout(navigationTimeoutRef.current);
      }
      
      // Fast navigation - don't rely on the event system here
      navigationTimeoutRef.current = setTimeout(() => {
        if (!mountedRef.current) return;
        isProcessingRef.current = false;
        navigate('/login', { replace: true });
      }, 10); // Immediately schedule navigation
    };
    
    const handleLoginSuccess = () => {
      if (isProcessingRef.current || !mountedRef.current) return;
      isProcessingRef.current = true;
      
      // Clear any pending navigation first
      if (navigationTimeoutRef.current) {
        clearTimeout(navigationTimeoutRef.current);
      }
      
      navigationTimeoutRef.current = setTimeout(() => {
        if (!mountedRef.current) return;
        isProcessingRef.current = false;
        
        const returnTo = sessionStorage.getItem('returnTo');
        if (returnTo) {
          sessionStorage.removeItem('returnTo');
          navigate(returnTo, { replace: true });
        } else {
          // Use cached dashboard path for faster navigation
          navigate(getDashboardByRole(), { replace: true });
        }
      }, 10); // Immediately schedule navigation
    };

    window.addEventListener('logout-success', handleLogoutNavigation);
    window.addEventListener('login-success', handleLoginSuccess);
    
    return () => {
      mountedRef.current = false;
      window.removeEventListener('logout-success', handleLogoutNavigation);
      window.removeEventListener('login-success', handleLoginSuccess);
      if (navigationTimeoutRef.current) {
        clearTimeout(navigationTimeoutRef.current);
      }
    };
  }, [navigate, getDashboardByRole]);

  return (
>>>>>>> 05fdbec7
    <div className="relative font-poppins">
      <PrefetchHandler />
      
      {/* Wrapper for the main content */}
      <div className="relative z-10">
        <Suspense>
<<<<<<< HEAD
          <div>
            <Routes>
              {/* Structure révisée: MainLayout englobe toutes les routes pour préserver la navbar */}
              <Route element={<MainLayout />}>
                {/* Route racine avec redirection automatique */}
                <Route path="/" element={<HomePage />} />
                
                {/* Routes publiques - Accès interdit aux utilisateurs authentifiés */}
                <Route element={<PublicRoute />}>
                  <Route path="/login" element={<Login />} />
                  <Route path="/register" element={<Register />} />
                  <Route path="/registration-success" element={<RegistrationSuccess />} />
                  <Route path="/verification-success" element={<VerificationSuccess />} />
                  <Route path="/verification-error" element={<VerificationError />} />
                  {/* Routes de réinitialisation de mot de passe */}
                  <Route path="/reset-password" element={<ResetPasswordRequest />} />
                  <Route path="/reset-password/confirmation" element={<ResetPasswordConfirmation />} />
                  <Route path="/reset-password/:token" element={<ResetPassword />} />
                  
         
                </Route>
                
                <Route element={<ProtectedRoute />}>
                  {/* Regular protected routes */}
                  <Route path="/dashboard" element={<RoleDashboardRedirect />} />
                  
                  {/* Profile routes */}
                  <Route path="/profile" element={<ProfileView />} />
                  <Route path="/public-profile/:userId" element={<PublicProfileView />} />
                  
                  {/* Settings routes avec ProfileLayout */}
                  <Route element={<ProfileLayout />}>
                    <Route path="/settings" element={<Navigate to="/settings/profile" replace />} />
                    <Route path="/settings/profile" element={<SettingsProfile />} />
                    <Route path="/settings/career" element={<CareerSettings />} />
                    <Route path="/settings/security" element={<SecuritySettings />} />
                    <Route path="/settings/notifications" element={<NotificationSettings />} />
                  </Route>
                  
                  {/* Routes pour la gestion des formations - accessible par teachers, admins, superadmins et recruiters */}
                  <Route path="/formations" element={
                    <RoleGuard 
                      roles={[ROLES.TEACHER, ROLES.ADMIN, ROLES.SUPERADMIN, ROLES.RECRUITER]} 
                      fallback={<Navigate to="/dashboard" replace />}
                    >
                      <FormationList />
                    </RoleGuard>
                  } />
                  
                  {/* Routes pour la gestion des rôles - accessible par recruiters, admins et superadmins */}
                  <Route path="/recruiter/guest-student-roles" element={
                    <RoleGuard 
                      roles={[ROLES.RECRUITER, ROLES.ADMIN, ROLES.SUPERADMIN]} 
                      fallback={<Navigate to="/dashboard" replace />}
                    >
                      <GuestStudentRoleManager />
                    </RoleGuard>
                  } />
                  
                  {/* Routes Admin */}
                  <Route path="/admin/dashboard" element={
                    <RoleGuard roles={ROLES.ADMIN} fallback={<Navigate to="/dashboard" replace />}>
                      <AdminDashboard />
                    </RoleGuard>
                  } />
                  <Route path="/admin/users" element={
                    <RoleGuard roles={[ROLES.ADMIN, ROLES.HR, ROLES.TEACHER, ROLES.SUPERADMIN]}>
                      <UserRoleManager />
                    </RoleGuard>
                  } />
                  
                  {/* Ticket Service Management - Admin Only */}
                  <Route path="/admin/ticket-services" element={
                    <RoleGuard roles={[ROLES.ADMIN, ROLES.SUPERADMIN]} fallback={<Navigate to="/dashboard" replace />}>
                      <TicketServiceList />
                    </RoleGuard>
                  } />
                  
                  {/* Admin Ticket Management */}
                  <Route path="/admin/tickets" element={
                    <RoleGuard roles={[ROLES.ADMIN, ROLES.SUPERADMIN]} fallback={<Navigate to="/dashboard" replace />}>
                      <AdminTicketList />
                    </RoleGuard>
                  } />
                  
                  {/* Routes étudiantes */}
                  <Route path="/student">
                    <Route path="dashboard" element={
                      <RoleGuard roles={ROLES.STUDENT} fallback={<Navigate to="/dashboard" replace />}>
                        <StudentDashboard />
                      </RoleGuard>
                    } />
                    <Route path="schedule" element={
                      <RoleGuard roles={ROLES.STUDENT} fallback={<Navigate to="/dashboard" replace />}>
                        <StudentSchedule />
                      </RoleGuard>
                    } />
                    <Route path="grades" element={
                      <RoleGuard roles={ROLES.STUDENT} fallback={<Navigate to="/dashboard" replace />}>
                        <StudentGrades />
                      </RoleGuard>
                    } />
                    <Route path="absences" element={
                      <RoleGuard roles={ROLES.STUDENT} fallback={<Navigate to="/dashboard" replace />}>
                        <StudentAbsences />
                      </RoleGuard>
                    } />
                    <Route path="projects" element={
                      <RoleGuard roles={ROLES.STUDENT} fallback={<Navigate to="/dashboard" replace />}>
                        <StudentProjects />
                      </RoleGuard>
                    } />
                    {/* Ajout de la route d'assiduité pour étudiants */}
                    <Route element={<StudentRoute />}>
                      <Route path="attendance" element={<StudentAttendance />} />
                    </Route>
                  </Route>
                  
                  {/* Routes enseignantes */}
                  <Route path="/teacher">
                    <Route path="dashboard" element={
                      <RoleGuard roles={ROLES.TEACHER} fallback={<Navigate to="/dashboard" replace />}>
                        <TeacherDashboard />
                      </RoleGuard>
                    } />
                    {/* Ajout de la route d'émargement pour les enseignants */}
                    <Route path="attendance" element={
                      <RoleGuard roles={ROLES.TEACHER} fallback={<Navigate to="/dashboard" replace />}>
                        <TeacherAttendance />
                      </RoleGuard>
                    } />
                    {/* Ajout de la route de surveillance des signatures */}
                    <Route path="signature-monitoring" element={
                      <RoleGuard roles={ROLES.TEACHER} fallback={<Navigate to="/dashboard" replace />}>
                        <TeacherSignatureMonitoring />
=======
          <RoleProvider>
            <div>
              <Routes>
                {/* Structure révisée: MainLayout englobe toutes les routes pour préserver la navbar */}
                <Route element={<MainLayout />}>
                  {/* Route racine avec redirection automatique */}
                  <Route path="/" element={<HomePage />} />
                  
                  {/* Routes publiques - Accès interdit aux utilisateurs authentifiés */}
                  <Route element={<PublicRoute />}>
                    <Route path="/login" element={<Login />} />
                    <Route path="/register" element={<Register />} />
                    <Route path="/registration-success" element={<RegistrationSuccess />} />
                    <Route path="/verification-success" element={<VerificationSuccess />} />
                    <Route path="/verification-error" element={<VerificationError />} />
                    {/* Routes de réinitialisation de mot de passe */}
                    <Route path="/reset-password" element={<ResetPasswordRequest />} />
                    <Route path="/reset-password/confirmation" element={<ResetPasswordConfirmation />} />
                    <Route path="/reset-password/:token" element={<ResetPassword />} />
                  </Route>
                  
                  <Route element={<ProtectedRoute />}>
                    {/* Regular protected routes */}
                    <Route path="/dashboard" element={<RoleDashboardRedirect />} />
                    
                    {/* Profile view route */}
                    <Route path="/profile" element={<ProfileView />} />
                    <Route path="/profile/:userId" element={<ProfileView />} />
                    
                    {/* Settings routes avec ProfileLayout */}
                    <Route element={<ProfileLayout />}>
                      <Route path="/settings" element={<Navigate to="/settings/profile" replace />} />
                      <Route path="/settings/profile" element={<SettingsProfile />} />
                      <Route path="/settings/career" element={<CareerSettings />} />
                      <Route path="/settings/security" element={<SecuritySettings />} />
                      <Route path="/settings/notifications" element={<NotificationSettings />} />
                    </Route>
                    
                    {/* Routes pour la gestion des formations - accessible par teachers, admins, superadmins et recruiters */}
                    <Route path="/formations" element={
                      <RoleGuard 
                        roles={[ROLES.TEACHER, ROLES.ADMIN, ROLES.SUPERADMIN, ROLES.RECRUITER]} 
                        fallback={<Navigate to="/dashboard" replace />}
                      >
                        <FormationList />
                      </RoleGuard>
                    } />
                    
                    {/* Routes pour la gestion des rôles - accessible par recruiters, admins et superadmins */}
                    <Route path="/recruiter/guest-student-roles" element={
                      <RoleGuard 
                        roles={[ROLES.RECRUITER, ROLES.ADMIN, ROLES.SUPERADMIN]} 
                        fallback={<Navigate to="/dashboard" replace />}
                      >
                        <GuestStudentRoleManager />
                      </RoleGuard>
                    } />
                    
                    {/* Routes Admin */}
                    <Route path="/admin/dashboard" element={
                      <RoleGuard roles={ROLES.ADMIN} fallback={<Navigate to="/dashboard" replace />}>
                        <AdminDashboard />
                      </RoleGuard>
                    } />
                    
                    {/* Routes étudiantes */}
                    <Route path="/student">
                      <Route path="dashboard" element={
                        <RoleGuard roles={ROLES.STUDENT} fallback={<Navigate to="/dashboard" replace />}>
                          <StudentDashboard />
                        </RoleGuard>
                      } />
                      <Route path="schedule" element={
                        <RoleGuard roles={ROLES.STUDENT} fallback={<Navigate to="/dashboard" replace />}>
                          <StudentSchedule />
                        </RoleGuard>
                      } />
                      <Route path="grades" element={
                        <RoleGuard roles={ROLES.STUDENT} fallback={<Navigate to="/dashboard" replace />}>
                          <StudentGrades />
                        </RoleGuard>
                      } />
                      <Route path="absences" element={
                        <RoleGuard roles={ROLES.STUDENT} fallback={<Navigate to="/dashboard" replace />}>
                          <StudentAbsences />
                        </RoleGuard>
                      } />
                      <Route path="projects" element={
                        <RoleGuard roles={ROLES.STUDENT} fallback={<Navigate to="/dashboard" replace />}>
                          <StudentProjects />
                        </RoleGuard>
                      } />
                      {/* Ajout de la route d'assiduité pour étudiants */}
                      <Route element={<StudentRoute />}>
                        <Route path="attendance" element={<StudentAttendance />} />
                      </Route>
                    </Route>
                    
                    {/* Routes enseignantes */}
                    <Route path="/teacher">
                      <Route path="dashboard" element={
                        <RoleGuard roles={ROLES.TEACHER} fallback={<Navigate to="/dashboard" replace />}>
                          <TeacherDashboard />
                        </RoleGuard>
                      } />
                      {/* Ajout de la route d'émargement pour les enseignants */}
                      <Route path="attendance" element={
                        <RoleGuard roles={ROLES.TEACHER} fallback={<Navigate to="/dashboard" replace />}>
                          <TeacherAttendance />
                        </RoleGuard>
                      } />
                      {/* Ajout de la route de surveillance des signatures */}
                      <Route path="signature-monitoring" element={
                        <RoleGuard roles={ROLES.TEACHER} fallback={<Navigate to="/dashboard" replace />}>
                          <TeacherSignatureMonitoring />
                        </RoleGuard>
                      } />
                    </Route>
                    
                    {/* Routes HR */}
                    <Route path="/hr/dashboard" element={
                      <RoleGuard roles={ROLES.HR} fallback={<Navigate to="/dashboard" replace />}>
                        <HRDashboard />
                      </RoleGuard>
                    } />
                    
                    {/* Routes Super Admin */}
                    <Route path="/superadmin/dashboard" element={
                      <RoleGuard roles={ROLES.SUPERADMIN} fallback={<Navigate to="/dashboard" replace />}>
                        <SuperAdminDashboard />
                      </RoleGuard>
                    } />
                    
                    {/* Routes Guest */}
                    <Route path="/guest/dashboard" element={
                      <RoleGuard roles={ROLES.GUEST} fallback={<Navigate to="/dashboard" replace />}>
                        <GuestDashboard />
                      </RoleGuard>
                    } />
                    
                    {/* Routes Recruiter */}
                    <Route path="/recruiter/dashboard" element={
                      <RoleGuard roles={ROLES.RECRUITER} fallback={<Navigate to="/dashboard" replace />}>
                        <RecruiterDashboard />
>>>>>>> 05fdbec7
                      </RoleGuard>
                    } />
                  </Route>
                  
<<<<<<< HEAD
                  {/* Routes HR */}
                  <Route path="/hr/dashboard" element={
                    <RoleGuard roles={ROLES.HR} fallback={<Navigate to="/dashboard" replace />}>
                      <HRDashboard />
                    </RoleGuard>
                  } />
                  
                  {/* Routes Super Admin */}
                  <Route path="/superadmin/dashboard" element={
                    <RoleGuard roles={ROLES.SUPERADMIN} fallback={<Navigate to="/dashboard" replace />}>
                      <SuperAdminDashboard />
                    </RoleGuard>
                  } />
                  
                  {/* Routes Guest */}
                  <Route path="/guest/dashboard" element={
                    <RoleGuard roles={ROLES.GUEST} fallback={<Navigate to="/dashboard" replace />}>
                      <GuestDashboard />
                    </RoleGuard>
                  } />
                  
                  {/* Routes Recruiter */}
                  <Route path="/recruiter/dashboard" element={
                    <RoleGuard roles={ROLES.RECRUITER} fallback={<Navigate to="/dashboard" replace />}>
                      <RecruiterDashboard />
                    </RoleGuard>
                  } />
                  
                  {/* Trombinoscope route */}
                  <Route path="trombinoscope" element={
                    <RoleGuard roles={[ROLES.SUPERADMIN, ROLES.ADMIN, ROLES.TEACHER, ROLES.STUDENT, ROLES.RECRUITER]} fallback={<Navigate to="/dashboard" replace />}>
                      <Trombinoscope />
                    </RoleGuard>
                  } />

                  {/* Route pour le test de traduction */}
                  <Route path="/translation" element={<TranslationTest />} />
                </Route>
                
                {/* Ticket routes - fix double MainLayout issue */}
                <Route path="/tickets" element={<TicketList />} />
                <Route path="/tickets/new" element={<TicketForm />} />
                <Route path="/tickets/:id" element={<TicketDetail />} />
                
                {/* Redirection des routes inconnues vers la page d'accueil */}
                <Route path="*" element={<Navigate to="/" replace />} />
              </Route>
            </Routes>
          </div>
=======
                  {/* Redirection des routes inconnues vers la page d'accueil */}
                  <Route path="*" element={<Navigate to="/" replace />} />
                </Route>
              </Routes>
            </div>
          </RoleProvider>
          <Toaster />
>>>>>>> 05fdbec7
        </Suspense>
      </div>
    </div>
  );
<<<<<<< HEAD
}
=======
};

// Fallback component for error boundary
const ErrorFallback = () => (
  <div className="flex flex-col items-center justify-center min-h-screen p-4 bg-gray-50">
    <div className="w-full max-w-md p-6 bg-white rounded-lg shadow-lg">
      <h2 className="mb-4 text-2xl font-bold text-red-600">Une erreur est survenue</h2>
      <p className="mb-4 text-gray-600">
        Nous nous excusons pour ce désagrément. Veuillez rafraîchir la page ou réessayer plus tard.
      </p>
      <button
        onClick={() => window.location.reload()}
        className="px-4 py-2 text-white bg-blue-600 rounded hover:bg-blue-700"
      >
        Rafraîchir la page
      </button>
    </div>
  </div>
);

// Composant App principal qui configure le Router
const App = () => {
  return (
    <ErrorBoundary FallbackComponent={ErrorFallback}>
      <QueryClientProvider client={queryClient}>
        <AuthProvider>
          <RoleProvider>
            <Router>
              {/* Initialisation des services de l'application */}
              <AppInitializer />
              
              {/* Gestionnaire de préchargement */}
              <PrefetchHandler />
              
              <Suspense>
                <AppContent />
              </Suspense>
            </Router>
          </RoleProvider>
        </AuthProvider>
      </QueryClientProvider>
    </ErrorBoundary>
  );
};
>>>>>>> 05fdbec7

export default App;<|MERGE_RESOLUTION|>--- conflicted
+++ resolved
@@ -1,18 +1,10 @@
 import { BrowserRouter as Router, Routes, Route, useLocation, Navigate, useNavigate } from 'react-router-dom'
-<<<<<<< HEAD
-import { lazy, Suspense, useEffect } from 'react'
+import { lazy, Suspense, useEffect, useRef, useCallback } from 'react'
 import MainLayout from './components/MainLayout'
 import { RoleProvider, RoleDashboardRedirect, RoleGuard, ROLES } from './features/roles'
 import { AuthProvider } from './contexts/AuthContext'
 import { TranslationProvider } from './contexts/TranslationContext'
-import { QueryClientProvider, useQueryClient } from '@tanstack/react-query'
-=======
-import { lazy, Suspense, useEffect, useRef, useCallback } from 'react'
-import MainLayout from './components/MainLayout'
-import { RoleProvider, RoleDashboardRedirect, RoleGuard, ROLES } from './features/roles'
-import { AuthProvider } from './contexts/AuthContext'
 import { QueryClient, QueryClientProvider } from '@tanstack/react-query'
->>>>>>> 05fdbec7
 import './index.css'
 import ProtectedRoute from './components/ProtectedRoute'
 import PublicRoute from './components/PublicRoute'
@@ -20,15 +12,11 @@
 import StudentRoute from './components/StudentRoute'
 import { Toaster } from './components/ui/sonner'
 import { ErrorBoundary } from "react-error-boundary"
-<<<<<<< HEAD
 import AdminTicketList from './components/admin/AdminTicketList'
-import { queryClient } from './lib/services/queryClient'
 import ReactQueryHydration from './components/shared/ReactQueryHydration'
-import deduplicationService from './lib/services/deduplicationService'
 import apiService from './lib/services/apiService'
 import PublicProfileView from '@/pages/Global/Profile/views/PublicProfileView'
 import TranslationTest from './components/Translation/TranslationTest'
-=======
 
 // Create a shared query client for the entire application
 const queryClient = new QueryClient({
@@ -48,7 +36,6 @@
     error: () => {}
   }
 });
->>>>>>> 05fdbec7
 
 // Export queryClient to be used elsewhere
 export { queryClient };
@@ -72,10 +59,7 @@
 const CareerSettings = lazy(() => import('./pages/Global/Profile/views/CareerSettings'))
 const ProfileView = lazy(() => import('./pages/Global/Profile/views/ProfileView'))
 const Dashboard = lazy(() => import('./pages/Dashboard'))
-<<<<<<< HEAD
 const Trombinoscope = lazy(() => import('./pages/Global/Trombinoscope'))
-=======
->>>>>>> 05fdbec7
 
 // Dashboards spécifiques par rôle
 const AdminDashboard = lazy(() => import('./pages/Admin/Dashboard'))
@@ -97,15 +81,11 @@
 // Nouvelles pages à importer
 const FormationList = lazy(() => import('./pages/FormationList'))
 const GuestStudentRoleManager = lazy(() => import('./pages/Recruiter/GuestStudentRoleManager'))
-<<<<<<< HEAD
 const UserRoleManager = lazy(() => import('./pages/Admin/components/UserRoleManager'))
-=======
->>>>>>> 05fdbec7
 
 // Import du composant HomePage 
 const HomePage = lazy(() => import('./components/HomePage'))
 
-<<<<<<< HEAD
 // Ticket system components
 const TicketList = lazy(() => import('./components/TicketList'))
 const TicketForm = lazy(() => import('./components/TicketForm'))
@@ -116,28 +96,31 @@
 
 // Fonction optimisée pour le préchargement intelligent des pages
 // Ne charge que les pages pertinentes en fonction du contexte et du chemin actuel
-function useIntelligentPreload() {
+const useIntelligentPreload = () => {
   const location = useLocation();
-  const navigate = useNavigate();
-  const queryClient = useQueryClient();
+  const currentPath = location.pathname;
   
   // Preload relevant pages based on location
   useEffect(() => {
+    // Fonction pour précharger des composants spécifiques
+    const preloadComponent = (getComponent) => {
+      // Précharger immédiatement sans délai
+      getComponent();
+    };
+    
     // Only preload if we're in a logged-in area
     if (location.pathname.startsWith('/profile') || location.pathname.startsWith('/dashboard')) {
       // Précharger les données du profil utilisateur
       const prefetchUserProfile = async () => {
         try {
-          // Ne précharger que si les données ne sont pas déjà en cache
-          if (!deduplicationService.hasCache(['user-profile'])) {
-            await queryClient.prefetchQuery({
-              queryKey: ['session', 'user-profile'],
-              queryFn: async () => {
-                return await apiService.get('/api/me');
-              },
-              staleTime: 2 * 60 * 1000 // 2 minutes
-            });
-          }
+          // Attempt to prefetch user profile data
+          await queryClient.prefetchQuery({
+            queryKey: ['session', 'user-profile'],
+            queryFn: async () => {
+              return await apiService.get('/api/me');
+            },
+            staleTime: 2 * 60 * 1000 // 2 minutes
+          });
         } catch (error) {
           // Ignorer silencieusement les erreurs de préchargement
         }
@@ -145,39 +128,6 @@
       
       prefetchUserProfile();
     }
-  }, [location.pathname, queryClient]);
-  
-  // Nettoyer les caches lors de la déconnexion
-  useEffect(() => {
-    const handleLogout = () => {
-      // Nettoyer le service de déduplication
-      deduplicationService.clear();
-      
-      // Nettoyer le cache React Query
-      queryClient.clear();
-      
-      // Nettoyer sessionStorage
-      sessionStorage.removeItem('APP_QUERY_CACHE');
-    };
-    
-    window.addEventListener('logout', handleLogout);
-    return () => {
-      window.removeEventListener('logout', handleLogout);
-    };
-  }, [queryClient]);
-=======
-// Fonction optimisée pour le préchargement intelligent des pages
-// Ne charge que les pages pertinentes en fonction du contexte et du chemin actuel
-const useIntelligentPreload = () => {
-  const location = useLocation();
-  const currentPath = location.pathname;
-  
-  useEffect(() => {
-    // Fonction pour précharger des composants spécifiques
-    const preloadComponent = (getComponent) => {
-      // Précharger immédiatement sans délai
-      getComponent();
-    };
     
     // Préchargement basé sur le chemin actuel
     if (currentPath.includes('/login') || currentPath === '/') {
@@ -229,10 +179,31 @@
       preloadComponent(() => import('./pages/Teacher/SignatureMonitoring'));
       preloadComponent(() => import('./pages/Teacher/Attendance'));
     }
-  }, [currentPath]);
+    // Préchargement des tickets si on est sur une page de tickets
+    else if (currentPath.includes('/tickets')) {
+      preloadComponent(() => import('./components/TicketList'));
+      preloadComponent(() => import('./components/TicketDetail'));
+    }
+  }, [location.pathname, currentPath]);
+  
+  // Nettoyer les caches lors de la déconnexion
+  useEffect(() => {
+    const handleLogout = () => {
+      // Nettoyer le cache React Query
+      queryClient.clear();
+      
+      // Nettoyer sessionStorage
+      sessionStorage.removeItem('APP_QUERY_CACHE');
+    };
+    
+    window.addEventListener('logout', handleLogout);
+    return () => {
+      window.removeEventListener('logout', handleLogout);
+    };
+  }, []);
   
   return null;
-};
+}
 
 // Component for handling prefetching and setting up environment
 const AppInitializer = () => {
@@ -245,8 +216,6 @@
       .then(({ default: userDataManager }) => {
         window.userDataManager = userDataManager;
       });
-    
-
       
     // Set up QueryClient
     import('./lib/services/queryClient')
@@ -271,31 +240,8 @@
       .then(({ default: userDataManager }) => {
         // Attacher userDataManager à window pour le débogage
         window.userDataManager = userDataManager;
-        
-        // Afficher des informations de débogage en mode développement
-        if (import.meta.env.DEV) {
-          console.log('[Dev] userDataManager disponible globalement via window.userDataManager');
-        }
       });
   }, []);
-  
-  useEffect(() => {
-    // Précharger les données utilisateur dès que l'utilisateur est authentifié
-    if (localStorage.getItem('token')) {
-      // Importer les modules nécessaires de manière dynamique
-      import('./lib/services/userDataManager')
-        .then(({ default: userDataManager }) => {
-          // Précharger les données utilisateur en arrière-plan
-          userDataManager.getUserData({
-            forceRefresh: false,
-            useCache: true,
-            background: true
-          }).catch(error => {
-            console.warn('Erreur lors du préchargement des données utilisateur:', error);
-          });
-        });
-    }
-  }, [location.pathname]);
   
   // Ajouter un écouteur d'événement pour forcer l'actualisation des données utilisateur lors d'un changement d'utilisateur
   useEffect(() => {
@@ -305,14 +251,6 @@
         .then(({ default: userDataManager }) => {
           // Invalider le cache pour forcer un rechargement des données
           userDataManager.invalidateCache();
-          
-          // Ensuite précharger les nouvelles données
-          userDataManager.getUserData({
-            forceRefresh: true,
-            useCache: false
-          }).catch(error => {
-            console.warn('Erreur lors du rechargement des données utilisateur:', error);
-          });
           
           // Importer React Query pour invalider les requêtes spécifiques
           import('./lib/services/queryClient').then(({ getQueryClient }) => {
@@ -332,7 +270,6 @@
     // Fonction pour gérer le nettoyage complet du cache
     const handleCacheCleared = () => {
       // Forcer un rafraîchissement complet des données
-      // Cette approche est plus radicale mais garantit que les anciennes données ne persistent pas
       window.location.reload();
     };
     
@@ -348,27 +285,12 @@
       window.removeEventListener('query-cache-cleared', handleCacheCleared);
     };
   }, []);
->>>>>>> 05fdbec7
   
   return null;
-}
-
-// Component for handling prefetching and setting up environment
-function AppInitializer() {
-  useIntelligentPreload();
-  return null;
-}
-
-<<<<<<< HEAD
-// Composant pour gérer les préchargements
-function PrefetchHandler() {
-  const location = useLocation();
-  
-  return null;
-}
+};
 
 // Fallback component for error boundary
-function ErrorFallback({ error, resetErrorBoundary }) {
+const ErrorFallback = ({ error, resetErrorBoundary }) => {
   return (
     <div role="alert" className="p-4 bg-red-100 border border-red-300 rounded-md m-4">
       <h2 className="text-xl font-semibold text-red-800 mb-2">Une erreur est survenue</h2>
@@ -381,44 +303,8 @@
       </button>
     </div>
   );
-}
-
-// Composant App principal qui configure le Router
-function App() {
-  return (
-    <ErrorBoundary FallbackComponent={ErrorFallback}>
-      <Router>
-        <QueryClientProvider client={queryClient}>
-          <ReactQueryHydration>
-            <AuthProvider>
-              <RoleProvider>
-                <TranslationProvider>
-                  {/* Initialisation des services de l'application */}
-                  <AppInitializer />
-                  
-                  {/* Gestionnaire de préchargement */}
-                  <PrefetchHandler />
-                  
-                  <Suspense>
-                    <AppContent />
-                  </Suspense>
-                  <Toaster />
-                </TranslationProvider>
-              </RoleProvider>
-            </AuthProvider>
-          </ReactQueryHydration>
-        </QueryClientProvider>
-      </Router>
-    </ErrorBoundary>
-  );
-}
-
-// Composant de contenu principal qui utilise les hooks de React Router
-function AppContent() {
-  const location = useLocation();
-  
-  return (
-=======
+};
+
 // Composant de contenu principal qui utilise les hooks de React Router
 const AppContent = () => {
   const navigate = useNavigate();
@@ -531,14 +417,12 @@
   }, [navigate, getDashboardByRole]);
 
   return (
->>>>>>> 05fdbec7
     <div className="relative font-poppins">
       <PrefetchHandler />
       
       {/* Wrapper for the main content */}
       <div className="relative z-10">
         <Suspense>
-<<<<<<< HEAD
           <div>
             <Routes>
               {/* Structure révisée: MainLayout englobe toutes les routes pour préserver la navbar */}
@@ -557,8 +441,6 @@
                   <Route path="/reset-password" element={<ResetPasswordRequest />} />
                   <Route path="/reset-password/confirmation" element={<ResetPasswordConfirmation />} />
                   <Route path="/reset-password/:token" element={<ResetPassword />} />
-                  
-         
                 </Route>
                 
                 <Route element={<ProtectedRoute />}>
@@ -568,6 +450,7 @@
                   {/* Profile routes */}
                   <Route path="/profile" element={<ProfileView />} />
                   <Route path="/public-profile/:userId" element={<PublicProfileView />} />
+                  <Route path="/profile/:userId" element={<ProfileView />} />
                   
                   {/* Settings routes avec ProfileLayout */}
                   <Route element={<ProfileLayout />}>
@@ -674,157 +557,10 @@
                     <Route path="signature-monitoring" element={
                       <RoleGuard roles={ROLES.TEACHER} fallback={<Navigate to="/dashboard" replace />}>
                         <TeacherSignatureMonitoring />
-=======
-          <RoleProvider>
-            <div>
-              <Routes>
-                {/* Structure révisée: MainLayout englobe toutes les routes pour préserver la navbar */}
-                <Route element={<MainLayout />}>
-                  {/* Route racine avec redirection automatique */}
-                  <Route path="/" element={<HomePage />} />
-                  
-                  {/* Routes publiques - Accès interdit aux utilisateurs authentifiés */}
-                  <Route element={<PublicRoute />}>
-                    <Route path="/login" element={<Login />} />
-                    <Route path="/register" element={<Register />} />
-                    <Route path="/registration-success" element={<RegistrationSuccess />} />
-                    <Route path="/verification-success" element={<VerificationSuccess />} />
-                    <Route path="/verification-error" element={<VerificationError />} />
-                    {/* Routes de réinitialisation de mot de passe */}
-                    <Route path="/reset-password" element={<ResetPasswordRequest />} />
-                    <Route path="/reset-password/confirmation" element={<ResetPasswordConfirmation />} />
-                    <Route path="/reset-password/:token" element={<ResetPassword />} />
+                      </RoleGuard>
+                    } />
                   </Route>
                   
-                  <Route element={<ProtectedRoute />}>
-                    {/* Regular protected routes */}
-                    <Route path="/dashboard" element={<RoleDashboardRedirect />} />
-                    
-                    {/* Profile view route */}
-                    <Route path="/profile" element={<ProfileView />} />
-                    <Route path="/profile/:userId" element={<ProfileView />} />
-                    
-                    {/* Settings routes avec ProfileLayout */}
-                    <Route element={<ProfileLayout />}>
-                      <Route path="/settings" element={<Navigate to="/settings/profile" replace />} />
-                      <Route path="/settings/profile" element={<SettingsProfile />} />
-                      <Route path="/settings/career" element={<CareerSettings />} />
-                      <Route path="/settings/security" element={<SecuritySettings />} />
-                      <Route path="/settings/notifications" element={<NotificationSettings />} />
-                    </Route>
-                    
-                    {/* Routes pour la gestion des formations - accessible par teachers, admins, superadmins et recruiters */}
-                    <Route path="/formations" element={
-                      <RoleGuard 
-                        roles={[ROLES.TEACHER, ROLES.ADMIN, ROLES.SUPERADMIN, ROLES.RECRUITER]} 
-                        fallback={<Navigate to="/dashboard" replace />}
-                      >
-                        <FormationList />
-                      </RoleGuard>
-                    } />
-                    
-                    {/* Routes pour la gestion des rôles - accessible par recruiters, admins et superadmins */}
-                    <Route path="/recruiter/guest-student-roles" element={
-                      <RoleGuard 
-                        roles={[ROLES.RECRUITER, ROLES.ADMIN, ROLES.SUPERADMIN]} 
-                        fallback={<Navigate to="/dashboard" replace />}
-                      >
-                        <GuestStudentRoleManager />
-                      </RoleGuard>
-                    } />
-                    
-                    {/* Routes Admin */}
-                    <Route path="/admin/dashboard" element={
-                      <RoleGuard roles={ROLES.ADMIN} fallback={<Navigate to="/dashboard" replace />}>
-                        <AdminDashboard />
-                      </RoleGuard>
-                    } />
-                    
-                    {/* Routes étudiantes */}
-                    <Route path="/student">
-                      <Route path="dashboard" element={
-                        <RoleGuard roles={ROLES.STUDENT} fallback={<Navigate to="/dashboard" replace />}>
-                          <StudentDashboard />
-                        </RoleGuard>
-                      } />
-                      <Route path="schedule" element={
-                        <RoleGuard roles={ROLES.STUDENT} fallback={<Navigate to="/dashboard" replace />}>
-                          <StudentSchedule />
-                        </RoleGuard>
-                      } />
-                      <Route path="grades" element={
-                        <RoleGuard roles={ROLES.STUDENT} fallback={<Navigate to="/dashboard" replace />}>
-                          <StudentGrades />
-                        </RoleGuard>
-                      } />
-                      <Route path="absences" element={
-                        <RoleGuard roles={ROLES.STUDENT} fallback={<Navigate to="/dashboard" replace />}>
-                          <StudentAbsences />
-                        </RoleGuard>
-                      } />
-                      <Route path="projects" element={
-                        <RoleGuard roles={ROLES.STUDENT} fallback={<Navigate to="/dashboard" replace />}>
-                          <StudentProjects />
-                        </RoleGuard>
-                      } />
-                      {/* Ajout de la route d'assiduité pour étudiants */}
-                      <Route element={<StudentRoute />}>
-                        <Route path="attendance" element={<StudentAttendance />} />
-                      </Route>
-                    </Route>
-                    
-                    {/* Routes enseignantes */}
-                    <Route path="/teacher">
-                      <Route path="dashboard" element={
-                        <RoleGuard roles={ROLES.TEACHER} fallback={<Navigate to="/dashboard" replace />}>
-                          <TeacherDashboard />
-                        </RoleGuard>
-                      } />
-                      {/* Ajout de la route d'émargement pour les enseignants */}
-                      <Route path="attendance" element={
-                        <RoleGuard roles={ROLES.TEACHER} fallback={<Navigate to="/dashboard" replace />}>
-                          <TeacherAttendance />
-                        </RoleGuard>
-                      } />
-                      {/* Ajout de la route de surveillance des signatures */}
-                      <Route path="signature-monitoring" element={
-                        <RoleGuard roles={ROLES.TEACHER} fallback={<Navigate to="/dashboard" replace />}>
-                          <TeacherSignatureMonitoring />
-                        </RoleGuard>
-                      } />
-                    </Route>
-                    
-                    {/* Routes HR */}
-                    <Route path="/hr/dashboard" element={
-                      <RoleGuard roles={ROLES.HR} fallback={<Navigate to="/dashboard" replace />}>
-                        <HRDashboard />
-                      </RoleGuard>
-                    } />
-                    
-                    {/* Routes Super Admin */}
-                    <Route path="/superadmin/dashboard" element={
-                      <RoleGuard roles={ROLES.SUPERADMIN} fallback={<Navigate to="/dashboard" replace />}>
-                        <SuperAdminDashboard />
-                      </RoleGuard>
-                    } />
-                    
-                    {/* Routes Guest */}
-                    <Route path="/guest/dashboard" element={
-                      <RoleGuard roles={ROLES.GUEST} fallback={<Navigate to="/dashboard" replace />}>
-                        <GuestDashboard />
-                      </RoleGuard>
-                    } />
-                    
-                    {/* Routes Recruiter */}
-                    <Route path="/recruiter/dashboard" element={
-                      <RoleGuard roles={ROLES.RECRUITER} fallback={<Navigate to="/dashboard" replace />}>
-                        <RecruiterDashboard />
->>>>>>> 05fdbec7
-                      </RoleGuard>
-                    } />
-                  </Route>
-                  
-<<<<<<< HEAD
                   {/* Routes HR */}
                   <Route path="/hr/dashboard" element={
                     <RoleGuard roles={ROLES.HR} fallback={<Navigate to="/dashboard" replace />}>
@@ -862,78 +598,50 @@
 
                   {/* Route pour le test de traduction */}
                   <Route path="/translation" element={<TranslationTest />} />
+                  
+                  {/* Ticket routes */}
+                  <Route path="/tickets" element={<TicketList />} />
+                  <Route path="/tickets/new" element={<TicketForm />} />
+                  <Route path="/tickets/:id" element={<TicketDetail />} />
                 </Route>
-                
-                {/* Ticket routes - fix double MainLayout issue */}
-                <Route path="/tickets" element={<TicketList />} />
-                <Route path="/tickets/new" element={<TicketForm />} />
-                <Route path="/tickets/:id" element={<TicketDetail />} />
                 
                 {/* Redirection des routes inconnues vers la page d'accueil */}
                 <Route path="*" element={<Navigate to="/" replace />} />
               </Route>
             </Routes>
           </div>
-=======
-                  {/* Redirection des routes inconnues vers la page d'accueil */}
-                  <Route path="*" element={<Navigate to="/" replace />} />
-                </Route>
-              </Routes>
-            </div>
-          </RoleProvider>
           <Toaster />
->>>>>>> 05fdbec7
         </Suspense>
       </div>
     </div>
   );
-<<<<<<< HEAD
-}
-=======
 };
-
-// Fallback component for error boundary
-const ErrorFallback = () => (
-  <div className="flex flex-col items-center justify-center min-h-screen p-4 bg-gray-50">
-    <div className="w-full max-w-md p-6 bg-white rounded-lg shadow-lg">
-      <h2 className="mb-4 text-2xl font-bold text-red-600">Une erreur est survenue</h2>
-      <p className="mb-4 text-gray-600">
-        Nous nous excusons pour ce désagrément. Veuillez rafraîchir la page ou réessayer plus tard.
-      </p>
-      <button
-        onClick={() => window.location.reload()}
-        className="px-4 py-2 text-white bg-blue-600 rounded hover:bg-blue-700"
-      >
-        Rafraîchir la page
-      </button>
-    </div>
-  </div>
-);
 
 // Composant App principal qui configure le Router
 const App = () => {
   return (
     <ErrorBoundary FallbackComponent={ErrorFallback}>
-      <QueryClientProvider client={queryClient}>
-        <AuthProvider>
-          <RoleProvider>
-            <Router>
-              {/* Initialisation des services de l'application */}
-              <AppInitializer />
-              
-              {/* Gestionnaire de préchargement */}
-              <PrefetchHandler />
-              
-              <Suspense>
-                <AppContent />
-              </Suspense>
-            </Router>
-          </RoleProvider>
-        </AuthProvider>
-      </QueryClientProvider>
+      <Router>
+        <QueryClientProvider client={queryClient}>
+          <ReactQueryHydration>
+            <AuthProvider>
+              <RoleProvider>
+                <TranslationProvider>
+                  {/* Initialisation des services de l'application */}
+                  <AppInitializer />
+                  
+                  {/* Composant principal contenant les routes */}
+                  <Suspense>
+                    <AppContent />
+                  </Suspense>
+                </TranslationProvider>
+              </RoleProvider>
+            </AuthProvider>
+          </ReactQueryHydration>
+        </QueryClientProvider>
+      </Router>
     </ErrorBoundary>
   );
-};
->>>>>>> 05fdbec7
+}
 
 export default App;