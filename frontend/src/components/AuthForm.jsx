--- conflicted
+++ resolved
@@ -3,12 +3,6 @@
 import { Link } from "react-router-dom"
 import { authService } from "@/lib/services/authService"
 import { toast } from "sonner"
-<<<<<<< HEAD
-=======
-import { useRolePermissions } from "@/features/roles/useRolePermissions"
-import { useRoles } from "@/features/roles/roleContext"
-import QuickLoginButtons from './QuickLoginButtons'
->>>>>>> ef2d17f8
 
 // Separate input component to prevent re-renders of the entire form
 const FormInput = React.memo(({ 
@@ -26,11 +20,7 @@
 
   return (
     <div>
-<<<<<<< HEAD
-      <label htmlFor={id} className="block text-sm font-medium text-white mb-1">
-=======
       <label htmlFor={id} className="block text-sm font-medium text-gray-700 dark:text-gray-300 mb-1">
->>>>>>> ef2d17f8
         {label}
       </label>
       <div className="mt-1 relative">
@@ -143,95 +133,11 @@
         localStorage.removeItem('rememberedEmail')
       }
       
-<<<<<<< HEAD
       // Appeler la fonction onSubmit passée en prop
       if (onSubmit) {
         onSubmit(response)
       }
       
-=======
-      // Dispatch login success event
-      window.dispatchEvent(new Event('login-success'))
-      
-      // Get the return URL if it exists
-      const returnTo = sessionStorage.getItem('returnTo')
-      
-      // Add small delay before navigation - REDUCED from 300ms to 150ms
-      setTimeout(() => {
-        if (returnTo) {
-          sessionStorage.removeItem('returnTo')
-          navigate(returnTo)
-        } else {
-          // Get role from token directly to determine dashboard path
-          const token = localStorage.getItem('token')
-          let dashboardPath = '/dashboard'
-          
-          if (token) {
-            try {
-              const tokenParts = token.split('.')
-              if (tokenParts.length === 3) {
-                const payload = JSON.parse(atob(tokenParts[1]))
-                if (payload.roles && payload.roles.length > 0) {
-                  // Determine dashboard path based on role
-                  const mainRole = payload.roles[0]
-                  switch (mainRole) {
-                    case 'ROLE_ADMIN':
-                      dashboardPath = '/admin/dashboard'
-                      break
-                    case 'ROLE_SUPERADMIN':
-                      dashboardPath = '/superadmin/dashboard'
-                      break
-                    case 'ROLE_TEACHER':
-                      dashboardPath = '/teacher/dashboard'
-                      break
-                    case 'ROLE_STUDENT':
-                      dashboardPath = '/student/dashboard'
-                      break
-                    case 'ROLE_HR':
-                      dashboardPath = '/hr/dashboard'
-                      break
-                    default:
-                      dashboardPath = '/dashboard'
-                  }
-                }
-              }
-            } catch (error) {
-              console.error('Error parsing token:', error)
-            }
-          }
-          
-          // Navigate directly to role-specific dashboard
-          navigate(dashboardPath)
-        }
-        
-        // Show success toast after navigation
-        toast.success("Connexion réussie")
-      }, 150)
-      
-      // Listen for when full user data is loaded
-      const handleUserDataLoaded = () => {
-        refreshRoles()
-        window.removeEventListener('user-data-loaded', handleUserDataLoaded)
-      }
-      
-      window.addEventListener('user-data-loaded', handleUserDataLoaded)
-      
-      // After successful login, add some additional error handling for profile data issues
-      const fixProfileIfNeeded = setTimeout(async () => {
-        try {
-          // Check if we can access the user data
-          const user = authService.getUser();
-          if (!user || Object.keys(user).length === 0) {
-            console.warn('User data missing after login, attempting to fix...');
-            await authService.fixProfileDataIssues();
-          }
-        } catch (profileError) {
-          console.error('Error handling profile data after login:', profileError);
-          // No need to show this error to user as login was successful
-        }
-      }, 2000);
-      
->>>>>>> ef2d17f8
     } catch (error) {
       if (error.response) {
         const { data } = error.response
@@ -290,15 +196,6 @@
   }, [])
 
   return (
-<<<<<<< HEAD
-    <div className="w-full rounded-lg mx-auto">
-      <div className="text-center mb-8">
-        <h2 className="text-3xl font-extrabold text-blue-300 mb-2">
-          Connexion
-        </h2>
-        <p className="text-sm text-blue-200">
-          Accédez à votre espace <span className="font-bold text-white">Big<span className="text-[#528eb2]">Project</span></span>
-=======
     <div className="w-full bg-white dark:bg-gray-800 p-8 rounded-lg shadow-lg mx-auto">
       <div className="text-center mb-8">
         <h2 className="text-3xl font-extrabold text-gray-900 dark:text-white mb-2">
@@ -306,16 +203,11 @@
         </h2>
         <p className="text-sm text-gray-600 dark:text-gray-300">
           Accédez à votre espace <span className="font-bold text-[#02284f] dark:text-white">Big<span className="text-[#528eb2] dark:text-[#78b9dd]">Project</span></span>
->>>>>>> ef2d17f8
         </p>
       </div>
 
       {errors.auth && (
-<<<<<<< HEAD
-        <div className="p-3 mb-5 text-red-400 bg-red-900/30 border border-red-700 rounded">
-=======
         <div className="p-3 mb-5 text-red-700 bg-red-100 dark:text-red-400 dark:bg-red-900/30 dark:border-red-800 border border-red-400 rounded">
->>>>>>> ef2d17f8
           {errors.auth}
         </div>
       )}
@@ -359,25 +251,15 @@
               type="checkbox"
               checked={formState.rememberMe}
               onChange={handleInputChange}
-<<<<<<< HEAD
-              className="h-4 w-4 text-blue-500 focus:ring-blue-500 border-gray-700 rounded bg-gray-800"
-            />
-            <label htmlFor="rememberMe" className="block ml-2 text-sm text-gray-300">
-=======
               className="h-4 w-4 text-[#528eb2] dark:text-[#78b9dd] focus:ring-[#528eb2] dark:focus:ring-[#78b9dd] border-gray-300 dark:border-gray-600 rounded"
             />
             <label htmlFor="rememberMe" className="block ml-2 text-sm text-gray-700 dark:text-gray-300">
->>>>>>> ef2d17f8
               Se souvenir de moi
             </label>
           </div>
 
           <div className="text-sm">
-<<<<<<< HEAD
-            <Link to="/reset-password" className="font-medium text-blue-400 hover:text-blue-300">
-=======
             <Link to="/reset-password" className="font-medium text-[#528eb2] hover:text-[#02284f] dark:text-[#78b9dd] dark:hover:text-white">
->>>>>>> ef2d17f8
               Mot de passe oublié?
             </Link>
           </div>
@@ -387,11 +269,7 @@
           <button
             type="submit"
             disabled={isLoading}
-<<<<<<< HEAD
-            className="relative w-full flex justify-center py-3 px-4 border border-transparent rounded-md shadow-sm text-sm font-medium text-white bg-blue-600 hover:bg-blue-700 focus:outline-none focus:ring-2 focus:ring-offset-2 focus:ring-blue-500 transition-all transform hover:scale-105 disabled:opacity-70 disabled:cursor-not-allowed overflow-hidden group"
-=======
             className="w-full flex justify-center py-3 px-4 border border-transparent rounded-md shadow-sm text-sm font-medium text-white bg-[#528eb2] hover:bg-[#528eb2]/90 focus:outline-none focus:ring-2 focus:ring-offset-2 focus:ring-[#528eb2] transition-all transform hover:scale-105 disabled:opacity-70 disabled:cursor-not-allowed dark:bg-[#004080] dark:hover:bg-[#004d99] dark:hover:shadow-[0_0_10px_rgba(120,185,221,0.3)]"
->>>>>>> ef2d17f8
           >
             <span className="relative z-10">
               {isLoading ? (
@@ -411,17 +289,10 @@
       <div className="mt-8">
         <div className="relative">
           <div className="absolute inset-0 flex items-center">
-<<<<<<< HEAD
-            <div className="w-full border-t border-gray-700"></div>
-          </div>
-          <div className="relative flex justify-center text-sm">
-            <span className="px-2 text-gray-400">
-=======
             <div className="w-full border-t border-gray-300 dark:border-gray-600"></div>
           </div>
           <div className="relative flex justify-center text-sm">
             <span className="px-2 text-gray-500 dark:text-gray-400 bg-white dark:bg-gray-800">
->>>>>>> ef2d17f8
               Vous n'avez pas encore de compte?
             </span>
           </div>
@@ -430,11 +301,7 @@
         <div className="mt-6">
           <Link
             to="/register"
-<<<<<<< HEAD
-            className="relative w-full flex justify-center py-3 px-4 border border-gray-700 rounded-md shadow-sm text-sm font-medium text-gray-300 bg-gray-800/50 hover:bg-gray-800 focus:outline-none focus:ring-2 focus:ring-offset-2 focus:ring-blue-500 transition-all transform hover:scale-105 overflow-hidden group"
-=======
             className="w-full flex justify-center py-3 px-4 border border-gray-300 dark:border-gray-600 rounded-md shadow-sm text-sm font-medium text-gray-700 dark:text-white bg-white dark:bg-gray-700 hover:bg-gray-50 dark:hover:bg-gray-600 focus:outline-none focus:ring-2 focus:ring-offset-2 focus:ring-[#528eb2] dark:focus:ring-[#78b9dd] dark:focus:ring-offset-gray-800 transition-all dark:hover:shadow-[0_0_8px_rgba(120,185,221,0.2)]"
->>>>>>> ef2d17f8
           >
             <span className="relative z-10">S'inscrire</span>
             <div className="absolute inset-0 bg-gradient-to-r from-gray-800 via-blue-900/30 to-gray-800 opacity-0 group-hover:opacity-100 transition-opacity"></div>
