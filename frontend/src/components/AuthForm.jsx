--- conflicted
+++ resolved
@@ -201,10 +201,6 @@
       window.addEventListener('user-data-loaded', handleUserDataLoaded)
       
       // After successful login, add some additional error handling for profile data issues
-<<<<<<< HEAD
-      /* Commenting out the fixProfileIfNeeded logic
-=======
->>>>>>> 80f6adfc
       const fixProfileIfNeeded = setTimeout(async () => {
         try {
           // Check if we can access the user data
@@ -218,10 +214,6 @@
           // No need to show this error to user as login was successful
         }
       }, 2000);
-<<<<<<< HEAD
-      */
-=======
->>>>>>> 80f6adfc
       
     } catch (error) {
       if (error.response) {
@@ -285,12 +277,6 @@
 
       {/* Use QuickLoginButtons component */}
       <QuickLoginButtons onQuickLogin={quickLogin} />
-<<<<<<< HEAD
-
-      {errors.auth && (
-        <div className="p-3 mb-5 text-red-700 bg-red-100 border border-red-400 rounded">
-          {errors.auth}
-=======
 
       {errors.auth && (
         <div className="p-3 mb-5 text-red-400 bg-red-900/30 border border-red-700 rounded">
@@ -312,36 +298,8 @@
             error={errors.email}
           />
           <div className="absolute -right-2 -top-2 w-10 h-10 bg-blue-500 rounded-full filter blur-xl opacity-20"></div>
->>>>>>> 80f6adfc
-        </div>
-      )}
-
-<<<<<<< HEAD
-      <form className="space-y-6" onSubmit={handleSubmit}>
-        <FormInput
-          id="email"
-          name="email"
-          label="Adresse email"
-          type="email"
-          autoComplete="email"
-          required
-          value={formState.email}
-          onChange={handleInputChange}
-          error={errors.email}
-        />
-
-        <FormInput
-          id="password"
-          name="password"
-          label="Mot de passe"
-          type="password"
-          autoComplete="current-password"
-          required
-          value={formState.password}
-          onChange={handleInputChange}
-          error={errors.password}
-        />
-=======
+        </div>
+
         <div className="relative">
           <FormInput
             id="password"
@@ -356,7 +314,6 @@
           />
           <div className="absolute -left-2 -bottom-2 w-10 h-10 bg-purple-500 rounded-full filter blur-xl opacity-20"></div>
         </div>
->>>>>>> 80f6adfc
 
         <div className="flex items-center justify-between">
           <div className="flex items-center">
@@ -366,25 +323,15 @@
               type="checkbox"
               checked={formState.rememberMe}
               onChange={handleInputChange}
-<<<<<<< HEAD
-              className="h-4 w-4 text-[#528eb2] focus:ring-[#528eb2] border-gray-300 rounded"
-            />
-            <label htmlFor="rememberMe" className="block ml-2 text-sm text-gray-700">
-=======
               className="h-4 w-4 text-blue-500 focus:ring-blue-500 border-gray-700 rounded bg-gray-800"
             />
             <label htmlFor="rememberMe" className="block ml-2 text-sm text-gray-300">
->>>>>>> 80f6adfc
               Se souvenir de moi
             </label>
           </div>
 
           <div className="text-sm">
-<<<<<<< HEAD
-            <Link to="/reset-password" className="font-medium text-[#528eb2] hover:text-[#02284f]">
-=======
             <Link to="/reset-password" className="font-medium text-blue-400 hover:text-blue-300">
->>>>>>> 80f6adfc
               Mot de passe oublié?
             </Link>
           </div>
@@ -394,18 +341,6 @@
           <button
             type="submit"
             disabled={isLoading}
-<<<<<<< HEAD
-            className="w-full flex justify-center py-3 px-4 border border-transparent rounded-md shadow-sm text-sm font-medium text-white bg-[#528eb2] hover:bg-[#528eb2]/90 focus:outline-none focus:ring-2 focus:ring-offset-2 focus:ring-[#528eb2] transition-all transform hover:scale-105 disabled:opacity-70 disabled:cursor-not-allowed"
-          >
-            {isLoading ? (
-              <>
-                <Loader2 className="mr-2 h-4 w-4 animate-spin" />
-                Connexion en cours...
-              </>
-            ) : (
-              "Se connecter"
-            )}
-=======
             className="relative w-full flex justify-center py-3 px-4 border border-transparent rounded-md shadow-sm text-sm font-medium text-white bg-blue-600 hover:bg-blue-700 focus:outline-none focus:ring-2 focus:ring-offset-2 focus:ring-blue-500 transition-all transform hover:scale-105 disabled:opacity-70 disabled:cursor-not-allowed overflow-hidden group"
           >
             <span className="relative z-10">
@@ -419,7 +354,6 @@
               )}
             </span>
             <div className="absolute inset-0 bg-gradient-to-r from-blue-500 via-indigo-500 to-blue-600 opacity-0 group-hover:opacity-100 transition-opacity"></div>
->>>>>>> 80f6adfc
           </button>
         </div>
       </form>
@@ -427,17 +361,10 @@
       <div className="mt-8">
         <div className="relative">
           <div className="absolute inset-0 flex items-center">
-<<<<<<< HEAD
-            <div className="w-full border-t border-gray-300"></div>
-          </div>
-          <div className="relative flex justify-center text-sm">
-            <span className="px-2 text-gray-500 bg-white">
-=======
             <div className="w-full border-t border-gray-700"></div>
           </div>
           <div className="relative flex justify-center text-sm">
             <span className="px-2 text-gray-400 bg-gray-900">
->>>>>>> 80f6adfc
               Vous n'avez pas encore de compte?
             </span>
           </div>
@@ -446,16 +373,10 @@
         <div className="mt-6">
           <Link
             to="/register"
-<<<<<<< HEAD
-            className="w-full flex justify-center py-3 px-4 border border-gray-300 rounded-md shadow-sm text-sm font-medium text-gray-700 bg-white hover:bg-gray-50 focus:outline-none focus:ring-2 focus:ring-offset-2 focus:ring-[#528eb2]"
-          >
-            S'inscrire
-=======
             className="relative w-full flex justify-center py-3 px-4 border border-gray-700 rounded-md shadow-sm text-sm font-medium text-gray-300 bg-gray-800/50 hover:bg-gray-800 focus:outline-none focus:ring-2 focus:ring-offset-2 focus:ring-blue-500 transition-all transform hover:scale-105 overflow-hidden group"
           >
             <span className="relative z-10">S'inscrire</span>
             <div className="absolute inset-0 bg-gradient-to-r from-gray-800 via-blue-900/30 to-gray-800 opacity-0 group-hover:opacity-100 transition-opacity"></div>
->>>>>>> 80f6adfc
           </Link>
         </div>
       </div>
