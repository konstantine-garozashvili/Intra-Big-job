import React, { memo, useEffect } from 'react';
import PropTypes from 'prop-types';
import { motion } from 'framer-motion';
import { AlertCircle } from 'lucide-react';
import { useOutletContext } from 'react-router-dom';
import DashboardSkeleton from './DashboardSkeleton';
import DashboardHeader from './shared/DashboardHeader';

// Composant d'erreur optimisé
const ErrorDisplay = memo(({ errorMessage }) => (
  <motion.div 
    className="bg-white dark:bg-gray-800 rounded-lg shadow-lg p-6"
    initial={{ opacity: 0, y: 10 }}
    animate={{ opacity: 1, y: 0 }}
    transition={{ duration: 0.3 }}
  >
    <div className="flex items-start space-x-4">
      <div className="p-2 bg-red-100 dark:bg-red-900/30 rounded-full">
        <AlertCircle className="h-6 w-6 text-red-600 dark:text-red-400" />
      </div>
      <div>
        <h3 className="text-lg font-medium text-red-800 dark:text-red-300 mb-2">
          Une erreur est survenue
        </h3>
        <p className="text-red-600 dark:text-red-400">{errorMessage}</p>
        <p className="mt-4 text-sm text-gray-600 dark:text-gray-400">
          Veuillez réessayer ultérieurement ou contacter le support si le problème persiste.
        </p>
      </div>
    </div>
  </motion.div>
));

ErrorDisplay.displayName = 'ErrorDisplay';

ErrorDisplay.propTypes = {
  errorMessage: PropTypes.string.isRequired
};

/**
 * Composant de base pour tous les dashboards
 * Gère l'affichage des états d'erreur et de chargement
 * Inclut maintenant le DashboardHeader directement
 */
const DashboardLayout = ({ 
  error, 
  children, 
  className = "", 
  isLoading, 
  showSkeleton = true,
  user,
  headerIcon,
  headerTitle,
  showHeader = true
}) => {
<<<<<<< HEAD
=======
  // Ajouter des logs pour tracer les données utilisateur
  useEffect(() => {
    console.log("DashboardLayout - Received user data:", user);
    console.log("DashboardLayout - Loading state:", isLoading);
    console.log("DashboardLayout - Show header:", showHeader);
  }, [user, isLoading, showHeader]);
  
>>>>>>> ef2d17f8
  // Récupérer le contexte de chargement depuis le MainLayout
  const context = useOutletContext() || {};
  
  // Utiliser l'état de chargement passé en prop ou depuis le contexte
  const isLoadingState = isLoading || (context.isLoading && !context.hasMinimalData);
  
  // Afficher le squelette pendant le chargement si demandé
  if (isLoadingState && showSkeleton) {
<<<<<<< HEAD
=======
    console.log("DashboardLayout - Rendering skeleton due to loading state");
>>>>>>> ef2d17f8
    return (
      <div className={`container mx-auto p-8 ${className}`}>
        <DashboardSkeleton />
      </div>
    );
  }
  
  // Afficher l'erreur si présente
  if (error) {
    console.log("DashboardLayout - Rendering error display:", error);
    return (
      <div className={`container mx-auto p-8 ${className}`}>
        <ErrorDisplay errorMessage={error} />
      </div>
    );
  }

  // Contenu normal sans animation
  return (
    <div className={`container mx-auto p-8 ${className}`}>
      {/* Intégrer le DashboardHeader ici si showHeader est true */}
      {showHeader && user && (
        <DashboardHeader 
          user={user}
          icon={headerIcon}
          roleTitle={headerTitle}
        />
      )}
      {children}
    </div>
  );
};

DashboardLayout.propTypes = {
  error: PropTypes.string,
  children: PropTypes.node.isRequired,
  className: PropTypes.string,
  isLoading: PropTypes.bool,
  showSkeleton: PropTypes.bool,
  user: PropTypes.object,
  headerIcon: PropTypes.elementType,
  headerTitle: PropTypes.string,
  showHeader: PropTypes.bool
};

// Utiliser memo pour éviter les re-rendus inutiles
export default memo(DashboardLayout); <|MERGE_RESOLUTION|>--- conflicted
+++ resolved
@@ -53,16 +53,6 @@
   headerTitle,
   showHeader = true
 }) => {
-<<<<<<< HEAD
-=======
-  // Ajouter des logs pour tracer les données utilisateur
-  useEffect(() => {
-    console.log("DashboardLayout - Received user data:", user);
-    console.log("DashboardLayout - Loading state:", isLoading);
-    console.log("DashboardLayout - Show header:", showHeader);
-  }, [user, isLoading, showHeader]);
-  
->>>>>>> ef2d17f8
   // Récupérer le contexte de chargement depuis le MainLayout
   const context = useOutletContext() || {};
   
@@ -71,10 +61,6 @@
   
   // Afficher le squelette pendant le chargement si demandé
   if (isLoadingState && showSkeleton) {
-<<<<<<< HEAD
-=======
-    console.log("DashboardLayout - Rendering skeleton due to loading state");
->>>>>>> ef2d17f8
     return (
       <div className={`container mx-auto p-8 ${className}`}>
         <DashboardSkeleton />
