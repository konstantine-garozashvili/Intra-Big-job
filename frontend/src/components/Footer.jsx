import { Link } from "react-router-dom";
<<<<<<< HEAD
import { useEffect, useState, useCallback } from "react";
import { useTranslation } from '@/contexts/TranslationContext';
=======
import { useEffect, useState } from "react";
import { ThemeToggle } from "@/components/ui/theme-toggle";
>>>>>>> ef2d17f8

const Footer = () => {
  const { translate, currentLanguage } = useTranslation();
  const [extraPadding, setExtraPadding] = useState(0);
  const [translations, setTranslations] = useState({});

  // Effect to add extra padding when content is minimal
  useEffect(() => {
    const checkContentHeight = () => {
      const viewportHeight = window.innerHeight;
      const bodyHeight = document.body.offsetHeight;
      const mainContent = document.querySelector('main');
      
      if (mainContent && bodyHeight < viewportHeight) {
        // If body height is less than viewport, add extra padding to push footer down
        setExtraPadding(viewportHeight - bodyHeight + 100); // Add 100px buffer
      } else {
        setExtraPadding(0);
      }
    };

    // Check on mount and window resize
    checkContentHeight();
    window.addEventListener('resize', checkContentHeight);
    
    // Also check after a short delay to account for dynamic content loading
    const timer = setTimeout(checkContentHeight, 1000);
    
    return () => {
      window.removeEventListener('resize', checkContentHeight);
      clearTimeout(timer);
    };
  }, []);

  // Memoize translation function to prevent unnecessary re-renders
  const translateTexts = useCallback(async () => {
    try {
      const [
        description,
        coordinates,
        quickLinks,
        ourServices,
        partnerships,
        copyright,
        address,
        // Navigation links
        home,
        contact,
        forum,
        faq,
        about,
        formations,
        legal,
        terms,
        partners,
        becomePartner
      ] = await Promise.all([
        translate('Plateforme éducative innovante dédiée à l\'apprentissage et au développement professionnel.'),
        translate('Nos coordonnées :'),
        translate('Liens rapides'),
        translate('Nos Services'),
        translate('Partenariats'),
        translate('Tous droits réservés.'),
        translate('Adresse'),
        // Navigation links translations
        translate('Accueil'),
        translate('Contact'),
        translate('Forum'),
        translate('FAQ'),
        translate('À propos de nous'),
        translate('Nos formations'),
        translate('Mentions légales'),
        translate('CGU'),
        translate('Nos partenaires'),
        translate('Devenir partenaire')
      ]);

      setTranslations({
        description,
        coordinates,
        quickLinks,
        ourServices,
        partnerships,
        copyright,
        address,
        // Navigation links
        home,
        contact,
        forum,
        faq,
        about,
        formations,
        legal,
        terms,
        partners,
        becomePartner
      });
    } catch (error) {
      console.error('Translation error:', error);
    }
  }, [translate]);

  // Effect for translations
  useEffect(() => {
    translateTexts();
  }, [currentLanguage, translateTexts]);

  const quickLinksSection = {
    title: translations.quickLinks,
    links: [
      { name: translations.home, href: "/home" },
      { name: translations.contact, href: "/contact" },
      { name: translations.forum, href: "/forum" },
      { name: translations.faq, href: "/faq" },
    ],
  };

  const servicesSection = {
    title: translations.ourServices,
    links: [
      { name: translations.about, href: "/about" },
      { name: translations.formations, href: "/formations" },
      { name: translations.legal, href: "/mentions-legales" },
      { name: translations.terms, href: "/cgu" },
    ],
  };

  const partnershipsSection = {
    title: translations.partnerships,
    links: [
      { name: translations.partners, href: "/partenaires" },
      { name: translations.becomePartner, href: "/devenir-partenaire" },
    ],
  };

  return (
    <footer 
      className="bg-[#02284f] dark:bg-[#011627] pt-12 pb-6 mt-auto"
      style={{ marginTop: extraPadding ? `${extraPadding}px` : 'auto' }}
    >
      <div className="container px-4 mx-auto">
        <div className="grid grid-cols-1 md:grid-cols-12 gap-8 mb-8">
          {/* Informations de l'entreprise */}
          <div className="md:col-span-4">
            <Link
              to="/"
              className="text-2xl font-black tracking-tight text-white inline-block mb-4"
            >
              Big<span className="text-[#528eb2] dark:text-[#78b9dd]">Project</span>
            </Link>
            <div className="mt-4 text-gray-300">
              <p className="mb-4 text-sm">
                {translations.description}
              </p>
              <h3 className="text-sm font-semibold text-white mb-2">{translations.coordinates}</h3>
              <p className="text-sm mb-1">Email : Bigproject@laplateforme.io</p>
              <p className="text-sm">{translations.address} : 30 Place Jules Guesdes, 13003 MARSEILLE</p>
            </div>
          </div>

          {/* Liens rapides */}
          <div className="md:col-span-8">
            <div className="grid grid-cols-1 sm:grid-cols-3 gap-8">
              {[quickLinksSection, servicesSection, partnershipsSection].map((section, index) => (
                <div key={index}>
                  <h3 className="text-white font-semibold mb-4 pb-1 border-b border-[#528eb2]/30 dark:border-[#78b9dd]/50">
                    {section.title}
                  </h3>
                  <ul className="space-y-2">
                    {section.links.map((link, idx) => (
                      <li key={idx}>
                        <a 
                          href={link.href} 
                          className="text-gray-300 hover:text-[#528eb2] dark:hover:text-[#78b9dd] transition-colors duration-300 text-sm"
                        >
                          {link.name}
                        </a>
                      </li>
                    ))}
                  </ul>
                </div>
              ))}
            </div>
          </div>
        </div>

        {/* Footer Bas */}
        <div className="pt-6 border-t border-gray-700 flex flex-col sm:flex-row justify-between items-center">
          <p className="text-sm text-gray-400 mb-4 sm:mb-0">
<<<<<<< HEAD
            © Copyright 2025 - Big<span className="text-[#528eb2]">Project</span> - {translations.copyright}
=======
            © Copyright 2025 - Big<span className="text-[#528eb2] dark:text-[#78b9dd]">Project</span> - Tous droits réservés.
>>>>>>> ef2d17f8
          </p>
          {/* Icônes Réseaux Sociaux et Thème */}
          <div className="flex items-center space-x-4 text-gray-400">
            {/* Thème */}
            <div className="mr-2 py-1 px-2 bg-gray-800 dark:bg-gray-700 rounded-md flex items-center">
              <span className="text-xs text-gray-300 mr-2">Thème</span>
              <ThemeToggle size="sm" variant="ghost" />
            </div>
            
            {/* Réseaux sociaux */}
            <a href="#" className="hover:text-[#528eb2] transition-colors">
              <svg className="w-5 h-5" fill="currentColor" viewBox="0 0 24 24" aria-hidden="true">
                <path fillRule="evenodd" d="M22 12c0-5.523-4.477-10-10-10S2 6.477 2 12c0 4.991 3.657 9.128 8.438 9.878v-6.987h-2.54V12h2.54V9.797c0-2.506 1.492-3.89 3.777-3.89 1.094 0 2.238.195 2.238.195v2.46h-1.26c-1.243 0-1.63.771-1.63 1.562V12h2.773l-.443 2.89h-2.33v6.988C18.343 21.128 22 16.991 22 12z" clipRule="evenodd"></path>
              </svg>
            </a>
            <a href="#" className="hover:text-[#528eb2] transition-colors">
              <svg className="w-5 h-5" fill="currentColor" viewBox="0 0 24 24" aria-hidden="true">
                <path d="M8.29 20.251c7.547 0 11.675-6.253 11.675-11.675 0-.178 0-.355-.012-.53A8.348 8.348 0 0022 5.92a8.19 8.19 0 01-2.357.646 4.118 4.118 0 001.804-2.27 8.224 8.224 0 01-2.605.996 4.107 4.107 0 00-6.993 3.743 11.65 11.65 0 01-8.457-4.287 4.106 4.106 0 001.27 5.477A4.072 4.072 0 012.8 9.713v.052a4.105 4.105 0 003.292 4.022 4.095 4.095 0 01-1.853.07 4.108 4.108 0 003.834 2.85A8.233 8.233 0 012 18.407a11.616 11.616 0 006.29 1.84"></path>
              </svg>
            </a>
            <a href="#" className="hover:text-[#528eb2] transition-colors">
              <svg className="w-5 h-5" fill="currentColor" viewBox="0 0 24 24" aria-hidden="true">
                <path fillRule="evenodd" d="M12.315 2c2.43 0 2.784.013 3.808.06 1.064.049 1.791.218 2.427.465a4.902 4.902 0 011.772 1.153 4.902 4.902 0 011.153 1.772c.247.636.416 1.363.465 2.427.048 1.067.06 1.407.06 4.123v.08c0 2.643-.012 2.987-.06 4.043-.049 1.064-.218 1.791-.465 2.427a4.902 4.902 0 01-1.153 1.772 4.902 4.902 0 01-1.772 1.153c-.636.247-1.363.416-2.427.465-1.067.048-1.407.06-4.123.06h-.08c-2.643 0-2.987-.012-4.043-.06-1.064-.049-1.791-.218-2.427-.465a4.902 4.902 0 01-1.772-1.153 4.902 4.902 0 01-1.153-1.772c-.247-.636-.416-1.363-.465-2.427-.047-1.024-.06-1.379-.06-3.808v-.63c0-2.43.013-2.784.06-3.808.049-1.064.218-1.791.465-2.427a4.902 4.902 0 011.153-1.772A4.902 4.902 0 015.45 2.525c.636-.247 1.363-.416 2.427-.465C8.901 2.013 9.256 2 11.685 2h.63zm-.081 1.802h-.468c-2.456 0-2.784.011-3.807.058-.975.045-1.504.207-1.857.344-.467.182-.8.398-1.15.748-.35.35-.566.683-.748 1.15-.137.353-.3.882-.344 1.857-.047 1.023-.058 1.351-.058 3.807v.468c0 2.456.011 2.784.058 3.807.045.975.207 1.504.344 1.857.182.466.399.8.748 1.15.35.35.683.566 1.15.748.353.137.882.3 1.857.344 1.054.048 1.37.058 4.041.058h.08c2.597 0 2.917-.01 3.96-.058.976-.045 1.505-.207 1.858-.344.466-.182.8-.398 1.15-.748.35-.35.566-.683.748-1.15.137-.353.3-.882.344-1.857.048-1.055.058-1.37.058-4.041v-.08c0-2.597-.01-2.917-.058-3.96-.045-.976-.207-1.505-.344-1.858a3.097 3.097 0 00-.748-1.15 3.098 3.098 0 00-1.15-.748c-.353-.137-.882-.3-1.857-.344-1.023-.047-1.351-.058-3.807-.058zM12 6.865a5.135 5.135 0 110 10.27 5.135 5.135 0 010-10.27zm0 1.802a3.333 3.333 0 100 6.666 3.333 3.333 0 000-6.666zm5.338-3.205a1.2 1.2 0 110 2.4 1.2 1.2 0 010-2.4z" clipRule="evenodd"></path>
              </svg>
            </a>
          </div>
        </div>
      </div>
    </footer>
  );
};

export default Footer;<|MERGE_RESOLUTION|>--- conflicted
+++ resolved
@@ -1,11 +1,7 @@
 import { Link } from "react-router-dom";
-<<<<<<< HEAD
 import { useEffect, useState, useCallback } from "react";
 import { useTranslation } from '@/contexts/TranslationContext';
-=======
-import { useEffect, useState } from "react";
 import { ThemeToggle } from "@/components/ui/theme-toggle";
->>>>>>> ef2d17f8
 
 const Footer = () => {
   const { translate, currentLanguage } = useTranslation();
@@ -195,11 +191,7 @@
         {/* Footer Bas */}
         <div className="pt-6 border-t border-gray-700 flex flex-col sm:flex-row justify-between items-center">
           <p className="text-sm text-gray-400 mb-4 sm:mb-0">
-<<<<<<< HEAD
-            © Copyright 2025 - Big<span className="text-[#528eb2]">Project</span> - {translations.copyright}
-=======
             © Copyright 2025 - Big<span className="text-[#528eb2] dark:text-[#78b9dd]">Project</span> - Tous droits réservés.
->>>>>>> ef2d17f8
           </p>
           {/* Icônes Réseaux Sociaux et Thème */}
           <div className="flex items-center space-x-4 text-gray-400">
