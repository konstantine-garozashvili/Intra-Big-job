--- conflicted
+++ resolved
@@ -300,16 +300,11 @@
           <ProfileProgress userData={profileData} />
         )}
         
-<<<<<<< HEAD
-        {/* Footer conditionally rendered */}
-        {!isFullScreenPage && <Footer />}
-=======
         {/* Add ChatButton for authenticated users */}
         {isAuthenticated && !isFullScreenPage && <ChatButton />}
         
         {/* Footer sans transition */}
         <Footer />
->>>>>>> bbca273a
       </div>
     </ProfileContext.Provider>
   );
