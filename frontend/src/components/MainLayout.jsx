import React, { useEffect, useState, useCallback, createContext, useMemo, useLayoutEffect, useRef } from 'react';
import { Outlet, useLocation } from 'react-router-dom';
import { motion, AnimatePresence } from 'framer-motion';
import { PartyPopper } from 'lucide-react';
import Navbar from './Navbar';
import ProfileProgress from '../pages/Global/Profile/components/profile-view/ProfileProgress';
import { RoleGuard, ROLES, useRoles } from '../features/roles';
import { authService } from '../lib/services/authService';
import { profileService } from '../pages/Global/Profile/services/profileService';
import Footer from './Footer';
import ChatButton from './chat/ChatButton';
import { Button } from './ui/button';
import { useProtectedTheme } from '../contexts/ProtectedThemeContext';

// Create a context for profile data and refresh function
export const ProfileContext = createContext({
  profileData: null,
  refreshProfileData: () => {},
  isProfileLoading: false
});

// Confetti animation component using canvas for full layout animation
const LayoutConfetti = ({ isActive }) => {
  const canvasRef = useRef(null);
  const animationRef = useRef(null);
  const particles = useRef([]);

  // Clear the canvas completely
  const clearCanvas = useCallback(() => {
    const canvas = canvasRef.current;
    if (!canvas) return;
    
    const ctx = canvas.getContext('2d');
    ctx.clearRect(0, 0, canvas.width, canvas.height);
  }, []);

  const createParticles = useCallback(() => {
    const canvas = canvasRef.current;
    if (!canvas) return;
    
    const ctx = canvas.getContext('2d');
    // Fewer particles for a more elegant look
    const particleCount = 80; 
    // More muted, elegant colors
    const colors = ['#FFD700', '#FF69B4', '#1E90FF', '#20B2AA', '#9370DB', '#FF7F50']; 
    
    particles.current = [];

    for (let i = 0; i < particleCount; i++) {
      particles.current.push({
        x: Math.random() * canvas.width,
        y: Math.random() * canvas.height - canvas.height,
        color: colors[Math.floor(Math.random() * colors.length)],
        // Larger particles for better visibility
        size: Math.random() * 8 + 3, 
        velocity: {
          // Slower horizontal movement
          x: Math.random() * 3 - 1.5, 
          // Slower vertical movement for a gentle fall
          y: Math.random() * 2 + 1.5  
        },
        rotation: Math.random() * 360,
        // Slower rotation
        rotationSpeed: Math.random() * 4 - 2, 
        // Add some variety to particle shapes
        shape: Math.random() > 0.7 ? 'circle' : 'square',
        // Add a little transparency for elegance
        opacity: Math.random() * 0.4 + 0.6 
      });
    }
  }, []);

  const drawParticles = useCallback(() => {
    const canvas = canvasRef.current;
    if (!canvas) return;
    
    const ctx = canvas.getContext('2d');
    ctx.clearRect(0, 0, canvas.width, canvas.height);
    
    particles.current.forEach(particle => {
      ctx.save();
      
      ctx.globalAlpha = particle.opacity;
      ctx.translate(particle.x, particle.y);
      ctx.rotate((particle.rotation * Math.PI) / 180);
      
      ctx.fillStyle = particle.color;
      
      // Draw different shapes based on the particle type
      if (particle.shape === 'circle') {
        ctx.beginPath();
        ctx.arc(0, 0, particle.size / 2, 0, Math.PI * 2);
        ctx.fill();
      } else {
        ctx.fillRect(-particle.size / 2, -particle.size / 2, particle.size, particle.size);
      }
      
      ctx.restore();
      
      // Update particle position for next frame - slower movement
      particle.x += particle.velocity.x;
      particle.y += particle.velocity.y;
      particle.rotation += particle.rotationSpeed;
      
      // Reset particles that fall below canvas
      if (particle.y > canvas.height) {
        particle.y = -particle.size;
        particle.x = Math.random() * canvas.width;
      }
      
      // Reset particles that go outside horizontal bounds
      if (particle.x < -particle.size || particle.x > canvas.width + particle.size) {
        particle.x = Math.random() * canvas.width;
      }
    });
    
    if (isActive) {
      animationRef.current = requestAnimationFrame(drawParticles);
    }
  }, [isActive]);

  // Handle canvas resize
  useEffect(() => {
    const handleResize = () => {
      const canvas = canvasRef.current;
      if (!canvas) return;
      
      // Make canvas full window size for layout-wide animation
      canvas.width = window.innerWidth;
      canvas.height = window.innerHeight;
      
      // Recreate particles after resize
      if (isActive) {
        createParticles();
      }
    };
    
    window.addEventListener('resize', handleResize);
    
    // Initial setup
    setTimeout(handleResize, 0);
    
    return () => {
      window.removeEventListener('resize', handleResize);
    };
  }, [createParticles, isActive]);
  
  // Start or stop animation
  useEffect(() => {
    if (isActive) {
      // Start animation
      createParticles();
      animationRef.current = requestAnimationFrame(drawParticles);
    } else {
      // Stop animation and clear canvas
      if (animationRef.current) {
        cancelAnimationFrame(animationRef.current);
        animationRef.current = null;
      }
      
      // Clear canvas completely
      clearCanvas();
      
      // Clear particles array
      particles.current = [];
    }
    
    // Cleanup function
    return () => {
      if (animationRef.current) {
        cancelAnimationFrame(animationRef.current);
        animationRef.current = null;
      }
      clearCanvas();
    };
  }, [isActive, createParticles, drawParticles, clearCanvas]);

  // If not active, don't render anything
  if (!isActive) {
    return null;
  }

  return (
    <canvas 
      ref={canvasRef} 
      style={{ 
        position: 'fixed', 
        top: 0, 
        left: 0, 
        width: '100%', 
        height: '100%', 
        pointerEvents: 'none',
        zIndex: 100
      }}
    />
  );
};

// Congratulations modal component
const CongratulationsModal = ({ isOpen, onClose }) => {
  // Debug: log when modal state changes
  React.useEffect(() => {
<<<<<<< HEAD
    console.log(`CongratulationsModal isOpen changed to: ${isOpen}`);
=======
>>>>>>> bd159f81
  }, [isOpen]);

  // Return null early if not open - but log it
  if (!isOpen) {
<<<<<<< HEAD
    console.log('CongratulationsModal not rendering because isOpen is false');
    return null;
  }
  
  console.log('CongratulationsModal is rendering with isOpen=true');
  
  const handleClose = () => {
    // Call the onClose function which will handle acknowledgment
    console.log('Modal close button clicked');
=======
    return null;
  }
  
  
  const handleClose = () => {
    // Call the onClose function which will handle acknowledgment
>>>>>>> bd159f81
    onClose();
  };
  
  return (
    <AnimatePresence>
      {isOpen && (
        <div className="fixed inset-0 z-[60] flex items-center justify-center p-4">
          <motion.div
            initial={{ opacity: 0 }}
            animate={{ opacity: 1 }}
            exit={{ opacity: 0 }}
            transition={{ duration: 0.5 }}
            className="fixed inset-0 bg-black/30 backdrop-blur-sm"
            onClick={handleClose}
          />
          
          <motion.div 
            initial={{ scale: 0.8, opacity: 0, y: 30 }}
            animate={{ scale: 1, opacity: 1, y: 0 }}
            exit={{ scale: 0.8, opacity: 0, y: 30 }}
            transition={{ 
              type: "spring", 
              damping: 25, 
              stiffness: 200,
              duration: 0.8
            }}
            className="relative w-full max-w-[85vw] sm:max-w-md bg-white dark:bg-gray-900 rounded-xl shadow-xl overflow-hidden z-[61]"
          >
            <div className="relative p-4 sm:p-6 md:p-8 flex flex-col items-center justify-center text-center">
              <div className="relative z-10 w-full">
                <div className="mb-4 sm:mb-6 bg-blue-100 dark:bg-blue-900/30 w-16 h-16 sm:w-20 sm:h-20 md:w-24 md:h-24 rounded-full flex items-center justify-center mx-auto">
                  <PartyPopper className="h-8 w-8 sm:h-10 sm:w-10 md:h-12 md:w-12 text-blue-600 dark:text-blue-400" />
                </div>
                
                <h2 className="text-xl sm:text-2xl font-bold mb-2 sm:mb-3 md:mb-4 text-gray-800 dark:text-gray-100">
                  Félicitations !
                </h2>
                
                <p className="text-sm sm:text-base text-gray-600 dark:text-gray-300 mb-4 sm:mb-6 md:mb-8 mx-auto max-w-xs sm:max-w-sm">
                  Votre profil est maintenant complet ! Vous êtes prêt à vous connecter avec des recruteurs potentiels et à profiter pleinement de toutes les fonctionnalités.
                </p>
                
                <Button 
                  className="bg-blue-600 hover:bg-blue-700 text-white px-6 py-2 text-sm sm:text-base"
                  onClick={handleClose}
                >
                  Continuer
                </Button>
              </div>
            </div>
          </motion.div>
        </div>
      )}
    </AnimatePresence>
  );
};

// États de chargement
const LOADING_STATES = {
  INITIAL: 'initial',     // État initial avant tout chargement
  MINIMAL: 'minimal',     // Données minimales chargées (depuis le token)
  LOADING: 'loading',     // Chargement des données complètes en cours
  COMPLETE: 'complete',   // Données complètes chargées
  ERROR: 'error'          // Erreur de chargement
};

const MainLayout = () => {
  const [userData, setUserData] = useState(null);
  const [profileData, setProfileData] = useState(null);
  const [loadingState, setLoadingState] = useState(LOADING_STATES.INITIAL);
  const [showProgress, setShowProgress] = useState(false);
  const { hasRole, isLoading: rolesLoading } = useRoles();
  const location = useLocation();
  const [isAuthenticated, setIsAuthenticated] = useState(authService.isLoggedIn());
  const [minContentHeight, setMinContentHeight] = useState('100vh');
  const [initialRender, setInitialRender] = useState(true);
  const [isShowingConfetti, setIsShowingConfetti] = useState(false);
  const [showCongratulations, setShowCongratulations] = useState(false);
  const { theme, isDark } = useProtectedTheme();

  // Reset loading state when user is not authenticated
  useEffect(() => {
    if (!isAuthenticated) {
      setLoadingState(LOADING_STATES.INITIAL);
      setUserData(null);
      setProfileData(null);
    }
  }, [isAuthenticated]);

  // Pages qui doivent être affichées en plein écran sans marges internes
  const fullScreenPages = []; // Removed '/register'
  const isFullScreenPage = fullScreenPages.includes(location.pathname);

  // Function to calculate and set the minimum content height
  const calculateMinHeight = useCallback(() => {
    // Get viewport height
    const viewportHeight = window.innerHeight;
    // Set minimum content height to be viewport height minus navbar height (64px)
    // Add a buffer of 100px to ensure the footer is well below the viewport
    setMinContentHeight(`${viewportHeight - 64 + 200}px`);
  }, []);

  // Create a memoized refresh function that can be called from child components
  const refreshProfileData = useCallback(async (options = {}) => {
    if (authService.isLoggedIn()) {
      try {
        setLoadingState(LOADING_STATES.LOADING);
        // Fetch profile data, forcing a refresh to bypass cache
        const newProfileData = await profileService.getAllProfileData({ 
          forceRefresh: options.forceRefresh || true,
          preventImmediateRefresh: options.preventImmediateRefresh || false 
        });
        // S'assurer que les données sont bien mises à jour avant de les retourner
        setProfileData(newProfileData);
        setLoadingState(LOADING_STATES.COMPLETE);
        return newProfileData; // Retourner les nouvelles données pour permettre aux composants de les utiliser
      } catch (error) {
        // Silently handle error
        setLoadingState(LOADING_STATES.ERROR);
        return null;
      }
    }
    return null;
  }, []);

  // Listen for profile completion event - improved version
  useEffect(() => {
    let isMounted = true;
    async function handleProfileCompletion(event) {
      // Toujours forcer le refresh et utiliser la valeur retournée
      const newProfileData = await refreshProfileData({ forceRefresh: true });
      const latestIsAcknowledged = !!(newProfileData && newProfileData.stats && newProfileData.stats.profile && newProfileData.stats.profile.isAcknowledged);
      if (isShowingConfetti || showCongratulations) return;
      if (latestIsAcknowledged) {
        // Ne rien faire si acknowledged
        return;
      }
      if (isMounted) {
        setIsShowingConfetti(true);
        setTimeout(() => setShowCongratulations(true), 800);
      }
    }
    document.addEventListener('profile:completion', handleProfileCompletion);
    return () => {
      isMounted = false;
      document.removeEventListener('profile:completion', handleProfileCompletion);
    };
  }, [isShowingConfetti, showCongratulations, refreshProfileData]);

  // Properly handle closing the modal - now defined AFTER refreshProfileData
  const handleCloseCongratulations = useCallback(() => {
    setIsShowingConfetti(false);
    setShowCongratulations(false);
    // Do not set any localStorage keys here. Only rely on backend acknowledgment.
    profileService.acknowledgeProfileCompletion()
      .then(() => {
        // Always force refresh after acknowledgment
        return refreshProfileData({ forceRefresh: true });
      })
      .catch(err => {
        console.error('Failed to acknowledge profile completion from modal:', err);
      });
  }, [refreshProfileData]);

  // Effect to calculate the minimum content height
  useEffect(() => {
    // Calculate on mount and window resize
    calculateMinHeight();
    window.addEventListener('resize', calculateMinHeight);
    
    return () => {
      window.removeEventListener('resize', calculateMinHeight);
    };
  }, [calculateMinHeight]);

  // Recalculate height when route changes
  useEffect(() => {
    calculateMinHeight();
    
    // Scroll to top when route changes
    window.scrollTo(0, 0);
  }, [location.pathname, calculateMinHeight]);

  // Écouter les événements d'authentification
  useEffect(() => {
    // Fonction pour récupérer les données utilisateur initiales
    const fetchInitialUserData = async () => {
      if (authService.isLoggedIn()) {
        try {
          const minimalUser = authService.getUser();
          if (minimalUser) {
            setUserData(minimalUser);
            setLoadingState(LOADING_STATES.MINIMAL);
            if (!minimalUser._minimal) {
              setLoadingState(LOADING_STATES.COMPLETE);
              try {
                // OPTIMISATION : fetch profil et stats en parallèle
                const [initialProfileData, stats] = await Promise.all([
                  profileService.getAllProfileData({ forceRefresh: false }),
                  profileService.getStats({ forceRefresh: false })
                ]);
                // Fusionner les stats dans le profileData pour rendre isAcknowledged disponible plus vite
                if (stats && stats.stats) {
                  initialProfileData.stats = stats.stats;
                }
                setProfileData(initialProfileData);
                // Refresh différé (9s) toujours en parallèle
                setTimeout(async () => {
<<<<<<< HEAD
                  console.log('Executing delayed refresh of profile data (9s)');
=======
>>>>>>> bd159f81
                  const [refreshedProfileData, refreshedStats] = await Promise.all([
                    profileService.getAllProfileData({ forceRefresh: true }),
                    profileService.getStats({ forceRefresh: true })
                  ]);
                  if (refreshedStats && refreshedStats.stats) {
                    refreshedProfileData.stats = refreshedStats.stats;
                  }
                  setProfileData(refreshedProfileData);
                }, 9000);
              } catch (profileError) {
                // Silently handle profile loading error
              }
            }
          } else {
            setLoadingState(LOADING_STATES.LOADING);
            const userData = await authService.getCurrentUser();
            setUserData(userData);
            setLoadingState(LOADING_STATES.COMPLETE);
          }
          setTimeout(() => {
            setShowProgress(true);
          }, 300);
        } catch (error) {
          setLoadingState(LOADING_STATES.ERROR);
        }
      }
    };

    const handleMinimalDataReady = (event) => {
      // Mise à jour immédiate avec les données minimales du token
      if (event.detail && event.detail.user) {
        setUserData(event.detail.user);
        setLoadingState(LOADING_STATES.MINIMAL);
      }
    };

    const handleUserDataUpdated = (event) => {
      // Mise à jour avec les données complètes du profil
      if (event.detail && event.detail.user) {
        setUserData(event.detail.user);
        // We might already have complete data from the event, so reflect that possibility.
        // However, we will rely on the refreshProfileData triggered elsewhere 
        // (e.g., by ProfileProgress) to fetch and set the definitive full profileData state.
        // Avoid setting loading state directly to COMPLETE here unless absolutely certain,
        // as the context refresh might still be in progress.
        // Consider if setLoadingState(LOADING_STATES.COMPLETE) is safe here or should be removed.
        // For now, let's assume minimal user data update is the primary goal here.
        
        // REMOVED: Do not fetch profile data here again, rely on refreshProfileData from context.
        // profileService.getAllProfileData()
        //   .then(profileData => {
        //     setProfileData(profileData);
        //     // Potentially set loading state complete *after* profile data is confirmed set.
        //     setLoadingState(LOADING_STATES.COMPLETE); 
        //   })
        //   .catch(error => {
        //     console.warn('Error loading profile data after update:', error);
        //     // Handle error appropriately, maybe revert loading state or show error message
        //   });
      }
    };

    const handleLoginSuccess = () => {
      // Update authentication state immediately
      setIsAuthenticated(true);
    };

    const handleLogoutSuccess = () => {
      // Reset all states
      setIsAuthenticated(false);
      setUserData(null);
      setProfileData(null);
      setLoadingState(LOADING_STATES.INITIAL);
    };
    
    // Vérifier l'état d'authentification et récupérer les données initiales
    setIsAuthenticated(authService.isLoggedIn());
    fetchInitialUserData();

    // Ajouter les écouteurs d'événements
    document.addEventListener('auth:minimal-data-ready', handleMinimalDataReady);
    document.addEventListener('user:data-updated', handleUserDataUpdated);
    window.addEventListener('login-success', handleLoginSuccess);
    window.addEventListener('logout-success', handleLogoutSuccess);

    // Nettoyer les écouteurs d'événements
    return () => {
      document.removeEventListener('auth:minimal-data-ready', handleMinimalDataReady);
      document.removeEventListener('user:data-updated', handleUserDataUpdated);
      window.removeEventListener('login-success', handleLoginSuccess);
      window.removeEventListener('logout-success', handleLogoutSuccess);
    };
  }, [calculateMinHeight]);

  // Create a memoized context value to prevent unnecessary re-renders
  const profileContextValue = useMemo(() => ({
    profileData,
    refreshProfileData,
    isProfileLoading: loadingState === LOADING_STATES.LOADING
  }), [profileData, refreshProfileData, loadingState]);

  // Déterminer si nous devons afficher un état de chargement
  const isLoading = loadingState === LOADING_STATES.INITIAL || loadingState === LOADING_STATES.LOADING;
  const hasMinimalData = loadingState === LOADING_STATES.MINIMAL || loadingState === LOADING_STATES.COMPLETE;

  return (
    <ProfileContext.Provider value={profileContextValue}>
      <div className={`flex flex-col min-h-screen transition-colors duration-300 ${theme === 'dark' ? 'dark bg-gray-900 text-gray-100' : 'bg-gray-50 text-gray-900'}`}>
        {/* Only show Navbar for authenticated users */}
        {isAuthenticated && <Navbar />}
        
        {/* Congratulations Modal : n'afficher que si le profil est chargé ET acknowledged à false */}
        <CongratulationsModal 
          isOpen={showCongratulations && profileData && profileData.stats && profileData.stats.profile && !profileData.stats.profile.isAcknowledged} 
          onClose={handleCloseCongratulations} 
        />
        
        {/* Main content avec gestion améliorée de l'espace */}
        <main 
          className={`flex-grow transition-colors duration-300 ${
            isFullScreenPage 
              ? 'px-0 py-0' 
              : 'container mx-auto px-4 sm:px-6 lg:px-8 py-8 w-full'
          } ${theme === 'dark' ? 'bg-gray-900' : 'bg-gray-50'}`}
          style={{ 
            minHeight: minContentHeight,
            maxWidth: isFullScreenPage ? '100%' : undefined
          }}
        >
          {/* Passer l'état de chargement au contexte Outlet */}
          <div className="w-full max-w-[2000px] mx-auto">
            <Outlet context={{ 
              userData, 
              profileData, 
              loadingState,
              isLoading,
              hasMinimalData,
              theme,
              isDark: theme === 'dark'
            }} />
          </div>
        </main>

        {/* Only show Footer and Chat for authenticated users */}
        {isAuthenticated && (
          <>
            {/* Show ProfileProgress only for GUEST role */}
            {showProgress && hasRole(ROLES.GUEST) && <ProfileProgress />}
            <Footer />
            <RoleGuard roles={[ROLES.STUDENT, ROLES.TEACHER]}>
              <ChatButton />
            </RoleGuard>
          </>
        )}

        {/* Confetti animation */}
        <LayoutConfetti isActive={isShowingConfetti} />
      </div>
    </ProfileContext.Provider>
  );
};

export default MainLayout;<|MERGE_RESOLUTION|>--- conflicted
+++ resolved
@@ -200,32 +200,16 @@
 const CongratulationsModal = ({ isOpen, onClose }) => {
   // Debug: log when modal state changes
   React.useEffect(() => {
-<<<<<<< HEAD
-    console.log(`CongratulationsModal isOpen changed to: ${isOpen}`);
-=======
->>>>>>> bd159f81
   }, [isOpen]);
 
   // Return null early if not open - but log it
   if (!isOpen) {
-<<<<<<< HEAD
-    console.log('CongratulationsModal not rendering because isOpen is false');
-    return null;
-  }
-  
-  console.log('CongratulationsModal is rendering with isOpen=true');
-  
-  const handleClose = () => {
-    // Call the onClose function which will handle acknowledgment
-    console.log('Modal close button clicked');
-=======
     return null;
   }
   
   
   const handleClose = () => {
     // Call the onClose function which will handle acknowledgment
->>>>>>> bd159f81
     onClose();
   };
   
@@ -434,10 +418,6 @@
                 setProfileData(initialProfileData);
                 // Refresh différé (9s) toujours en parallèle
                 setTimeout(async () => {
-<<<<<<< HEAD
-                  console.log('Executing delayed refresh of profile data (9s)');
-=======
->>>>>>> bd159f81
                   const [refreshedProfileData, refreshedStats] = await Promise.all([
                     profileService.getAllProfileData({ forceRefresh: true }),
                     profileService.getStats({ forceRefresh: true })
