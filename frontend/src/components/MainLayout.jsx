import React, { useEffect, useState, useCallback, createContext, useMemo, useLayoutEffect } from 'react';
import { Outlet, useLocation } from 'react-router-dom';
import Navbar from './Navbar';
import ProfileProgress from '../pages/Global/Profile/components/profile-view/ProfileProgress';
import { RoleGuard, ROLES, useRoles } from '../features/roles';
import { authService } from '../lib/services/authService';
import { profileService } from '../pages/Global/Profile/services/profileService';
import Footer from './Footer';
import { showGlobalLoader, hideGlobalLoader } from '../lib/utils/loadingUtils';

// Create a context for profile data and refresh function
export const ProfileContext = createContext({
  profileData: null,
  refreshProfileData: () => {},
  isProfileLoading: false
});

const MainLayout = () => {
  const [userData, setUserData] = useState(null);
  const [profileData, setProfileData] = useState(null);
  const [isLoading, setIsLoading] = useState(true);
  const [showProgress, setShowProgress] = useState(false);
  const { hasRole, isLoading: rolesLoading } = useRoles();
  const location = useLocation();
  const [isAuthenticated, setIsAuthenticated] = useState(authService.isLoggedIn());
  const [isTransitioning, setIsTransitioning] = useState(false);
  const [minContentHeight, setMinContentHeight] = useState('100vh');
  const [initialRender, setInitialRender] = useState(true);

  // Pages qui doivent être affichées en plein écran sans marges internes
  const fullScreenPages = ['/register', '/login'];
  const isFullScreenPage = fullScreenPages.includes(location.pathname);

  // Function to calculate and set the minimum content height
  const calculateMinHeight = useCallback(() => {
    // Get viewport height
    const viewportHeight = window.innerHeight;
    // Set minimum content height to be viewport height minus navbar height (64px)
    // Add a buffer of 100px to ensure the footer is well below the viewport
    setMinContentHeight(`${viewportHeight - 64 + 200}px`);
  }, []);

  // Effect to calculate the minimum content height
  useEffect(() => {
    // Calculate on mount and window resize
    calculateMinHeight();
    window.addEventListener('resize', calculateMinHeight);
    
    return () => {
      window.removeEventListener('resize', calculateMinHeight);
    };
  }, [calculateMinHeight]);

  // Recalculate height when route changes
  useEffect(() => {
    calculateMinHeight();
    
    // Scroll to top when route changes
    window.scrollTo(0, 0);
  }, [location.pathname, calculateMinHeight]);

  // Effect to handle initial render and ensure footer is positioned correctly
  useEffect(() => {
    if (initialRender) {
      // Set a higher initial height to ensure footer is below viewport during initial load
      setMinContentHeight('150vh');
      
      // After a short delay, calculate the actual height needed
      const timer = setTimeout(() => {
        calculateMinHeight();
        setInitialRender(false);
      }, 500);
      
      return () => clearTimeout(timer);
    }
  }, [initialRender, calculateMinHeight]);

  // Create a memoized refresh function that can be called from child components
  const refreshProfileData = useCallback(async () => {
    if (authService.isLoggedIn()) {
      try {
        setIsLoading(true);
        // Only fetch profile data since we already have basic user data
        const newProfileData = await profileService.getAllProfileData();
        // S'assurer que les données sont bien mises à jour avant de les retourner
        setProfileData(newProfileData);
        setIsLoading(false);
        return newProfileData; // Retourner les nouvelles données pour permettre aux composants de les utiliser
      } catch (error) {
        console.error('Error refreshing profile data:', error);
        setIsLoading(false);
        return null;
      }
    }
    return null;
  }, []);

  // Écouter les événements d'authentification
  useEffect(() => {
    const handleLoginSuccess = () => {
      // Show global loading immediately
      showGlobalLoader();
      
      // Small delay before updating auth state
      setTimeout(() => {
        setIsAuthenticated(true);
        
        // Delay before fetching user data
        setTimeout(() => {
          // Fetch user data
          fetchUserData();
        }, 200);
      }, 50);
      
      // Recalculate height when authentication state changes
      calculateMinHeight();
    };

    const handleLogoutSuccess = () => {
      // Show loading before any state changes
      showGlobalLoader();
      
      // Add a small delay before changing state
      setTimeout(() => {
        setIsAuthenticated(false);
        // Reset user data
        setUserData(null);
        setProfileData(null);
        
        // Ensure footer is positioned correctly
        setMinContentHeight('150vh');
        calculateMinHeight();
        
        // Keep loading visible for a consistent time
        setTimeout(() => {
          hideGlobalLoader(100);
          
          // Recalculate height after transition completes
          setTimeout(() => calculateMinHeight(), 200);
        }, 400);
      }, 100);
    };
    
    // Fonction pour récupérer les données utilisateur
    const fetchUserData = async (retryCount = 0) => {
      if (authService.isLoggedIn()) {
        try {
          const data = await authService.getCurrentUser();
          if (!data) {
            throw new Error('No user data received');
          }
          setUserData(data);
          
          // After getting basic user data, fetch complete profile data
          const profileData = await profileService.getAllProfileData();
          setProfileData(profileData);
          setIsLoading(false);
          
          // Attendre un court instant avant d'afficher le composant de progression
          setTimeout(() => {
            setShowProgress(true);
            // Remove loading state when everything is loaded
            hideGlobalLoader();
          }, 300);
<<<<<<< HEAD
          
=======
>>>>>>> 90a09268
          // Recalculate height after data is loaded
          calculateMinHeight();
        } catch (error) {
          console.error('Error fetching data:', error);
<<<<<<< HEAD
          
          // Retry logic for network errors with exponential backoff
          if (retryCount < 3 && (error.code === 'ECONNABORTED' || error.message.includes('timeout'))) {
            console.log(`Retrying fetch attempt ${retryCount + 1}/3...`);
            const backoffDelay = Math.min(1000 * Math.pow(2, retryCount), 8000); // Exponential backoff with max 8s
            setTimeout(() => fetchUserData(retryCount + 1), backoffDelay);
            return;
          }
          
          // Try to use cached data if available
          const cachedUser = localStorage.getItem('user');
          if (cachedUser) {
            try {
              const parsedUser = JSON.parse(cachedUser);
              setUserData(parsedUser);
              setIsLoading(false);
              
              // Even with cached data, try to fetch profile data
              try {
                const profileData = await profileService.getAllProfileData();
                setProfileData(profileData);
              } catch (profileError) {
                console.error('Error fetching profile data with cached user:', profileError);
              }
            } catch (e) {
              // Invalid cached data
              localStorage.removeItem('user');
              setIsLoading(false);
            }
          } else {
            setIsLoading(false);
          }
          
=======
          setIsLoading(false);
>>>>>>> 90a09268
          // Remove loading state on error
          hideGlobalLoader();
        }
      } else {
        setIsLoading(false);
        // Remove loading state if not logged in
        hideGlobalLoader();
      }
    };

    // Vérifier l'état d'authentification au montage
    setIsAuthenticated(authService.isLoggedIn());
    
    // Charger les données utilisateur au montage
    fetchUserData();

    // Handle user-data-loaded event to remove loading class
    const handleUserDataLoaded = () => {
      // Remove loading class after a short delay
      hideGlobalLoader(300);
    };

    // Ajouter les écouteurs d'événements
    window.addEventListener('login-success', handleLoginSuccess);
    window.addEventListener('logout-success', handleLogoutSuccess);
    window.addEventListener('auth-logout-success', handleLogoutSuccess);
    window.addEventListener('query-cache-cleared', handleLogoutSuccess);
    window.addEventListener('user-data-loaded', handleUserDataLoaded);

    // Nettoyer les écouteurs d'événements
    return () => {
      window.removeEventListener('login-success', handleLoginSuccess);
      window.removeEventListener('logout-success', handleLogoutSuccess);
      window.removeEventListener('auth-logout-success', handleLogoutSuccess);
      window.removeEventListener('query-cache-cleared', handleLogoutSuccess);
      window.removeEventListener('user-data-loaded', handleUserDataLoaded);
    };
  }, [calculateMinHeight]);

  // Montrer le loader global pendant le chargement des rôles si l'utilisateur est authentifié
  useEffect(() => {
    if (isAuthenticated && rolesLoading) {
      showGlobalLoader();
    } else {
      hideGlobalLoader();
    }
  }, [isAuthenticated, rolesLoading]);

  // Create a memoized context value to prevent unnecessary re-renders
  const profileContextValue = useMemo(() => ({
    profileData,
    refreshProfileData,
    isProfileLoading: isLoading
  }), [profileData, refreshProfileData, isLoading]);

  // Immediately hide scrollbars when component mounts
  useLayoutEffect(() => {
    // Apply Chrome-specific scrollbar hiding
    document.documentElement.style.setProperty('--webkit-scrollbar-width', '0px');
    document.documentElement.style.setProperty('--webkit-scrollbar-display', 'none');

    // Force Chrome to re-evaluate its scrollbar display
    const styleEl = document.createElement('style');
    styleEl.textContent = `
      ::-webkit-scrollbar {
        display: none !important;
        width: 0 !important;
        height: 0 !important;
        background: transparent !important;
      }
    `;
    document.head.appendChild(styleEl);

    return () => {
      // Cleanup if necessary
      if (styleEl && styleEl.parentNode) {
        styleEl.parentNode.removeChild(styleEl);
      }
    };
  }, []);

  return (
    <ProfileContext.Provider value={profileContextValue}>
      <div className="flex flex-col min-h-screen bg-gray-50">
        {/* Navbar sans transition */}
        <Navbar user={userData} />
        
        {/* Main content with minimum height to ensure footer is below viewport */}
        <main 
          className={`flex-grow ${isFullScreenPage ? '' : 'container mx-auto px-4 py-8'}`}
          style={{ minHeight: isFullScreenPage ? 'auto' : minContentHeight }}
        >
          <Outlet />
        </main>

        {showProgress && profileData && hasRole(ROLES.GUEST) && (
          <ProfileProgress userData={profileData} />
        )}
        
        {/* Footer sans transition */}
        <Footer />
      </div>
    </ProfileContext.Provider>
  );
};

export default MainLayout;<|MERGE_RESOLUTION|>--- conflicted
+++ resolved
@@ -162,15 +162,11 @@
             // Remove loading state when everything is loaded
             hideGlobalLoader();
           }, 300);
-<<<<<<< HEAD
-          
-=======
->>>>>>> 90a09268
+          
           // Recalculate height after data is loaded
           calculateMinHeight();
         } catch (error) {
           console.error('Error fetching data:', error);
-<<<<<<< HEAD
           
           // Retry logic for network errors with exponential backoff
           if (retryCount < 3 && (error.code === 'ECONNABORTED' || error.message.includes('timeout'))) {
@@ -204,9 +200,6 @@
             setIsLoading(false);
           }
           
-=======
-          setIsLoading(false);
->>>>>>> 90a09268
           // Remove loading state on error
           hideGlobalLoader();
         }
