import React, { useEffect, useState, useCallback, createContext, useMemo, useRef } from 'react';
import { Outlet, useLocation } from 'react-router-dom';
import { motion, AnimatePresence } from 'framer-motion';
import { PartyPopper } from 'lucide-react';
import Navbar from './Navbar';
import ProfileProgress from '../pages/Global/Profile/components/profile-view/ProfileProgress';
import { RoleGuard, ROLES, useRoles } from '../features/roles';
import { authService } from '../lib/services/authService';
import { profileService } from '../pages/Global/Profile/services/profileService';
import Footer from './Footer';
import ChatButton from './chat/ChatButton';
import { Button } from './ui/button';

// Create a context for profile data and refresh function
export const ProfileContext = createContext({
  profileData: null,
  refreshProfileData: () => {},
  isProfileLoading: false
});

// Confetti animation component using canvas for full layout animation
const LayoutConfetti = ({ isActive }) => {
  const canvasRef = useRef(null);
  const animationRef = useRef(null);
  const particles = useRef([]);

  // Clear the canvas completely
  const clearCanvas = useCallback(() => {
    const canvas = canvasRef.current;
    if (!canvas) return;
    
    const ctx = canvas.getContext('2d');
    ctx.clearRect(0, 0, canvas.width, canvas.height);
  }, []);

  const createParticles = useCallback(() => {
    const canvas = canvasRef.current;
    if (!canvas) return;
    
    const ctx = canvas.getContext('2d');
    // Fewer particles for a more elegant look
    const particleCount = 80; 
    // More muted, elegant colors
    const colors = ['#FFD700', '#FF69B4', '#1E90FF', '#20B2AA', '#9370DB', '#FF7F50']; 
    
    particles.current = [];

    for (let i = 0; i < particleCount; i++) {
      particles.current.push({
        x: Math.random() * canvas.width,
        y: Math.random() * canvas.height - canvas.height,
        color: colors[Math.floor(Math.random() * colors.length)],
        // Larger particles for better visibility
        size: Math.random() * 8 + 3, 
        velocity: {
          // Slower horizontal movement
          x: Math.random() * 3 - 1.5, 
          // Slower vertical movement for a gentle fall
          y: Math.random() * 2 + 1.5  
        },
        rotation: Math.random() * 360,
        // Slower rotation
        rotationSpeed: Math.random() * 4 - 2, 
        // Add some variety to particle shapes
        shape: Math.random() > 0.7 ? 'circle' : 'square',
        // Add a little transparency for elegance
        opacity: Math.random() * 0.4 + 0.6 
      });
    }
  }, []);

  const drawParticles = useCallback(() => {
    const canvas = canvasRef.current;
    if (!canvas) return;
    
    const ctx = canvas.getContext('2d');
    ctx.clearRect(0, 0, canvas.width, canvas.height);
    
    particles.current.forEach(particle => {
      ctx.save();
      
      ctx.globalAlpha = particle.opacity;
      ctx.translate(particle.x, particle.y);
      ctx.rotate((particle.rotation * Math.PI) / 180);
      
      ctx.fillStyle = particle.color;
      
      // Draw different shapes based on the particle type
      if (particle.shape === 'circle') {
        ctx.beginPath();
        ctx.arc(0, 0, particle.size / 2, 0, Math.PI * 2);
        ctx.fill();
      } else {
        ctx.fillRect(-particle.size / 2, -particle.size / 2, particle.size, particle.size);
      }
      
      ctx.restore();
      
      // Update particle position for next frame - slower movement
      particle.x += particle.velocity.x;
      particle.y += particle.velocity.y;
      particle.rotation += particle.rotationSpeed;
      
      // Reset particles that fall below canvas
      if (particle.y > canvas.height) {
        particle.y = -particle.size;
        particle.x = Math.random() * canvas.width;
      }
      
      // Reset particles that go outside horizontal bounds
      if (particle.x < -particle.size || particle.x > canvas.width + particle.size) {
        particle.x = Math.random() * canvas.width;
      }
    });
    
    if (isActive) {
      animationRef.current = requestAnimationFrame(drawParticles);
    }
  }, [isActive]);

  // Handle canvas resize
  useEffect(() => {
    const handleResize = () => {
      const canvas = canvasRef.current;
      if (!canvas) return;
      
      // Make canvas full window size for layout-wide animation
      canvas.width = window.innerWidth;
      canvas.height = window.innerHeight;
      
      // Recreate particles after resize
      if (isActive) {
        createParticles();
      }
    };
    
    window.addEventListener('resize', handleResize);
    
    // Initial setup
    setTimeout(handleResize, 0);
    
    return () => {
      window.removeEventListener('resize', handleResize);
    };
  }, [createParticles, isActive]);
  
  // Start or stop animation
  useEffect(() => {
    if (isActive) {
      // Start animation
      createParticles();
      animationRef.current = requestAnimationFrame(drawParticles);
    } else {
      // Stop animation and clear canvas
      if (animationRef.current) {
        cancelAnimationFrame(animationRef.current);
        animationRef.current = null;
      }
      
      // Clear canvas completely
      clearCanvas();
      
      // Clear particles array
      particles.current = [];
    }
    
    // Cleanup function
    return () => {
      if (animationRef.current) {
        cancelAnimationFrame(animationRef.current);
        animationRef.current = null;
      }
      clearCanvas();
    };
  }, [isActive, createParticles, drawParticles, clearCanvas]);

  // If not active, don't render anything
  if (!isActive) {
    return null;
  }

  return (
    <canvas 
      ref={canvasRef} 
      style={{ 
        position: 'fixed', 
        top: 0, 
        left: 0, 
        width: '100%', 
        height: '100%', 
        pointerEvents: 'none',
        zIndex: 100
      }}
    />
  );
};

// Congratulations modal component
const CongratulationsModal = ({ isOpen, onClose }) => {
  if (!isOpen) return null;
  
  const handleClose = () => {
    // Ensure we stop animations when closing
    onClose();
  };
  
  return (
    <AnimatePresence>
      {isOpen && (
        <div className="fixed inset-0 z-50 flex items-center justify-center p-4">
          <motion.div
            initial={{ opacity: 0 }}
            animate={{ opacity: 1 }}
            exit={{ opacity: 0 }}
            transition={{ duration: 0.5 }}
            className="fixed inset-0 bg-black/30 backdrop-blur-sm"
            onClick={handleClose}
          />
          
          <motion.div 
            initial={{ scale: 0.8, opacity: 0, y: 30 }}
            animate={{ scale: 1, opacity: 1, y: 0 }}
            exit={{ scale: 0.8, opacity: 0, y: 30 }}
            transition={{ 
              type: "spring", 
              damping: 25, 
              stiffness: 200,
              duration: 0.8
            }}
            className="relative w-full max-w-[85vw] sm:max-w-md bg-white dark:bg-gray-900 rounded-xl shadow-xl overflow-hidden z-50"
          >
            <div className="relative p-4 sm:p-6 md:p-8 flex flex-col items-center justify-center text-center">
              <div className="relative z-10 w-full">
                <div className="mb-4 sm:mb-6 bg-blue-100 dark:bg-blue-900/30 w-16 h-16 sm:w-20 sm:h-20 md:w-24 md:h-24 rounded-full flex items-center justify-center mx-auto">
                  <PartyPopper className="h-8 w-8 sm:h-10 sm:w-10 md:h-12 md:w-12 text-blue-600 dark:text-blue-400" />
                </div>
                
                <h2 className="text-xl sm:text-2xl font-bold mb-2 sm:mb-3 md:mb-4 text-gray-800 dark:text-gray-100">
                  Félicitations !
                </h2>
                
                <p className="text-sm sm:text-base text-gray-600 dark:text-gray-300 mb-4 sm:mb-6 md:mb-8 mx-auto max-w-xs sm:max-w-sm">
                  Votre profil est maintenant complet ! Vous êtes prêt à vous connecter avec des recruteurs potentiels et à profiter pleinement de toutes les fonctionnalités.
                </p>
                
                <Button 
                  className="bg-blue-600 hover:bg-blue-700 text-white px-6 py-2 text-sm sm:text-base"
                  onClick={handleClose}
                >
                  Continuer
                </Button>
              </div>
            </div>
          </motion.div>
        </div>
      )}
    </AnimatePresence>
  );
};

// États de chargement
const LOADING_STATES = {
  INITIAL: 'initial',     // État initial avant tout chargement
  MINIMAL: 'minimal',     // Données minimales chargées (depuis le token)
  LOADING: 'loading',     // Chargement des données complètes en cours
  COMPLETE: 'complete',   // Données complètes chargées
  ERROR: 'error'          // Erreur de chargement
};

const MainLayout = () => {
  const [userData, setUserData] = useState(null);
  const [profileData, setProfileData] = useState(null);
  const [loadingState, setLoadingState] = useState(LOADING_STATES.INITIAL);
  const [showProgress, setShowProgress] = useState(false);
  const { hasRole, isLoading: rolesLoading } = useRoles();
  const location = useLocation();
  const [isAuthenticated, setIsAuthenticated] = useState(authService.isLoggedIn());
  const [minContentHeight, setMinContentHeight] = useState('100vh');
  const [initialRender, setInitialRender] = useState(true);
  const [isShowingConfetti, setIsShowingConfetti] = useState(false);
  const [showCongratulations, setShowCongratulations] = useState(false);

  // Pages qui doivent être affichées en plein écran sans marges internes
  const fullScreenPages = []; // Removed '/register'
  const isFullScreenPage = fullScreenPages.includes(location.pathname);

  // Function to calculate and set the minimum content height
  const calculateMinHeight = useCallback(() => {
    // Get viewport height
    const viewportHeight = window.innerHeight;
    // Set minimum content height to be viewport height minus navbar height (64px)
    // Add a buffer of 100px to ensure the footer is well below the viewport
    setMinContentHeight(`${viewportHeight - 64 + 200}px`);
  }, []);

  // Properly handle closing the modal
  const handleCloseCongratulations = useCallback(() => {
    // Stop confetti animation first, then hide modal
    setIsShowingConfetti(false);
    setShowCongratulations(false);
  }, []);

  // Listen for profile completion event
  useEffect(() => {
    const handleProfileCompletion = () => {
      // Start confetti animation
      setIsShowingConfetti(true);
      
      // Show congratulations modal after a slight delay
      const modalTimer = setTimeout(() => {
        setShowCongratulations(true);
      }, 800);
      
      // Safety cleanup - stop confetti after 15 seconds even if modal isn't closed
      const animationTimer = setTimeout(() => {
        setIsShowingConfetti(false);
      }, 15000);
      
      // Clean up timers if component unmounts
      return () => {
        clearTimeout(modalTimer);
        clearTimeout(animationTimer);
        setIsShowingConfetti(false);
      };
    };
    
    document.addEventListener('profile:completion', handleProfileCompletion);
    
    return () => {
      document.removeEventListener('profile:completion', handleProfileCompletion);
    };
  }, []);

  // Effect to calculate the minimum content height
  useEffect(() => {
    // Calculate on mount and window resize
    calculateMinHeight();
    window.addEventListener('resize', calculateMinHeight);
    
    return () => {
      window.removeEventListener('resize', calculateMinHeight);
    };
  }, [calculateMinHeight]);

  // Recalculate height when route changes
  useEffect(() => {
    calculateMinHeight();
    
    // Scroll to top when route changes
    window.scrollTo(0, 0);
  }, [location.pathname, calculateMinHeight]);

  // Create a memoized refresh function that can be called from child components
  const refreshProfileData = useCallback(async () => {
    if (authService.isLoggedIn()) {
      try {
        setLoadingState(LOADING_STATES.LOADING);
        // Fetch profile data, forcing a refresh to bypass cache
        const newProfileData = await profileService.getAllProfileData({ forceRefresh: true });
        // S'assurer que les données sont bien mises à jour avant de les retourner
        setProfileData(newProfileData);
        setLoadingState(LOADING_STATES.COMPLETE);
        return newProfileData; // Retourner les nouvelles données pour permettre aux composants de les utiliser
      } catch (error) {
        // Silently handle error
        setLoadingState(LOADING_STATES.ERROR);
        return null;
      }
    }
    return null;
  }, []);

  // Écouter les événements d'authentification
  useEffect(() => {
    // Fonction pour récupérer les données utilisateur initiales
    const fetchInitialUserData = async () => {
      if (authService.isLoggedIn()) {
        try {
          // Essayer de récupérer les données minimales de l'utilisateur depuis le localStorage
          const minimalUser = authService.getUser();
          
          if (minimalUser) {
            // Mettre à jour l'état avec les données minimales
            setUserData(minimalUser);
            setLoadingState(LOADING_STATES.MINIMAL);
            
            // Si les données sont déjà complètes, ne pas les recharger
            if (!minimalUser._minimal) {
              setLoadingState(LOADING_STATES.COMPLETE);
              
              // Charger les données de profil quand même pour s'assurer d'avoir les dernières données
              try {
                const profileData = await profileService.getAllProfileData();
                setProfileData(profileData);
              } catch (profileError) {
                // Silently handle profile loading error
              }
            }
          } else {
            // Aucune donnée utilisateur disponible, charger depuis l'API
            setLoadingState(LOADING_STATES.LOADING);
            const userData = await authService.getCurrentUser();
            setUserData(userData);
            setLoadingState(LOADING_STATES.COMPLETE);
          }
          
          // Attendre un court instant avant d'afficher le composant de progression
          setTimeout(() => {
            setShowProgress(true);
          }, 300);
        } catch (error) {
          // Silently handle error
          setLoadingState(LOADING_STATES.ERROR);
        }
      }
    };

    const handleMinimalDataReady = (event) => {
      // Mise à jour immédiate avec les données minimales du token
      if (event.detail && event.detail.user) {
        setUserData(event.detail.user);
        setLoadingState(LOADING_STATES.MINIMAL);
      }
    };

    const handleUserDataUpdated = (event) => {
      // Mise à jour avec les données complètes du profil
      if (event.detail && event.detail.user) {
        setUserData(event.detail.user);
        // We might already have complete data from the event, so reflect that possibility.
        // However, we will rely on the refreshProfileData triggered elsewhere 
        // (e.g., by ProfileProgress) to fetch and set the definitive full profileData state.
        // Avoid setting loading state directly to COMPLETE here unless absolutely certain,
        // as the context refresh might still be in progress.
        // Consider if setLoadingState(LOADING_STATES.COMPLETE) is safe here or should be removed.
        // For now, let's assume minimal user data update is the primary goal here.
        
        // REMOVED: Do not fetch profile data here again, rely on refreshProfileData from context.
        // profileService.getAllProfileData()
        //   .then(profileData => {
        //     setProfileData(profileData);
        //     // Potentially set loading state complete *after* profile data is confirmed set.
        //     setLoadingState(LOADING_STATES.COMPLETE); 
        //   })
        //   .catch(error => {
        //     console.warn('Error loading profile data after update:', error);
        //     // Handle error appropriately, maybe revert loading state or show error message
        //   });
      }
    };

    const handleLoginSuccess = () => {
      // Update authentication state immediately
      setIsAuthenticated(true);
    };

    const handleLogoutSuccess = () => {
      // Reset all states
      setIsAuthenticated(false);
      setUserData(null);
      setProfileData(null);
      setLoadingState(LOADING_STATES.INITIAL);
    };
    
    // Vérifier l'état d'authentification et récupérer les données initiales
    setIsAuthenticated(authService.isLoggedIn());
    fetchInitialUserData();

    // Ajouter les écouteurs d'événements
    document.addEventListener('auth:minimal-data-ready', handleMinimalDataReady);
    document.addEventListener('user:data-updated', handleUserDataUpdated);
    window.addEventListener('login-success', handleLoginSuccess);
    window.addEventListener('logout-success', handleLogoutSuccess);

    // Nettoyer les écouteurs d'événements
    return () => {
      document.removeEventListener('auth:minimal-data-ready', handleMinimalDataReady);
      document.removeEventListener('user:data-updated', handleUserDataUpdated);
      window.removeEventListener('login-success', handleLoginSuccess);
      window.removeEventListener('logout-success', handleLogoutSuccess);
    };
  }, [calculateMinHeight]);

  // Create a memoized context value to prevent unnecessary re-renders
  const profileContextValue = useMemo(() => ({
    profileData,
    refreshProfileData,
    isProfileLoading: loadingState === LOADING_STATES.LOADING
  }), [profileData, refreshProfileData, loadingState]);

  // Déterminer si nous devons afficher un état de chargement
  const isLoading = loadingState === LOADING_STATES.INITIAL || loadingState === LOADING_STATES.LOADING;
  const hasMinimalData = loadingState === LOADING_STATES.MINIMAL || loadingState === LOADING_STATES.COMPLETE;

  return (
    <ProfileContext.Provider value={profileContextValue}>
      <div className="min-h-screen bg-background">
        {/* Only show Navbar for authenticated users */}
        {isAuthenticated && <Navbar />}
        
<<<<<<< HEAD
        <main
          style={{
            minHeight: minContentHeight,
            paddingTop: isAuthenticated ? '64px' : '0', // Add padding only when navbar is present
          }}
          className={`relative ${isFullScreenPage ? '' : 'container mx-auto px-4 sm:px-6 lg:px-8'}`}
        >
          <Outlet />
          {showProgress && !isFullScreenPage && (
            <RoleGuard roles={[ROLES.STUDENT]}>
              <ProfileProgress />
            </RoleGuard>
          )}
=======
        {/* Main content avec gestion améliorée de l'espace */}
        <main 
          className={`flex-grow ${
            isFullScreenPage 
              ? 'px-0 py-0' 
              : 'container mx-auto px-4 sm:px-6 lg:px-8 py-8 w-full'
          }`}
          style={{ 
            minHeight: minContentHeight,
            maxWidth: isFullScreenPage ? '100%' : undefined
          }}
        >
          {/* Passer l'état de chargement au contexte Outlet */}
          <div className="w-full max-w-[2000px] mx-auto">
            <Outlet context={{ 
              userData, 
              profileData, 
              loadingState,
              isLoading,
              hasMinimalData
            }} />
          </div>
>>>>>>> 5d1c64c7
        </main>

        {/* Only show Footer and Chat for authenticated users */}
        {isAuthenticated && (
          <>
            <Footer />
            <RoleGuard roles={[ROLES.STUDENT, ROLES.TEACHER]}>
              <ChatButton />
            </RoleGuard>
          </>
        )}

        {/* Confetti and congratulations modal */}
        <LayoutConfetti isActive={isShowingConfetti} />
        <CongratulationsModal
          isOpen={showCongratulations}
          onClose={handleCloseCongratulations}
        />
      </div>
    </ProfileContext.Provider>
  );
};

export default MainLayout;<|MERGE_RESOLUTION|>--- conflicted
+++ resolved
@@ -498,21 +498,20 @@
         {/* Only show Navbar for authenticated users */}
         {isAuthenticated && <Navbar />}
         
-<<<<<<< HEAD
-        <main
-          style={{
-            minHeight: minContentHeight,
-            paddingTop: isAuthenticated ? '64px' : '0', // Add padding only when navbar is present
-          }}
-          className={`relative ${isFullScreenPage ? '' : 'container mx-auto px-4 sm:px-6 lg:px-8'}`}
-        >
-          <Outlet />
-          {showProgress && !isFullScreenPage && (
-            <RoleGuard roles={[ROLES.STUDENT]}>
-              <ProfileProgress />
-            </RoleGuard>
-          )}
-=======
+        {/* Congratulations Modal */}
+        <CongratulationsModal 
+          isOpen={showCongratulations} 
+          onClose={handleCloseCongratulations} 
+        />
+        
+        {/* Navbar conditionally rendered */}
+        {!isFullScreenPage && (
+          <Navbar 
+            user={userData} 
+            isLoading={loadingState !== LOADING_STATES.COMPLETE && isAuthenticated} 
+          />
+        )}
+        
         {/* Main content avec gestion améliorée de l'espace */}
         <main 
           className={`flex-grow ${
@@ -535,7 +534,6 @@
               hasMinimalData
             }} />
           </div>
->>>>>>> 5d1c64c7
         </main>
 
         {/* Only show Footer and Chat for authenticated users */}
