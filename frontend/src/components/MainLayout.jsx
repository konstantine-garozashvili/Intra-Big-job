<<<<<<< HEAD
import React, { useEffect, useState, useCallback, createContext, useMemo, useRef } from 'react';
import { Outlet, useLocation } from 'react-router-dom';
import { motion, AnimatePresence } from 'framer-motion';
import { PartyPopper } from 'lucide-react';
import Navbar from './Navbar';
import ProfileProgress from '../pages/Global/Profile/components/profile-view/ProfileProgress';
import { RoleGuard, ROLES, useRoles } from '../features/roles';
import { authService } from '../lib/services/authService';
import { profileService } from '../pages/Global/Profile/services/profileService';
import Footer from './Footer';
import ChatButton from './chat/ChatButton';
import { Button } from './ui/button';

// Create a context for profile data and refresh function
export const ProfileContext = createContext({
  profileData: null,
  refreshProfileData: () => {},
  isProfileLoading: false
});

// Confetti animation component using canvas for full layout animation
const LayoutConfetti = ({ isActive }) => {
  const canvasRef = useRef(null);
  const animationRef = useRef(null);
  const particles = useRef([]);

  // Clear the canvas completely
  const clearCanvas = useCallback(() => {
    const canvas = canvasRef.current;
    if (!canvas) return;
    
    const ctx = canvas.getContext('2d');
    ctx.clearRect(0, 0, canvas.width, canvas.height);
  }, []);

  const createParticles = useCallback(() => {
    const canvas = canvasRef.current;
    if (!canvas) return;
    
    const ctx = canvas.getContext('2d');
    // Fewer particles for a more elegant look
    const particleCount = 80; 
    // More muted, elegant colors
    const colors = ['#FFD700', '#FF69B4', '#1E90FF', '#20B2AA', '#9370DB', '#FF7F50']; 
    
    particles.current = [];

    for (let i = 0; i < particleCount; i++) {
      particles.current.push({
        x: Math.random() * canvas.width,
        y: Math.random() * canvas.height - canvas.height,
        color: colors[Math.floor(Math.random() * colors.length)],
        // Larger particles for better visibility
        size: Math.random() * 8 + 3, 
        velocity: {
          // Slower horizontal movement
          x: Math.random() * 3 - 1.5, 
          // Slower vertical movement for a gentle fall
          y: Math.random() * 2 + 1.5  
        },
        rotation: Math.random() * 360,
        // Slower rotation
        rotationSpeed: Math.random() * 4 - 2, 
        // Add some variety to particle shapes
        shape: Math.random() > 0.7 ? 'circle' : 'square',
        // Add a little transparency for elegance
        opacity: Math.random() * 0.4 + 0.6 
      });
    }
  }, []);

  const drawParticles = useCallback(() => {
    const canvas = canvasRef.current;
    if (!canvas) return;
    
    const ctx = canvas.getContext('2d');
    ctx.clearRect(0, 0, canvas.width, canvas.height);
    
    particles.current.forEach(particle => {
      ctx.save();
      
      ctx.globalAlpha = particle.opacity;
      ctx.translate(particle.x, particle.y);
      ctx.rotate((particle.rotation * Math.PI) / 180);
      
      ctx.fillStyle = particle.color;
      
      // Draw different shapes based on the particle type
      if (particle.shape === 'circle') {
        ctx.beginPath();
        ctx.arc(0, 0, particle.size / 2, 0, Math.PI * 2);
        ctx.fill();
      } else {
        ctx.fillRect(-particle.size / 2, -particle.size / 2, particle.size, particle.size);
      }
      
      ctx.restore();
      
      // Update particle position for next frame - slower movement
      particle.x += particle.velocity.x;
      particle.y += particle.velocity.y;
      particle.rotation += particle.rotationSpeed;
      
      // Reset particles that fall below canvas
      if (particle.y > canvas.height) {
        particle.y = -particle.size;
        particle.x = Math.random() * canvas.width;
      }
      
      // Reset particles that go outside horizontal bounds
      if (particle.x < -particle.size || particle.x > canvas.width + particle.size) {
        particle.x = Math.random() * canvas.width;
      }
    });
    
    if (isActive) {
      animationRef.current = requestAnimationFrame(drawParticles);
    }
  }, [isActive]);

  // Handle canvas resize
  useEffect(() => {
    const handleResize = () => {
      const canvas = canvasRef.current;
      if (!canvas) return;
      
      // Make canvas full window size for layout-wide animation
      canvas.width = window.innerWidth;
      canvas.height = window.innerHeight;
      
      // Recreate particles after resize
      if (isActive) {
        createParticles();
      }
    };
    
    window.addEventListener('resize', handleResize);
    
    // Initial setup
    setTimeout(handleResize, 0);
    
    return () => {
      window.removeEventListener('resize', handleResize);
    };
  }, [createParticles, isActive]);
  
  // Start or stop animation
  useEffect(() => {
    if (isActive) {
      // Start animation
      createParticles();
      animationRef.current = requestAnimationFrame(drawParticles);
    } else {
      // Stop animation and clear canvas
      if (animationRef.current) {
        cancelAnimationFrame(animationRef.current);
        animationRef.current = null;
      }
      
      // Clear canvas completely
      clearCanvas();
      
      // Clear particles array
      particles.current = [];
    }
    
    // Cleanup function
    return () => {
      if (animationRef.current) {
        cancelAnimationFrame(animationRef.current);
        animationRef.current = null;
      }
      clearCanvas();
    };
  }, [isActive, createParticles, drawParticles, clearCanvas]);

  // If not active, don't render anything
  if (!isActive) {
    return null;
  }

  return (
    <canvas 
      ref={canvasRef} 
      style={{ 
        position: 'fixed', 
        top: 0, 
        left: 0, 
        width: '100%', 
        height: '100%', 
        pointerEvents: 'none',
        zIndex: 100
      }}
    />
  );
};

// Congratulations modal component
const CongratulationsModal = ({ isOpen, onClose }) => {
  if (!isOpen) return null;
  
  const handleClose = () => {
    // Ensure we stop animations when closing
    onClose();
  };
  
  return (
    <AnimatePresence>
      {isOpen && (
        <div className="fixed inset-0 z-50 flex items-center justify-center p-4">
          <motion.div
            initial={{ opacity: 0 }}
            animate={{ opacity: 1 }}
            exit={{ opacity: 0 }}
            transition={{ duration: 0.5 }}
            className="fixed inset-0 bg-black/30 backdrop-blur-sm"
            onClick={handleClose}
          />
          
          <motion.div 
            initial={{ scale: 0.8, opacity: 0, y: 30 }}
            animate={{ scale: 1, opacity: 1, y: 0 }}
            exit={{ scale: 0.8, opacity: 0, y: 30 }}
            transition={{ 
              type: "spring", 
              damping: 25, 
              stiffness: 200,
              duration: 0.8
            }}
            className="relative w-full max-w-[85vw] sm:max-w-md bg-white dark:bg-gray-900 rounded-xl shadow-xl overflow-hidden z-50"
          >
            <div className="relative p-4 sm:p-6 md:p-8 flex flex-col items-center justify-center text-center">
              <div className="relative z-10 w-full">
                <div className="mb-4 sm:mb-6 bg-blue-100 dark:bg-blue-900/30 w-16 h-16 sm:w-20 sm:h-20 md:w-24 md:h-24 rounded-full flex items-center justify-center mx-auto">
                  <PartyPopper className="h-8 w-8 sm:h-10 sm:w-10 md:h-12 md:w-12 text-blue-600 dark:text-blue-400" />
                </div>
                
                <h2 className="text-xl sm:text-2xl font-bold mb-2 sm:mb-3 md:mb-4 text-gray-800 dark:text-gray-100">
                  Félicitations !
                </h2>
                
                <p className="text-sm sm:text-base text-gray-600 dark:text-gray-300 mb-4 sm:mb-6 md:mb-8 mx-auto max-w-xs sm:max-w-sm">
                  Votre profil est maintenant complet ! Vous êtes prêt à vous connecter avec des recruteurs potentiels et à profiter pleinement de toutes les fonctionnalités.
                </p>
                
                <Button 
                  className="bg-blue-600 hover:bg-blue-700 text-white px-6 py-2 text-sm sm:text-base"
                  onClick={handleClose}
                >
                  Continuer
                </Button>
              </div>
            </div>
          </motion.div>
        </div>
      )}
    </AnimatePresence>
  );
};

// États de chargement
const LOADING_STATES = {
  INITIAL: 'initial',     // État initial avant tout chargement
  MINIMAL: 'minimal',     // Données minimales chargées (depuis le token)
  LOADING: 'loading',     // Chargement des données complètes en cours
  COMPLETE: 'complete',   // Données complètes chargées
  ERROR: 'error'          // Erreur de chargement
};
=======
import { useEffect } from 'react';
import { Outlet } from 'react-router-dom';
import { useUserData } from '../hooks/useUserData';
import { motion } from 'framer-motion';
import Navbar from './Navbar';
import Footer from './Footer';
import { useRoles } from '../features/roles/roleContext';
>>>>>>> 05fdbec7

/**
 * Layout principal qui inclut la barre de navigation et le pied de page
 * Gère également l'animation entre les différentes pages
 */
const MainLayout = () => {
<<<<<<< HEAD
  const [userData, setUserData] = useState(null);
  const [profileData, setProfileData] = useState(null);
  const [loadingState, setLoadingState] = useState(LOADING_STATES.INITIAL);
  const [showProgress, setShowProgress] = useState(false);
  const { hasRole, isLoading: rolesLoading } = useRoles();
  const location = useLocation();
  const [isAuthenticated, setIsAuthenticated] = useState(authService.isLoggedIn());
  const [isTransitioning, setIsTransitioning] = useState(false);
  const [minContentHeight, setMinContentHeight] = useState('100vh');
  const [initialRender, setInitialRender] = useState(true);
  const [isShowingConfetti, setIsShowingConfetti] = useState(false);
  const [showCongratulations, setShowCongratulations] = useState(false);

  // Pages qui doivent être affichées en plein écran sans marges internes
  const fullScreenPages = []; // Removed '/register'
  const isFullScreenPage = fullScreenPages.includes(location.pathname);

  // Function to calculate and set the minimum content height
  const calculateMinHeight = useCallback(() => {
    // Get viewport height
    const viewportHeight = window.innerHeight;
    // Set minimum content height to be viewport height minus navbar height (64px)
    // Add a buffer of 100px to ensure the footer is well below the viewport
    setMinContentHeight(`${viewportHeight - 64 + 200}px`);
  }, []);

  // Properly handle closing the modal
  const handleCloseCongratulations = useCallback(() => {
    // Stop confetti animation first, then hide modal
    setIsShowingConfetti(false);
    setShowCongratulations(false);
  }, []);

  // Listen for profile completion event
  useEffect(() => {
    const handleProfileCompletion = () => {
      // Start confetti animation
      setIsShowingConfetti(true);
      
      // Show congratulations modal after a slight delay
      const modalTimer = setTimeout(() => {
        setShowCongratulations(true);
      }, 800);
      
      // Safety cleanup - stop confetti after 15 seconds even if modal isn't closed
      const animationTimer = setTimeout(() => {
        setIsShowingConfetti(false);
      }, 15000);
      
      // Clean up timers if component unmounts
      return () => {
        clearTimeout(modalTimer);
        clearTimeout(animationTimer);
        setIsShowingConfetti(false);
      };
    };
    
    document.addEventListener('profile:completion', handleProfileCompletion);
    
    return () => {
      document.removeEventListener('profile:completion', handleProfileCompletion);
    };
  }, []);

  // Effect to calculate the minimum content height
  useEffect(() => {
    // Calculate on mount and window resize
    calculateMinHeight();
    window.addEventListener('resize', calculateMinHeight);
    
    return () => {
      window.removeEventListener('resize', calculateMinHeight);
    };
  }, [calculateMinHeight]);

  // Recalculate height when route changes
  useEffect(() => {
    calculateMinHeight();
    
    // Scroll to top when route changes
    window.scrollTo(0, 0);
  }, [location.pathname, calculateMinHeight]);

  // Create a memoized refresh function that can be called from child components
  const refreshProfileData = useCallback(async () => {
    if (authService.isLoggedIn()) {
      try {
        setLoadingState(LOADING_STATES.LOADING);
        // Fetch profile data, forcing a refresh to bypass cache
        const newProfileData = await profileService.getAllProfileData({ forceRefresh: true });
        // S'assurer que les données sont bien mises à jour avant de les retourner
        setProfileData(newProfileData);
        setLoadingState(LOADING_STATES.COMPLETE);
        return newProfileData; // Retourner les nouvelles données pour permettre aux composants de les utiliser
      } catch (error) {
        // Silently handle error
        setLoadingState(LOADING_STATES.ERROR);
        return null;
      }
    }
    return null;
  }, []);

  // Écouter les événements d'authentification
  useEffect(() => {
    // Fonction pour récupérer les données utilisateur initiales
    const fetchInitialUserData = async () => {
      if (authService.isLoggedIn()) {
        try {
          // Essayer de récupérer les données minimales de l'utilisateur depuis le localStorage
          const minimalUser = authService.getUser();
          
          if (minimalUser) {
            // Mettre à jour l'état avec les données minimales
            setUserData(minimalUser);
            setLoadingState(LOADING_STATES.MINIMAL);
            
            // Si les données sont déjà complètes, ne pas les recharger
            if (!minimalUser._minimal) {
              setLoadingState(LOADING_STATES.COMPLETE);
              
              // Charger les données de profil quand même pour s'assurer d'avoir les dernières données
              try {
                const profileData = await profileService.getAllProfileData();
                setProfileData(profileData);
              } catch (profileError) {
                // Silently handle profile loading error
              }
            }
          } else {
            // Aucune donnée utilisateur disponible, charger depuis l'API
            setLoadingState(LOADING_STATES.LOADING);
            const userData = await authService.getCurrentUser();
            setUserData(userData);
            setLoadingState(LOADING_STATES.COMPLETE);
          }
          
          // Attendre un court instant avant d'afficher le composant de progression
          setTimeout(() => {
            setShowProgress(true);
          }, 300);
        } catch (error) {
          // Silently handle error
          setLoadingState(LOADING_STATES.ERROR);
        }
      }
    };

    const handleMinimalDataReady = (event) => {
      // Mise à jour immédiate avec les données minimales du token
      if (event.detail && event.detail.user) {
        setUserData(event.detail.user);
        setLoadingState(LOADING_STATES.MINIMAL);
      }
    };

    const handleUserDataUpdated = (event) => {
      // Mise à jour avec les données complètes du profil
      if (event.detail && event.detail.user) {
        setUserData(event.detail.user);
        // We might already have complete data from the event, so reflect that possibility.
        // However, we will rely on the refreshProfileData triggered elsewhere 
        // (e.g., by ProfileProgress) to fetch and set the definitive full profileData state.
        // Avoid setting loading state directly to COMPLETE here unless absolutely certain,
        // as the context refresh might still be in progress.
        // Consider if setLoadingState(LOADING_STATES.COMPLETE) is safe here or should be removed.
        // For now, let's assume minimal user data update is the primary goal here.
        
        // REMOVED: Do not fetch profile data here again, rely on refreshProfileData from context.
        // profileService.getAllProfileData()
        //   .then(profileData => {
        //     setProfileData(profileData);
        //     // Potentially set loading state complete *after* profile data is confirmed set.
        //     setLoadingState(LOADING_STATES.COMPLETE); 
        //   })
        //   .catch(error => {
        //     console.warn('Error loading profile data after update:', error);
        //     // Handle error appropriately, maybe revert loading state or show error message
        //   });
      }
    };

    const handleLoginSuccess = () => {
      // Update authentication state immediately
      setIsAuthenticated(true);
    };

    const handleLogoutSuccess = () => {
      // Reset all states
      setIsAuthenticated(false);
      setUserData(null);
      setProfileData(null);
      setLoadingState(LOADING_STATES.INITIAL);
    };
    
    // Vérifier l'état d'authentification et récupérer les données initiales
    setIsAuthenticated(authService.isLoggedIn());
    fetchInitialUserData();

    // Ajouter les écouteurs d'événements
    document.addEventListener('auth:minimal-data-ready', handleMinimalDataReady);
    document.addEventListener('user:data-updated', handleUserDataUpdated);
    window.addEventListener('login-success', handleLoginSuccess);
    window.addEventListener('logout-success', handleLogoutSuccess);

    // Nettoyer les écouteurs d'événements
    return () => {
      document.removeEventListener('auth:minimal-data-ready', handleMinimalDataReady);
      document.removeEventListener('user:data-updated', handleUserDataUpdated);
      window.removeEventListener('login-success', handleLoginSuccess);
      window.removeEventListener('logout-success', handleLogoutSuccess);
    };
  }, [calculateMinHeight]);

  // Create a memoized context value to prevent unnecessary re-renders
  const profileContextValue = useMemo(() => ({
    profileData,
    refreshProfileData,
    isProfileLoading: loadingState === LOADING_STATES.LOADING
  }), [profileData, refreshProfileData, loadingState]);

  // Déterminer si nous devons afficher un état de chargement
  const isLoading = loadingState === LOADING_STATES.INITIAL || loadingState === LOADING_STATES.LOADING;
  const hasMinimalData = loadingState === LOADING_STATES.MINIMAL || loadingState === LOADING_STATES.COMPLETE;

  return (
    <ProfileContext.Provider value={profileContextValue}>
      <div className="flex flex-col min-h-screen bg-gray-50">
        {/* Layout-wide Confetti Animation */}
        {isShowingConfetti && (
          <LayoutConfetti isActive={isShowingConfetti} />
        )}
        
        {/* Congratulations Modal */}
        <CongratulationsModal 
          isOpen={showCongratulations} 
          onClose={handleCloseCongratulations} 
        />
        
        {/* Navbar conditionally rendered */}
        {!isFullScreenPage && (
          <Navbar 
            user={userData} 
            isLoading={loadingState !== LOADING_STATES.COMPLETE && isAuthenticated} 
          />
        )}
        
        {/* Main content avec gestion améliorée de l'espace */}
        <main 
          className={`flex-grow ${
            isFullScreenPage 
              ? 'px-0 py-0' 
              : 'container mx-auto px-4 sm:px-6 lg:px-8 py-8 w-full'
          }`}
          style={{ 
            minHeight: minContentHeight,
            maxWidth: isFullScreenPage ? '100%' : undefined
          }}
        >
          {/* Passer l'état de chargement au contexte Outlet */}
          <div className="w-full max-w-[2000px] mx-auto">
            <Outlet context={{ 
              userData, 
              profileData, 
              loadingState,
              isLoading,
              hasMinimalData
            }} />
          </div>
        </main>

        {showProgress && profileData && hasRole(ROLES.GUEST) && (
          <ProfileProgress userData={profileData} />
        )}
        
        {/* Add ChatButton for authenticated users */}
        {isAuthenticated && !isFullScreenPage && <ChatButton />}
        
        {/* Footer */}
        <Footer />
      </div>
    </ProfileContext.Provider>
=======
  // On utilise useUserData pour récupérer les informations utilisateur
  const { userData, loading, fetchUserData, hasMinimalData, isLoggedIn } = useUserData();
  
  // Récupérer le contexte des rôles
  const { refreshRoles } = useRoles();
  
  // Effet pour charger les données utilisateur au montage
  useEffect(() => {
    const loadUserData = async () => {
      if (isLoggedIn) {
        await fetchUserData();
      }
    };
    
    loadUserData();
  }, [fetchUserData, isLoggedIn]);
  
  // Rafraîchir les rôles lorsque les données utilisateur changent
  useEffect(() => {
    if (userData && userData.id) {
      refreshRoles();
    }
  }, [userData, refreshRoles]);
    
  // S'assurer que la page est affichée depuis le haut à chaque navigation
  useEffect(() => {
    window.scrollTo(0, 0);
  }, []);

  // Contexte à passer à l'Outlet (disponible via useOutletContext)
  const context = {
    userData,
    loading,
    hasMinimalData
  };

  return (
    <div className="flex flex-col min-h-screen">
      <Navbar userData={userData} />
      
      <main className="flex-grow flex flex-col mt-16">
        <motion.div
          className="flex-1 flex flex-col"
          initial={{ opacity: 0, y: 20 }}
          animate={{ opacity: 1, y: 0 }}
          exit={{ opacity: 0, y: -20 }}
          transition={{ duration: 0.3 }}
        >
          <Outlet context={context} />
        </motion.div>
        </main>

        <Footer />
      </div>
>>>>>>> 05fdbec7
  );
};

export default MainLayout;<|MERGE_RESOLUTION|>--- conflicted
+++ resolved
@@ -1,4 +1,3 @@
-<<<<<<< HEAD
 import React, { useEffect, useState, useCallback, createContext, useMemo, useRef } from 'react';
 import { Outlet, useLocation } from 'react-router-dom';
 import { motion, AnimatePresence } from 'framer-motion';
@@ -267,22 +266,12 @@
   COMPLETE: 'complete',   // Données complètes chargées
   ERROR: 'error'          // Erreur de chargement
 };
-=======
-import { useEffect } from 'react';
-import { Outlet } from 'react-router-dom';
-import { useUserData } from '../hooks/useUserData';
-import { motion } from 'framer-motion';
-import Navbar from './Navbar';
-import Footer from './Footer';
-import { useRoles } from '../features/roles/roleContext';
->>>>>>> 05fdbec7
 
 /**
  * Layout principal qui inclut la barre de navigation et le pied de page
  * Gère également l'animation entre les différentes pages
  */
 const MainLayout = () => {
-<<<<<<< HEAD
   const [userData, setUserData] = useState(null);
   const [profileData, setProfileData] = useState(null);
   const [loadingState, setLoadingState] = useState(LOADING_STATES.INITIAL);
@@ -565,62 +554,6 @@
         <Footer />
       </div>
     </ProfileContext.Provider>
-=======
-  // On utilise useUserData pour récupérer les informations utilisateur
-  const { userData, loading, fetchUserData, hasMinimalData, isLoggedIn } = useUserData();
-  
-  // Récupérer le contexte des rôles
-  const { refreshRoles } = useRoles();
-  
-  // Effet pour charger les données utilisateur au montage
-  useEffect(() => {
-    const loadUserData = async () => {
-      if (isLoggedIn) {
-        await fetchUserData();
-      }
-    };
-    
-    loadUserData();
-  }, [fetchUserData, isLoggedIn]);
-  
-  // Rafraîchir les rôles lorsque les données utilisateur changent
-  useEffect(() => {
-    if (userData && userData.id) {
-      refreshRoles();
-    }
-  }, [userData, refreshRoles]);
-    
-  // S'assurer que la page est affichée depuis le haut à chaque navigation
-  useEffect(() => {
-    window.scrollTo(0, 0);
-  }, []);
-
-  // Contexte à passer à l'Outlet (disponible via useOutletContext)
-  const context = {
-    userData,
-    loading,
-    hasMinimalData
-  };
-
-  return (
-    <div className="flex flex-col min-h-screen">
-      <Navbar userData={userData} />
-      
-      <main className="flex-grow flex flex-col mt-16">
-        <motion.div
-          className="flex-1 flex flex-col"
-          initial={{ opacity: 0, y: 20 }}
-          animate={{ opacity: 1, y: 0 }}
-          exit={{ opacity: 0, y: -20 }}
-          transition={{ duration: 0.3 }}
-        >
-          <Outlet context={context} />
-        </motion.div>
-        </main>
-
-        <Footer />
-      </div>
->>>>>>> 05fdbec7
   );
 };
 
