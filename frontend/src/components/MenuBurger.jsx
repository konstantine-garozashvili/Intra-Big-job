import React, { memo, useState, useEffect, useRef } from 'react';
import { motion, AnimatePresence } from 'framer-motion';
import { Link, useNavigate } from 'react-router-dom';
import { useRoles, ROLES } from '../features/roles/roleContext';
import { useRoleUI } from '../features/roles/useRolePermissions';
import { useUserData } from '@/hooks/useUserData';
import {
  User, 
  UserPlus, 
  Shield, 
  Users, 
  GraduationCap,
  Calendar,
  MessageCircle,
  BookOpen, 
  Bell, 
  PiggyBank,
  Camera,
  Handshake,
  School,
  LayoutDashboard,
  Briefcase, 
  Share2,
  Clipboard,
  ChevronDown,
  ChevronRight,
  X,
  Menu,
  ClipboardCheck
} from 'lucide-react';
import { useRolePermissions } from '@/features/roles/useRolePermissions';

// Style personnalisé pour les animations et transitions
const customStyles = `
  .menu-burger-button {
    position: relative;
    display: flex;
    align-items: center;
    justify-content: center;
    width: 40px;
    height: 40px;
    border-radius: 50%;
    transition: all 0.2s cubic-bezier(0.4, 0, 0.2, 1);
    margin-right: 0.75rem;
    background-color: transparent;
    border: none;
    cursor: pointer;
  }
  
  .menu-burger-button:hover {
    background-color: rgba(255, 255, 255, 0.1);
    transform: scale(1.05);
  }
  
  .menu-burger-button:active {
    transform: scale(0.95);
  }
  
  .sidebar-menu {
    position: fixed;
    top: 0;
    left: 0;
    width: 20vw;
    height: 100vh;
    background-color: #00284f;
    color: white;
    box-shadow: 0 8px 32px rgba(0, 0, 0, 0.3);
    z-index: 50;
    overflow: hidden;
    border-right: 1px solid rgba(82, 142, 178, 0.2);
    will-change: transform;
  }
  
  @media (max-width: 768px) {
    .sidebar-menu {
      width: 80vw;
    }
  }
  
  .menu-item {
    position: relative;
    transition: all 0.2s cubic-bezier(0.4, 0, 0.2, 1);
    border-radius: 0.375rem;
    margin: 0.25rem 0.5rem;
  }
  
  .menu-item:hover {
    background-color: rgba(82, 142, 178, 0.2);
    transform: translateX(4px);
  }
  
  .menu-item.active {
    background-color: rgba(82, 142, 178, 0.3);
    border-left: 3px solid #528eb2;
  }
  
  .submenu-item {
    transition: all 0.2s cubic-bezier(0.4, 0, 0.2, 1);
    border-radius: 0.375rem;
    margin: 0.25rem 0.5rem;
  }
  
  .submenu-item:hover {
    background-color: rgba(82, 142, 178, 0.3);
    transform: translateX(4px);
  }
  
  .chevron-icon {
    transition: transform 0.3s cubic-bezier(0.4, 0, 0.2, 1);
  }
  
  .chevron-icon.open {
    transform: rotate(90deg);
  }
`;

const MenuBurger = memo(() => {
  const { user: userData, isLoading } = useUserData();
  const [menuOpen, setMenuOpen] = useState(false);
  const [openSubMenus, setOpenSubMenus] = useState({});
  const menuRef = useRef(null);
  const buttonRef = useRef(null);
  const navigate = useNavigate();
  
  // Utiliser le système de rôles
  const { roles, hasRole, hasAnyRole, refreshRoles } = useRoles();
  const { translateRoleName } = useRoleUI();
  const permissions = useRolePermissions();

  // Gestionnaire de clic à l'extérieur du menu
  useEffect(() => {
    const handleClickOutside = (event) => {
      if (
        menuOpen && 
        menuRef.current && 
        !menuRef.current.contains(event.target) &&
        buttonRef.current && 
        !buttonRef.current.contains(event.target)
      ) {
        setMenuOpen(false);
      }
    };

    if (menuOpen) {
      document.addEventListener('mousedown', handleClickOutside);
    }

    return () => {
      document.removeEventListener('mousedown', handleClickOutside);
    };
  }, [menuOpen]);

  // Effet pour fermer le menu lorsque les rôles changent
  useEffect(() => {
    if (menuOpen) {
      setMenuOpen(false);
    }
  }, [roles]);
  
  const toggleMenu = () => setMenuOpen(!menuOpen);

  const toggleSubMenu = (menu) => {
    setOpenSubMenus((prev) => ({
      ...Object.keys(prev).reduce((acc, key) => ({ ...acc, [key]: false }), {}),
      [menu]: !prev[menu]
    }));
  };
  

  const menuItems = [
    // --- SECTION NAVIGATION PRINCIPALE (pour tous les rôles) ---
    {
      key: 'dashboard',
      label: 'Tableau de bord',
      icon: <LayoutDashboard className="w-5 h-5 mr-2 text-[#528eb2]" />,
      roles: [ROLES.SUPERADMIN, ROLES.ADMIN, ROLES.TEACHER, ROLES.STUDENT],
      to: '/dashboard',
    },
    {
      key: 'notifications',
      label: 'Notifications',
      icon: <Bell className="w-5 h-5 mr-2 text-[#528eb2]" />,
      roles: [ROLES.SUPERADMIN, ROLES.ADMIN, ROLES.TEACHER, ROLES.STUDENT],
      to: '/notifications',
    },
    {
      key: 'roles_management',
      label: 'Gestion des rôles',
      icon: <UserPlus className="w-5 h-5 mr-2 text-white" />,
      roles: [ROLES.SUPERADMIN, ROLES.ADMIN, ROLES.RECRUITER],
      to: '/recruiter/guest-student-roles',
    },
    {
      key: 'trombinoscope',
      label: 'Trombinoscope',
      icon: <Camera className="w-5 h-5 mr-2 text-[#528eb2]" />,
      roles: [ROLES.SUPERADMIN, ROLES.ADMIN, ROLES.TEACHER, ROLES.STUDENT, ROLES.RECRUITER],
      to: '/Trombinoscope',
    },
    
    // --- SECTION ÉTUDES ET FORMATIONS ---
    {
      key: 'etudiants',
      label: 'Étudiants',
      icon: <GraduationCap className="w-5 h-5 mr-2 text-[#528eb2]" />,
      roles: [ROLES.SUPERADMIN, ROLES.ADMIN, ROLES.TEACHER, ROLES.HR, ROLES.RECRUITER],
      links: [
        { name: 'Liste des étudiants', to: '/admin/users?filter=ROLE_STUDENT', roles: [ROLES.SUPERADMIN, ROLES.ADMIN] },
        { name: 'Gestion des étudiants', to: '/eleves', roles: [ROLES.SUPERADMIN, ROLES.ADMIN, ROLES.TEACHER, ROLES.HR] },
        { name: 'Résultats', to: '/eleves/resultats', roles: [ROLES.SUPERADMIN, ROLES.ADMIN, ROLES.TEACHER] },
        { name: 'Dossiers', to: '/eleves/dossiers', roles: [ROLES.SUPERADMIN, ROLES.ADMIN, ROLES.HR, ROLES.TEACHER] },
        { name: 'Certificats et Diplômes', to: '/eleves/certificats', roles: [ROLES.SUPERADMIN, ROLES.ADMIN, ROLES.TEACHER] },
        { name: 'Historique des Absences', to: '/eleves/absences', roles: [ROLES.SUPERADMIN, ROLES.ADMIN, ROLES.TEACHER, ROLES.HR] },
        { name: 'Profils & CV', to: '/recruiter/student-profiles', roles: [ROLES.RECRUITER] },
        { name: 'Stages & Alternances', to: '/recruiter/internships', roles: [ROLES.RECRUITER] },
      ],
    },
    {
      key: 'cours',
      label: 'Mes Cours',
      icon: <Clipboard className="w-5 h-5 mr-2 text-[#528eb2]" />,
      roles: [ROLES.STUDENT, ROLES.TEACHER],
      to: '/cours',
    },
    {
      key: 'projet',
      label: 'Mes Projets',
      icon: <Briefcase className="w-5 h-5 mr-2 text-[#528eb2]" />,
      roles: [ROLES.STUDENT, ROLES.TEACHER],
      to: '/projet',
    },
    {
      key: 'formations_management',
      label: 'Gestion des formations',
      icon: <BookOpen className="w-5 h-5 mr-2 text-[#528eb2]" />,
      roles: [ROLES.SUPERADMIN, ROLES.ADMIN, ROLES.TEACHER, ROLES.RECRUITER],
      to: '/formations',
    },
    {
      key: 'justification_absence',
      label: 'Justifier une absence',
      icon: <Clipboard className="w-5 h-5 mr-2 text-[#528eb2]" />,
      roles: [ROLES.STUDENT],
      to: '/justification-absence',
    },
    
    // --- SECTION PLANIFICATION ---
    {
      key: 'admins',
      label: 'Administration',
      icon: <Shield className="w-5 h-5 mr-2 text-[#528eb2]" />,
      roles: [ROLES.SUPERADMIN, ROLES.ADMIN],
      links: [
        { name: 'Évènements', to: '/plannings/evenements', roles: [ROLES.SUPERADMIN, ROLES.ADMIN, ROLES.TEACHER, ROLES.HR, ROLES.STUDENT] },
        { name: 'Agenda', to: '/plannings/agenda', roles: [ROLES.SUPERADMIN, ROLES.ADMIN, ROLES.TEACHER, ROLES.HR, ROLES.STUDENT] },
        { name: 'Réservation de salle', to: '/plannings/reservation-salle', roles: [ROLES.SUPERADMIN, ROLES.ADMIN, ROLES.TEACHER] },
        { name: 'Réservation de matériel', to: '/plannings/reservation-materiel', roles: [ROLES.SUPERADMIN, ROLES.ADMIN, ROLES.TEACHER] },
      ],
    },
    
    // --- SECTION RECRUTEMENT & CARRIÈRE ---
    {
      key: 'candidatures',
      label: 'Candidatures',
      icon: <Share2 className="w-5 h-5 mr-2 text-[#528eb2]" />,
      roles: [ROLES.HR, ROLES.RECRUITER],
      to: '/candidatures',
    },
    {
      key: 'recrutement',
      label: 'Recrutement',
      icon: <Briefcase className="w-5 h-5 mr-2 text-[#528eb2]" />,
      roles: [ROLES.RECRUITER],
      links: [
        { name: 'Tableau de bord', to: '/recruiter/dashboard', roles: [ROLES.RECRUITER] },
        { name: 'Offres d\'emploi', to: '/recruiter/jobs', roles: [ROLES.RECRUITER] },
        { name: 'Candidatures', to: '/recruiter/applications', roles: [ROLES.RECRUITER] },
        { name: 'Entretiens', to: '/recruiter/interviews', roles: [ROLES.RECRUITER] },
        { name: 'Base de CV', to: '/recruiter/cv-database', roles: [ROLES.RECRUITER] },
        { name: 'Statistiques', to: '/recruiter/statistics', roles: [ROLES.RECRUITER] },
      ],
    },
    {
      key: 'evenements',
      label: 'Événements',
      icon: <Calendar className="w-5 h-5 mr-2 text-[#528eb2]" />,
      roles: [ROLES.RECRUITER],
      links: [
        { name: 'Job Dating', to: '/recruiter/job-dating', roles: [ROLES.RECRUITER] },
        { name: 'Forums Entreprises', to: '/recruiter/career-fairs', roles: [ROLES.RECRUITER] },
        { name: 'Présentations Entreprise', to: '/recruiter/company-presentations', roles: [ROLES.RECRUITER] },
      ],
    },
    
    // --- SECTION PARTENARIATS ET FINANCEMENT ---
    {
      key: 'cagnottes',
      label: 'Cagnottes',
      icon: <PiggyBank className="w-5 h-5 mr-2 text-[#528eb2]" />,
      roles: [ROLES.SUPERADMIN, ROLES.ADMIN, ROLES.TEACHER, ROLES.STUDENT],
      to: '/cagnottes',
    },
    {
      key: 'sponsors',
      label: 'Sponsors',
      icon: <Handshake className="w-5 h-5 mr-2 text-[#528eb2]" />,
      roles: [ROLES.SUPERADMIN, ROLES.ADMIN, ROLES.TEACHER, ROLES.STUDENT],
      to: '/sponsors',
    },
    
    // --- SECTION ADMINISTRATION ET GESTION (Regroupé par type d'utilisateur) ---
    {
      key: 'admin_all_users',
      label: 'Tous les utilisateurs',
      icon: <Users className="w-5 h-5 mr-2 text-[#528eb2]" />,
      roles: [ROLES.ADMIN, ROLES.SUPERADMIN],
      to: '/admin/users',
    },
    {
      key: 'admin_teachers',
      label: 'Formateurs',
      icon: <Clipboard className="w-5 h-5 mr-2 text-[#528eb2]" />,
      roles: [ROLES.ADMIN, ROLES.SUPERADMIN],
      links: [
        { name: 'Liste des formateurs', to: '/admin/users?filter=ROLE_TEACHER', roles: [ROLES.ADMIN, ROLES.SUPERADMIN] },
        { name: 'Planning des Formateurs', to: '/rh/planning', roles: [ROLES.ADMIN, ROLES.SUPERADMIN] },
        { name: 'Évaluation des formateurs', to: '/admin/teacher-evaluation', roles: [ROLES.ADMIN, ROLES.SUPERADMIN] },
      ],
    },
    {
      key: 'admin_hr',
      label: 'Personnel RH',
      icon: <Users className="w-5 h-5 mr-2 text-[#528eb2]" />,
      roles: [ROLES.ADMIN, ROLES.SUPERADMIN],
      links: [
        { name: 'Liste du personnel RH', to: '/admin/users?filter=ROLE_HR', roles: [ROLES.ADMIN, ROLES.SUPERADMIN] },
        { name: 'Attributions', to: '/admin/hr-assignments', roles: [ROLES.ADMIN, ROLES.SUPERADMIN] },
      ],
    },
    {
      key: 'admin_admins',
      label: 'Administrateurs',
      icon: <Shield className="w-5 h-5 mr-2 text-[#528eb2]" />,
      roles: [ROLES.ADMIN, ROLES.SUPERADMIN],
      links: [
        { name: 'Liste des administrateurs', to: '/admin/users?filter=ROLE_ADMIN', roles: [ROLES.ADMIN, ROLES.SUPERADMIN] },
        { name: 'Droits d\'accès', to: '/admin/access-rights', roles: [ROLES.SUPERADMIN] },
      ],
    },
    {
      key: 'admin_guests',
      label: 'Invités',
      icon: <UserPlus className="w-5 h-5 mr-2 text-[#528eb2]" />,
      roles: [ROLES.ADMIN, ROLES.SUPERADMIN],
      links: [
        { name: 'Liste des invités', to: '/admin/users?filter=ROLE_GUEST', roles: [ROLES.ADMIN, ROLES.SUPERADMIN] },
        { name: 'Gestion des invités', to: '/invites/', roles: [ROLES.ADMIN, ROLES.SUPERADMIN] },
        { name: 'Test d\'admission', to: '/invites/test_admission', roles: [ROLES.ADMIN, ROLES.SUPERADMIN] },
        { name: 'Statistiques des Invités', to: '/admin/invite/statistiques', roles: [ROLES.ADMIN, ROLES.SUPERADMIN] },
      ],
    },
    {
      key: 'admin_recruiters',
      label: 'Recruteurs',
      icon: <Briefcase className="w-5 h-5 mr-2 text-[#528eb2]" />,
      roles: [ROLES.ADMIN, ROLES.SUPERADMIN],
      links: [
        { name: 'Liste des recruteurs', to: '/admin/users?filter=ROLE_RECRUITER', roles: [ROLES.ADMIN, ROLES.SUPERADMIN] },
        { name: 'Entreprises partenaires', to: '/admin/partner-companies', roles: [ROLES.ADMIN, ROLES.SUPERADMIN] },
        { name: 'Offres d\'emploi', to: '/admin/job-offers', roles: [ROLES.ADMIN, ROLES.SUPERADMIN] },
      ],
    },
    {
      key: 'roles_management_admin',
      label: 'Gestion des rôles',
      icon: <UserPlus className="w-5 h-5 mr-2 text-[#528eb2]" />,
      roles: [ROLES.SUPERADMIN, ROLES.ADMIN, ROLES.RECRUITER],
      to: '/recruiter/guest-student-roles',
    },
    {
      key: 'rh',
      label: 'Ressources Humaines',
      icon: <Users className="w-5 h-5 mr-2 text-[#528eb2]" />,
      roles: [ROLES.SUPERADMIN, ROLES.ADMIN, ROLES.HR],
      links: [
        { name: 'Gestion des Formateurs', to: '/rh/formateurs', roles: [ROLES.SUPERADMIN, ROLES.HR] },
        { name: 'Gestion des Candidatures', to: '/rh/candidatures', roles: [ROLES.SUPERADMIN, ROLES.HR] },
        { name: 'Suivi des Absences et Congés', to: '/rh/absences', roles: [ROLES.SUPERADMIN, ROLES.HR] },
        { name: 'Planning des Formateurs', to: '/rh/planning', roles: [ROLES.SUPERADMIN, ROLES.HR] },
        { name: 'Archivage des Dossiers', to: '/rh/archivage', roles: [ROLES.SUPERADMIN, ROLES.HR] },
        { name: 'Suivi des Recrutements', to: '/rh/recrutement', roles: [ROLES.SUPERADMIN, ROLES.HR] },
        { name: 'Gestion des formateurs', to: '/admin/users?filter=ROLE_TEACHER', roles: [ROLES.HR] },
      ],
    },
    {
      key: 'admin_system',
      label: 'Administration',
      icon: <Shield className="w-5 h-5 mr-2 text-[#528eb2]" />,
      roles: [ROLES.SUPERADMIN, ROLES.ADMIN],
      links: [
        { name: 'Gestion des Formations', to: '/admin/formations', roles: [ROLES.SUPERADMIN] },
        { name: 'Suivi des Inscriptions', to: '/admin/inscriptions', roles: [ROLES.SUPERADMIN] },
        { name: 'Gestion des Paiements', to: '/admin/paiements', roles: [ROLES.SUPERADMIN] },
        { name: 'Suivi des Absences', to: '/admin/absences', roles: [ROLES.SUPERADMIN] },
        { name: 'Statistiques Administratives', to: '/admin/statistiques', roles: [ROLES.SUPERADMIN] },
        { name: 'Les logs', to: '/admin/logs', roles: [ROLES.SUPERADMIN] },
        { name: 'Gestion des partenaires', to: '/admin/partenariats', roles: [ROLES.SUPERADMIN] },
      ],
    },
    {
      key: 'centres_formations',
      label: 'Centres de formations',
      icon: <School className="w-5 h-5 mr-2 text-[#528eb2]" />,
      roles: [ROLES.SUPERADMIN],
      to: '/centres_formations',
    },
<<<<<<< HEAD

    // --- RECRUITER ROLE SECTION ---
    {
      key: 'candidatures',
      label: 'Candidatures',
      icon: <Share2 className="w-5 h-5 mr-2 text-[#528eb2]" />,
      roles: [ROLES.HR, ROLES.RECRUITER, ROLES.ADMIN, ROLES.TEACHER],
      to: '/candidatures',
    },
    {
      key: 'recrutement',
      label: 'Recrutement',
      icon: <Briefcase className="w-5 h-5 mr-2 text-[#528eb2]" />,
      roles: [ROLES.RECRUITER],
      links: [
        { name: 'Tableau de bord', to: '/recruiter/dashboard', roles: [ROLES.RECRUITER] },
        { name: 'Offres d\'emploi', to: '/recruiter/jobs', roles: [ROLES.RECRUITER] },
        { name: 'Candidatures', to: '/recruiter/applications', roles: [ROLES.RECRUITER] },
        { name: 'Entretiens', to: '/recruiter/interviews', roles: [ROLES.RECRUITER] },
        { name: 'Base de CV', to: '/recruiter/cv-database', roles: [ROLES.RECRUITER] },
        { name: 'Statistiques', to: '/recruiter/statistics', roles: [ROLES.RECRUITER] },
      ],
    },
    {
      key: 'etudiants',
      label: 'Étudiants',
      icon: <GraduationCap className="w-5 h-5 mr-2 text-[#528eb2]" />,
      roles: [ROLES.RECRUITER],
      links: [
        { name: 'Liste des étudiants', to: '/recruiter/students', roles: [ROLES.RECRUITER] },
        { name: 'Profils & CV', to: '/recruiter/student-profiles', roles: [ROLES.RECRUITER] },
        { name: 'Stages & Alternances', to: '/recruiter/internships', roles: [ROLES.RECRUITER] },
      ],
    },
    {
      key: 'evenements',
      label: 'Événements',
      icon: <Calendar className="w-5 h-5 mr-2 text-[#528eb2]" />,
      roles: [ROLES.RECRUITER],
      links: [
        { name: 'Job Dating', to: '/recruiter/job-dating', roles: [ROLES.RECRUITER] },
        { name: 'Forums Entreprises', to: '/recruiter/career-fairs', roles: [ROLES.RECRUITER] },
        { name: 'Présentations Entreprise', to: '/recruiter/company-presentations', roles: [ROLES.RECRUITER] },
      ],
    },
=======
>>>>>>> 995dd386
    
    // --- SECTION INVITÉ ---
    {
      key: 'candidature',
      label: 'Ma Candidature',
      icon: <Clipboard className="w-5 h-5 mr-2 text-[#528eb2]" />,
      roles: [ROLES.GUEST],
      links: [
        { name: 'État de ma candidature', to: '/guest/application-status', roles: [ROLES.GUEST] },
        { name: 'Documents à fournir', to: '/guest/required-documents', roles: [ROLES.GUEST] },
        { name: 'Compléter mon dossier', to: '/guest/complete-profile', roles: [ROLES.GUEST] },
        { name: 'Historique des échanges', to: '/guest/communications', roles: [ROLES.GUEST] },
      ],
    },
    {
      key: 'formations',
      label: 'Formations',
      icon: <BookOpen className="w-5 h-5 mr-2 text-[#528eb2]" />,
      roles: [ROLES.GUEST],
      links: [
        { name: 'Catalogue des formations', to: '/guest/training-catalog', roles: [ROLES.GUEST] },
        { name: 'Détails des programmes', to: '/guest/program-details', roles: [ROLES.GUEST] },
        { name: 'Conditions d\'admission', to: '/guest/admission-requirements', roles: [ROLES.GUEST] },
        { name: 'FAQ Formations', to: '/guest/training-faq', roles: [ROLES.GUEST] },
      ],
    },
    {
      key: 'ecole',
      label: 'Notre École',
      icon: <School className="w-5 h-5 mr-2 text-[#528eb2]" />,
      roles: [ROLES.GUEST],
      links: [
        { name: 'Présentation', to: '/guest/school-presentation', roles: [ROLES.GUEST] },
        { name: 'Vie étudiante', to: '/guest/student-life', roles: [ROLES.GUEST] },
        { name: 'Témoignages', to: '/guest/testimonials', roles: [ROLES.GUEST] },
        { name: 'Actualités', to: '/guest/news', roles: [ROLES.GUEST] },
      ],
    },
    
    // --- GENERAL ITEMS ---
    {
      key: 'contact',
      label: 'Contact & Support',
      icon: <MessageCircle className="w-5 h-5 mr-2 text-[#528eb2]" />,
      roles: [ROLES.GUEST],
      links: [
        { name: 'Contacter un recruteur', to: '/guest/contact-recruiter', roles: [ROLES.GUEST] },
        { name: 'Questions fréquentes', to: '/guest/faq', roles: [ROLES.GUEST] },
        { name: 'Support technique', to: '/guest/technical-support', roles: [ROLES.GUEST] },
        { name: 'Prendre rendez-vous', to: '/guest/schedule-meeting', roles: [ROLES.GUEST] },
      ],
    },
    {
      key: 'nous_rejoindre',
      label: 'Nous rejoindre',
      icon: <Users className="w-5 h-5 mr-2 text-[#528eb2]" />,
      roles: [ROLES.GUEST],
      links: [
        { name: 'Envoyer une candidature', to: '/nous-rejoindre/candidature' },
        { name: 'Processus de recrutement', to: '/nous-rejoindre/recrutement' },
        { name: "Offres d'emploi", to: '/nous-rejoindre/offres' },
        { name: 'Devenir partenaire', to: '/nous-rejoindre/partenaire' },
        { name: 'Devenir sponsor', to: '/nous-rejoindre/sponsor' },
      ],
    },
    
    // --- SECTION AIDE (pour tous) ---
    {
      key: 'aide',
      label: "Besoin d'aide ?",
      icon: <Calendar className="w-5 h-5 mr-2 text-[#528eb2]" />,
      links: [
        { name: 'FAQ', to: '/aide/faq' },
        { name: 'Forum', to: '/aide/forum' },
        { name: 'Supports', to: '/aide/supports' },
        { name: 'Contact', to: '/aide/contact' },
      ],
    },
  ];

  return (
    <div className="relative">
      {/* Injection des styles personnalisés */}
      <style>{customStyles}</style>
      
      <button 
        ref={buttonRef}
        className="menu-burger-button text-gray-200 hover:text-white focus:outline-none" 
        onClick={toggleMenu}
        aria-label="Menu principal"
      >
        <Menu className="w-6 h-6" />
      </button>

      <AnimatePresence>
        {menuOpen && (
          <>
            {/* Backdrop overlay with blur effect */}
            <motion.div
              initial={{ opacity: 0 }}
              animate={{ opacity: 1 }}
              exit={{ opacity: 0 }}
              transition={{ duration: 0.2 }}
              className="fixed inset-0 bg-black/40 backdrop-blur-sm z-40"
              onClick={() => setMenuOpen(false)}
            />
            
            {/* Menu sidebar with improved animation */}
            <motion.div
              ref={menuRef}
              initial={{ x: '-100%' }}
              animate={{ x: 0 }}
              exit={{ x: '-100%' }}
              transition={{ 
                type: "tween", 
                ease: "easeInOut",
                duration: 0.3
              }}
              className="sidebar-menu"
            >
              <div className="flex flex-col h-full">
                {roles.length > 0 && (
                  <div className="flex items-center p-4 border-b border-blue-700 bg-gradient-to-r from-[#00284f] to-[#003a6b]">
                    <div className="w-12 h-12 bg-white/20 rounded-full mr-3 flex items-center justify-center cursor-pointer hover:bg-white/30 transition-colors" 
                         onClick={() => {
                           setMenuOpen(false);
                           navigate('/profile');
                         }}>
                      <User className="w-6 h-6 text-white" />
                    </div>
                    <div className="cursor-pointer" 
                         onClick={() => {
                           setMenuOpen(false);
                           navigate('/profile');
                         }}>
                      <p className="font-semibold hover:underline transition-all">
                        {userData ? `${userData.firstName} ${userData.lastName}` : 'Chargement...'}
                      </p>
                      <p className="text-sm text-blue-200">{translateRoleName(roles[0])}</p>
                    </div>
                    <button 
                      className="ml-auto text-white p-2 rounded-full hover:bg-blue-800/50 transition-colors" 
                      onClick={toggleMenu}
                      aria-label="Fermer le menu"
                    >
                      <X className="w-5 h-5" />
                    </button>
                  </div>
                )}
                
                {!roles.length && !isLoading && (
                  <div className="p-4 border-b border-blue-700 bg-gradient-to-r from-[#00284f] to-[#003a6b]">
                    <div className="flex items-center justify-between mb-3">
                      <h2 className="text-xl font-semibold text-white">Bienvenue</h2>
                      <button 
                        className="text-white p-2 rounded-full hover:bg-blue-800/50 transition-colors" 
                        onClick={toggleMenu}
                        aria-label="Fermer le menu"
                      >
                        <X className="w-5 h-5" />
                      </button>
                    </div>
                    <p className="text-sm text-blue-200 mb-3">Connectez-vous pour accéder à toutes les fonctionnalités</p>
                    <Link 
                      to="/login" 
                      className="flex items-center justify-center w-full py-2 px-4 bg-blue-600 hover:bg-blue-700 text-white rounded-md transition-colors"
                      onClick={() => setMenuOpen(false)}
                    >
                      <User className="w-4 h-4 mr-2" />
                      Se connecter
                    </Link>
                  </div>
                )}

                <div className="scrollable-div overflow-y-auto flex-grow">
                  <ul className="py-2">
                    {menuItems.map(({ key, icon, label, roles: itemRoles, links, to }) => {
                      // Si l'élément n'a pas de rôles définis ou si l'utilisateur a les rôles requis
                      if (!itemRoles || hasAnyRole(itemRoles)) {
                        return (
                          <React.Fragment key={`menu-${key}`}>
                            {to ? (
                              // Élément de menu simple avec lien direct
                              <li className="menu-item">
                                <Link to={to} className="flex items-center px-4 py-2.5 w-full" onClick={() => setMenuOpen(false)}>
                                  {icon}
                                  <span>{label}</span>
                                </Link>
                              </li>
                            ) : (
                              // Élément de menu avec sous-menu
                              <>
                                <li
                                  className={`menu-item ${openSubMenus[key] ? 'active' : ''}`}
                                  onClick={() => toggleSubMenu(key)}
                                >
                                  <div className="flex items-center px-4 py-2.5 w-full cursor-pointer">
                                    {icon}
                                    <span>{label}</span>
                                    <div className="ml-auto">
                                      {openSubMenus[key] ? (
                                        <ChevronDown className="w-4 h-4 text-[#528eb2]" />
                                      ) : (
                                        <ChevronRight className={`w-4 h-4 text-[#528eb2] chevron-icon ${openSubMenus[key] ? 'open' : ''}`} />
                                      )}
                                    </div>
                                  </div>
                                  <AnimatePresence>
                                    {openSubMenus[key] && links && (
                                      <motion.ul
                                        initial={{ height: 0, opacity: 0 }}
                                        animate={{ height: 'auto', opacity: 1 }}
                                        exit={{ height: 0, opacity: 0 }}
                                        transition={{ duration: 0.2 }}
                                        className="bg-[#001f3d] pl-4"
                                      >
                                        {links.map((link) => {
                                          if (!link.roles || hasAnyRole(link.roles)) {
                                            return (
                                              <li key={link.to} className="submenu-item">
                                                <Link
                                                  to={link.to}
                                                  className="flex items-center px-4 py-2 text-sm"
                                                  onClick={() => setMenuOpen(false)}
                                                >
                                                  {link.name}
                                                </Link>
                                              </li>
                                            );
                                          }
                                          return null;
                                        })}
                                      </motion.ul>
                                    )}
                                  </AnimatePresence>
                                </li>
                              </>
                            )}
                          </React.Fragment>
                        );
                      }
                      return null;
                    })}
                  </ul>
                </div>
              </div>
            </motion.div>
          </>
        )}
      </AnimatePresence>
    </div>
  );
});

export { MenuBurger };<|MERGE_RESOLUTION|>--- conflicted
+++ resolved
@@ -263,7 +263,7 @@
       key: 'candidatures',
       label: 'Candidatures',
       icon: <Share2 className="w-5 h-5 mr-2 text-[#528eb2]" />,
-      roles: [ROLES.HR, ROLES.RECRUITER],
+      roles: [ROLES.HR, ROLES.RECRUITER, ROLES.ADMIN, ROLES.TEACHER],
       to: '/candidatures',
     },
     {
@@ -414,54 +414,6 @@
       roles: [ROLES.SUPERADMIN],
       to: '/centres_formations',
     },
-<<<<<<< HEAD
-
-    // --- RECRUITER ROLE SECTION ---
-    {
-      key: 'candidatures',
-      label: 'Candidatures',
-      icon: <Share2 className="w-5 h-5 mr-2 text-[#528eb2]" />,
-      roles: [ROLES.HR, ROLES.RECRUITER, ROLES.ADMIN, ROLES.TEACHER],
-      to: '/candidatures',
-    },
-    {
-      key: 'recrutement',
-      label: 'Recrutement',
-      icon: <Briefcase className="w-5 h-5 mr-2 text-[#528eb2]" />,
-      roles: [ROLES.RECRUITER],
-      links: [
-        { name: 'Tableau de bord', to: '/recruiter/dashboard', roles: [ROLES.RECRUITER] },
-        { name: 'Offres d\'emploi', to: '/recruiter/jobs', roles: [ROLES.RECRUITER] },
-        { name: 'Candidatures', to: '/recruiter/applications', roles: [ROLES.RECRUITER] },
-        { name: 'Entretiens', to: '/recruiter/interviews', roles: [ROLES.RECRUITER] },
-        { name: 'Base de CV', to: '/recruiter/cv-database', roles: [ROLES.RECRUITER] },
-        { name: 'Statistiques', to: '/recruiter/statistics', roles: [ROLES.RECRUITER] },
-      ],
-    },
-    {
-      key: 'etudiants',
-      label: 'Étudiants',
-      icon: <GraduationCap className="w-5 h-5 mr-2 text-[#528eb2]" />,
-      roles: [ROLES.RECRUITER],
-      links: [
-        { name: 'Liste des étudiants', to: '/recruiter/students', roles: [ROLES.RECRUITER] },
-        { name: 'Profils & CV', to: '/recruiter/student-profiles', roles: [ROLES.RECRUITER] },
-        { name: 'Stages & Alternances', to: '/recruiter/internships', roles: [ROLES.RECRUITER] },
-      ],
-    },
-    {
-      key: 'evenements',
-      label: 'Événements',
-      icon: <Calendar className="w-5 h-5 mr-2 text-[#528eb2]" />,
-      roles: [ROLES.RECRUITER],
-      links: [
-        { name: 'Job Dating', to: '/recruiter/job-dating', roles: [ROLES.RECRUITER] },
-        { name: 'Forums Entreprises', to: '/recruiter/career-fairs', roles: [ROLES.RECRUITER] },
-        { name: 'Présentations Entreprise', to: '/recruiter/company-presentations', roles: [ROLES.RECRUITER] },
-      ],
-    },
-=======
->>>>>>> 995dd386
     
     // --- SECTION INVITÉ ---
     {
