import React, { memo, useState, useEffect, useRef, useCallback } from 'react';
import { motion, AnimatePresence } from 'framer-motion';
import { authService } from '../lib/services/authService';
import { Link, useNavigate } from 'react-router-dom';
import { useRoles, ROLES } from '../features/roles/roleContext';
import { useRoleUI } from '../features/roles/useRolePermissions';
import {
  User, 
  UserPlus, 
  Shield, 
  Users, 
  GraduationCap,
  Calendar,
  MessageCircle,
  BookOpen, 
  Bell, 
  PiggyBank,
  Camera,
  Handshake,
  School,
  LayoutDashboard,
  Briefcase, 
  Share2,
  Clipboard,
  ChevronDown,
  ChevronRight,
  X,
  Menu,
  ClipboardCheck
} from 'lucide-react';
import { useRolePermissions } from '@/features/roles/useRolePermissions';

// Style personnalisé pour les animations et transitions
const customStyles = `
  .menu-burger-button {
    position: relative;
    display: flex;
    align-items: center;
    justify-content: center;
    width: 40px;
    height: 40px;
    border-radius: 50%;
    transition: all 0.2s cubic-bezier(0.4, 0, 0.2, 1);
    margin-right: 0.75rem;
    background-color: transparent;
    border: none;
    cursor: pointer;
  }
  
  .menu-burger-button:hover {
    background-color: rgba(255, 255, 255, 0.1);
    transform: scale(1.05);
  }
  
  .menu-burger-button:active {
    transform: scale(0.95);
  }
  
  .sidebar-menu {
    position: fixed;
    top: 0;
    left: 0;
    width: 20vw;
    height: 100vh;
    background-color: #00284f;
    color: white;
    box-shadow: 0 8px 32px rgba(0, 0, 0, 0.3);
    z-index: 50;
    overflow: hidden;
    border-right: 1px solid rgba(82, 142, 178, 0.2);
    will-change: transform;
  }
  
  @media (max-width: 768px) {
    .sidebar-menu {
      width: 80vw;
    }
  }
  
  .menu-item {
    position: relative;
    transition: all 0.2s cubic-bezier(0.4, 0, 0.2, 1);
    border-radius: 0.375rem;
    margin: 0.25rem 0.5rem;
  }
  
  .menu-item:hover {
    background-color: rgba(82, 142, 178, 0.2);
    transform: translateX(4px);
  }
  
  .menu-item.active {
    background-color: rgba(82, 142, 178, 0.3);
    border-left: 3px solid #528eb2;
  }
  
  .submenu-item {
    transition: all 0.2s cubic-bezier(0.4, 0, 0.2, 1);
    border-radius: 0.375rem;
    margin: 0.25rem 0.5rem;
  }
  
  .submenu-item:hover {
    background-color: rgba(82, 142, 178, 0.3);
    transform: translateX(4px);
  }
  
  .chevron-icon {
    transition: transform 0.3s cubic-bezier(0.4, 0, 0.2, 1);
  }
  
  .chevron-icon.open {
    transform: rotate(90deg);
  }
`;

const MenuBurger = memo(() => {
  const [userData, setUserData] = useState(null);
  const [menuOpen, setMenuOpen] = useState(false);
  const [openSubMenus, setOpenSubMenus] = useState({});
  const menuRef = useRef(null);
  const buttonRef = useRef(null);
  const navigate = useNavigate();
  
  // Utiliser le système de rôles
  const { roles, hasRole, hasAnyRole, refreshRoles } = useRoles();
  const { translateRoleName } = useRoleUI();
  const permissions = useRolePermissions();

  // Fonction pour vérifier l'authentification et mettre à jour les données utilisateur
  const checkAuthentication = useCallback(async () => {
    try {
      if (authService.isLoggedIn()) {
        const user = await authService.getCurrentUser();
        if (user) {
          setUserData(user);
        } else {
          setUserData(null);
        }
      } else {
        setUserData(null);
      }
    } catch (error) {
      setUserData(null);
    }
  }, []);

  // Gestionnaire de clic à l'extérieur du menu
  useEffect(() => {
    const handleClickOutside = (event) => {
      if (
        menuOpen && 
        menuRef.current && 
        !menuRef.current.contains(event.target) &&
        buttonRef.current && 
        !buttonRef.current.contains(event.target)
      ) {
        setMenuOpen(false);
      }
    };

    // Ajouter l'écouteur d'événement lorsque le menu est ouvert
    if (menuOpen) {
      document.addEventListener('mousedown', handleClickOutside);
    }

    // Nettoyer l'écouteur d'événement
    return () => {
      document.removeEventListener('mousedown', handleClickOutside);
    };
  }, [menuOpen]);

  // Effet pour vérifier l'authentification et écouter les événements d'authentification
  useEffect(() => {
    // Vérifier l'authentification au chargement
    checkAuthentication();
  
    // Gestionnaires d'événements pour les changements d'authentification
    const handleLoginEvent = async () => {
      await checkAuthentication();
      refreshRoles(); // Rafraîchir les rôles après connexion
    };
  
    const handleLogoutEvent = async () => {
      setUserData(null);
      // Les rôles seront automatiquement mis à jour par le contexte
    };
  
    const handleRoleChangeEvent = async () => {
      await checkAuthentication();
      refreshRoles(); // Rafraîchir les rôles après changement de rôle
    };
  
    // Ajouter les écouteurs d'événements
    window.addEventListener('login-success', handleLoginEvent);
    window.addEventListener('logout-success', handleLogoutEvent);
    window.addEventListener('role-change', handleRoleChangeEvent);
  
    // Nettoyer les écouteurs d'événements
    return () => {
      window.removeEventListener('login-success', handleLoginEvent);
      window.removeEventListener('logout-success', handleLogoutEvent);
      window.removeEventListener('role-change', handleRoleChangeEvent);
    };
  }, [checkAuthentication, refreshRoles]);
  
  // Effet pour fermer le menu lorsque les rôles changent
  useEffect(() => {
    // Fermer le menu si les rôles changent et que le menu est ouvert
    if (menuOpen) {
      setMenuOpen(false);
    }
  }, [roles]);
  
  const toggleMenu = () => setMenuOpen(!menuOpen);

  const toggleSubMenu = (menu) => {
    setOpenSubMenus((prev) => {
      // If the clicked menu is already open, close it
      if (prev[menu]) {
        return {
          ...prev,
          [menu]: false
        };
      }
      
      // Otherwise, close all menus and open only the clicked one
      const newState = {};
      Object.keys(prev).forEach(key => {
        newState[key] = false;
      });
      
      return {
        ...newState,
        [menu]: true
      };
    });
  };
  

  const menuItems = [
    // --- STUDENT ROLE SECTION ---
    {
      key: 'dashboard',
      label: 'Tableau de bord',
      icon: <LayoutDashboard className="w-5 h-5 mr-2 text-[#528eb2]" />,
      roles: [ROLES.SUPERADMIN, ROLES.ADMIN, ROLES.TEACHER, ROLES.STUDENT],
      to: '/dashboard',
    },
    {
<<<<<<< HEAD
      key: 'notifications',
      label: 'Notifications',
      icon: <Bell className="w-5 h-5 mr-2 text-[#528eb2]" />,
      roles: [ROLES.SUPERADMIN, ROLES.ADMIN, ROLES.TEACHER, ROLES.STUDENT],
      to: '/notifications',
    },
    {
      key: 'messagerie',
      label: 'Messagerie',
      icon: <MessageCircle className="w-5 h-5 mr-2 text-[#528eb2]" />,
      roles: [ROLES.SUPERADMIN, ROLES.ADMIN, ROLES.TEACHER, ROLES.STUDENT, ROLES.RECRUITER],
      to: '/messagerie',
    },
    {
      key: 'cours',
      label: 'Mes Cours',
      icon: <Clipboard className="w-5 h-5 mr-2 text-[#528eb2]" />,
      roles: [ROLES.STUDENT, ROLES.TEACHER],
      to: '/cours',
    },
    {
      key: 'projet',
      label: 'Mes Projets',
      icon: <Briefcase className="w-5 h-5 mr-2 text-[#528eb2]" />,
      roles: [ROLES.STUDENT, ROLES.TEACHER],
      to: '/projet',
    },
    {
      key: 'justification_absence',
      label: 'Justifier une absence',
      icon: <Clipboard className="w-5 h-5 mr-2 text-[#528eb2]" />,
      roles: [ROLES.STUDENT],
      to: '/justification-absence',
    },
    {
      key: 'plannings',
      label: 'Plannings',
      icon: <Calendar className="w-5 h-5 mr-2 text-[#528eb2]" />,
      roles: [ROLES.SUPERADMIN, ROLES.ADMIN, ROLES.TEACHER, ROLES.HR, ROLES.STUDENT],
      links: [
        { name: 'Évènements', to: '/plannings/evenements', roles: [ROLES.SUPERADMIN, ROLES.ADMIN, ROLES.TEACHER, ROLES.HR, ROLES.STUDENT] },
        { name: 'Agenda', to: '/plannings/agenda', roles: [ROLES.SUPERADMIN, ROLES.ADMIN, ROLES.TEACHER, ROLES.HR, ROLES.STUDENT] },
        { name: 'Réservation de salle', to: '/plannings/reservation-salle', roles: [ROLES.SUPERADMIN, ROLES.ADMIN, ROLES.TEACHER] },
        { name: 'Réservation de matériel', to: '/plannings/reservation-materiel', roles: [ROLES.SUPERADMIN, ROLES.ADMIN, ROLES.TEACHER] },
      ],
=======
      key: 'attendance',
      label: 'Présence',
      icon: <Clipboard className="w-5 h-5 mr-2 text-[#528eb2]" />,
      roles: [ROLES.STUDENT],
      to: '/student/attendance',
    },
    {
      key: 'teacher_attendance',
      label: 'Emargement',
      icon: <Clipboard className="w-5 h-5 mr-2 text-[#528eb2]" />,
      roles: [ROLES.TEACHER],
      to: '/teacher/attendance',
    },
    {
      key: 'signature_monitoring',
      label: 'Suivi des signatures',
      icon: <ClipboardCheck className="w-5 h-5 mr-2 text-[#528eb2]" />,
      roles: [ROLES.TEACHER],
      to: '/teacher/signature-monitoring',
    },
    {
      key: 'centres_formations',
      label: 'Centres de formations',
      icon: <School className="w-5 h-5 mr-2 text-[#528eb2]" />,
      roles: [ROLES.SUPERADMIN],
      to: '/centres_formations',
>>>>>>> bbca273a
    },
    {
      key: 'cagnottes',
      label: 'Cagnottes',
      icon: <PiggyBank className="w-5 h-5 mr-2 text-[#528eb2]" />,
      roles: [ROLES.SUPERADMIN, ROLES.ADMIN, ROLES.TEACHER, ROLES.STUDENT],
      to: '/cagnottes',
    },
    {
      key: 'sponsors',
      label: 'Sponsors',
      icon: <Handshake className="w-5 h-5 mr-2 text-[#528eb2]" />,
      roles: [ROLES.SUPERADMIN, ROLES.ADMIN, ROLES.TEACHER, ROLES.STUDENT],
      to: '/sponsors',
    },
    {
      key: 'trombinoscope',
      label: 'Trombinoscope',
      icon: <Camera className="w-5 h-5 mr-2 text-[#528eb2]" />,
      roles: [ROLES.SUPERADMIN, ROLES.ADMIN, ROLES.TEACHER, ROLES.STUDENT, ROLES.RECRUITER],
      to: '/Trombinoscope',
    },
    
    // --- TEACHER ROLE SECTION ---
    {
      key: 'eleves',
      label: 'Élèves',
      icon: <GraduationCap className="w-5 h-5 mr-2 text-[#528eb2]" />,
      roles: [ROLES.SUPERADMIN, ROLES.ADMIN, ROLES.TEACHER, ROLES.HR],
      links: [
        { name: 'Gestion des élèves', to: '/eleves', roles: [ROLES.SUPERADMIN, ROLES.ADMIN, ROLES.TEACHER] },
        { name: 'Résultats', to: '/eleves/resultats', roles: [ROLES.SUPERADMIN, ROLES.TEACHER] },
        { name: 'Dossiers', to: '/eleves/dossiers', roles: [ROLES.SUPERADMIN, ROLES.ADMIN, ROLES.HR, ROLES.TEACHER] },
        { name: 'Certificats et Diplômes', to: '/eleves/certificats', roles: [ROLES.SUPERADMIN, ROLES.ADMIN, ROLES.TEACHER] },
        { name: 'Historique des Absences', to: '/eleves/absences', roles: [ROLES.SUPERADMIN, ROLES.ADMIN, ROLES.TEACHER, ROLES.HR] },
      ],
    },
    {
      key: 'formations_management',
      label: 'Gestion des formations',
      icon: <BookOpen className="w-5 h-5 mr-2 text-white" />,
      roles: [ROLES.SUPERADMIN, ROLES.ADMIN, ROLES.TEACHER, ROLES.RECRUITER],
      to: '/formations',
    },
    
    // --- ADMIN ROLE SECTION ---
    {
      key: 'formateurs',
      label: 'Formateurs',
      icon: <User className="w-5 h-5 mr-2 text-[#528eb2]" />,
      roles: [ROLES.SUPERADMIN, ROLES.ADMIN, ROLES.HR],
      links: [
        { name: 'Liste des formateurs', to: '/formateurs', roles: [ROLES.SUPERADMIN, ROLES.ADMIN, ROLES.HR] },
        { name: 'Statistiques et Rapports', to: '/formateurs/statistiques', roles: [ROLES.SUPERADMIN, ROLES.ADMIN, ROLES.HR] },
        { name: 'Gestion des Projets', to: '/formateurs/projets', roles: [ROLES.SUPERADMIN, ROLES.ADMIN] },
        { name: 'Commentaires', to: '/formateurs/commentaires', roles: [ROLES.SUPERADMIN, ROLES.ADMIN, ROLES.HR] },
      ],
    },
    {
      key: 'roles_management',
      label: 'Gestion des rôles',
      icon: <UserPlus className="w-5 h-5 mr-2 text-white" />,
      roles: [ROLES.SUPERADMIN, ROLES.ADMIN, ROLES.RECRUITER],
      to: '/recruiter/guest-student-roles',
    },
    {
      key: 'invites',
      label: 'Invités',
      icon: <UserPlus className="w-5 h-5 mr-2 text-[#528eb2]" />,
      roles: [ROLES.SUPERADMIN, ROLES.ADMIN, ROLES.HR],
      links: [
        { name: 'Liste des invités', to: '/invites', roles: [ROLES.ADMIN, ROLES.SUPERADMIN] },
        { name: 'Gestion des invités', to: '/invites/', roles: [ROLES.ADMIN, ROLES.SUPERADMIN] },
        { name: 'Test d\'admission', to: '/invites/test_admission', roles: [ROLES.ADMIN, ROLES.HR, ROLES.SUPERADMIN] },
        { name: 'Statistiques des Invités', to: '/admin/invite/statistiques', roles: [ROLES.ADMIN, ROLES.SUPERADMIN] },
      ],
    },
    {
      key: 'rh',
      label: 'Ressources Humaines',
      icon: <Users className="w-5 h-5 mr-2 text-[#528eb2]" />,
      roles: [ROLES.SUPERADMIN, ROLES.ADMIN, ROLES.HR],
      links: [
        { name: 'Gestion des Formateurs', to: '/rh/formateurs', roles: [ROLES.SUPERADMIN, ROLES.HR] },
        { name: 'Gestion des Candidatures', to: '/rh/candidatures', roles: [ROLES.SUPERADMIN, ROLES.HR] },
        { name: 'Suivi des Absences et Congés', to: '/rh/absences', roles: [ROLES.SUPERADMIN, ROLES.HR] },
        { name: 'Planning des Formateurs', to: '/rh/planning', roles: [ROLES.SUPERADMIN, ROLES.HR] },
        { name: 'Archivage des Dossiers', to: '/rh/archivage', roles: [ROLES.SUPERADMIN, ROLES.HR] },
        { name: 'Suivi des Recrutements', to: '/rh/recrutement', roles: [ROLES.SUPERADMIN, ROLES.HR] },
      ],
    },
    {
      key: 'admins',
      label: 'Administration',
      icon: <Shield className="w-5 h-5 mr-2 text-[#528eb2]" />,
      roles: [ROLES.SUPERADMIN, ROLES.ADMIN],
      links: [
        { name: 'Gestion des utilisateurs', to: '/admin/utilisateurs', roles: [ROLES.SUPERADMIN] },
        { name: 'Gestion des Formations', to: '/admin/formations', roles: [ROLES.SUPERADMIN] },
        { name: 'Suivi des Inscriptions', to: '/admin/inscriptions', roles: [ROLES.SUPERADMIN] },
        { name: 'Gestion des Paiements', to: '/admin/paiements', roles: [ROLES.SUPERADMIN] },
        { name: 'Suivi des Absences', to: '/admin/absences', roles: [ROLES.SUPERADMIN] },
        { name: 'Statistiques Administratives', to: '/admin/statistiques', roles: [ROLES.SUPERADMIN] },
        { name: 'Les logs', to: '/admin/logs', roles: [ROLES.SUPERADMIN] },
        { name: 'Gestion des partenaires', to: '/admin/partenariats', roles: [ROLES.SUPERADMIN] },
      ],
    },
    
    // --- SUPERADMIN ROLE SECTION ---
    {
      key: 'centres_formations',
      label: 'Centres de formations',
      icon: <School className="w-5 h-5 mr-2 text-[#528eb2]" />,
      roles: [ROLES.SUPERADMIN],
      to: '/centres_formations',
    },

    // --- RECRUITER ROLE SECTION ---
    {
      key: 'candidatures',
      label: 'Candidatures',
      icon: <Share2 className="w-5 h-5 mr-2 text-[#528eb2]" />,
      roles: [ROLES.HR, ROLES.RECRUITER],
      to: '/candidatures',
    },
    {
      key: 'recrutement',
      label: 'Recrutement',
      icon: <Briefcase className="w-5 h-5 mr-2 text-[#528eb2]" />,
      roles: [ROLES.RECRUITER],
      links: [
        { name: 'Tableau de bord', to: '/recruiter/dashboard', roles: [ROLES.RECRUITER] },
        { name: 'Offres d\'emploi', to: '/recruiter/jobs', roles: [ROLES.RECRUITER] },
        { name: 'Candidatures', to: '/recruiter/applications', roles: [ROLES.RECRUITER] },
        { name: 'Entretiens', to: '/recruiter/interviews', roles: [ROLES.RECRUITER] },
        { name: 'Base de CV', to: '/recruiter/cv-database', roles: [ROLES.RECRUITER] },
        { name: 'Statistiques', to: '/recruiter/statistics', roles: [ROLES.RECRUITER] },
      ],
    },
    {
      key: 'etudiants',
      label: 'Étudiants',
      icon: <GraduationCap className="w-5 h-5 mr-2 text-[#528eb2]" />,
      roles: [ROLES.RECRUITER],
      links: [
        { name: 'Liste des étudiants', to: '/recruiter/students', roles: [ROLES.RECRUITER] },
        { name: 'Profils & CV', to: '/recruiter/student-profiles', roles: [ROLES.RECRUITER] },
        { name: 'Stages & Alternances', to: '/recruiter/internships', roles: [ROLES.RECRUITER] },
      ],
    },
    {
      key: 'evenements',
      label: 'Événements',
      icon: <Calendar className="w-5 h-5 mr-2 text-[#528eb2]" />,
      roles: [ROLES.RECRUITER],
      links: [
        { name: 'Job Dating', to: '/recruiter/job-dating', roles: [ROLES.RECRUITER] },
        { name: 'Forums Entreprises', to: '/recruiter/career-fairs', roles: [ROLES.RECRUITER] },
        { name: 'Présentations Entreprise', to: '/recruiter/company-presentations', roles: [ROLES.RECRUITER] },
      ],
    },
    
    // --- GUEST ROLE SECTION ---
    {
      key: 'candidature',
      label: 'Ma Candidature',
      icon: <Clipboard className="w-5 h-5 mr-2 text-[#528eb2]" />,
      roles: [ROLES.GUEST],
      links: [
        { name: 'État de ma candidature', to: '/guest/application-status', roles: [ROLES.GUEST] },
        { name: 'Documents à fournir', to: '/guest/required-documents', roles: [ROLES.GUEST] },
        { name: 'Compléter mon dossier', to: '/guest/complete-profile', roles: [ROLES.GUEST] },
        { name: 'Historique des échanges', to: '/guest/communications', roles: [ROLES.GUEST] },
      ],
    },
    {
      key: 'formations',
      label: 'Formations',
      icon: <BookOpen className="w-5 h-5 mr-2 text-[#528eb2]" />,
      roles: [ROLES.GUEST],
      links: [
        { name: 'Catalogue des formations', to: '/guest/training-catalog', roles: [ROLES.GUEST] },
        { name: 'Détails des programmes', to: '/guest/program-details', roles: [ROLES.GUEST] },
        { name: 'Conditions d\'admission', to: '/guest/admission-requirements', roles: [ROLES.GUEST] },
        { name: 'FAQ Formations', to: '/guest/training-faq', roles: [ROLES.GUEST] },
      ],
    },
    {
      key: 'contact',
      label: 'Contact & Support',
      icon: <MessageCircle className="w-5 h-5 mr-2 text-[#528eb2]" />,
      roles: [ROLES.GUEST],
      links: [
        { name: 'Contacter un recruteur', to: '/guest/contact-recruiter', roles: [ROLES.GUEST] },
        { name: 'Questions fréquentes', to: '/guest/faq', roles: [ROLES.GUEST] },
        { name: 'Support technique', to: '/guest/technical-support', roles: [ROLES.GUEST] },
        { name: 'Prendre rendez-vous', to: '/guest/schedule-meeting', roles: [ROLES.GUEST] },
      ],
    },
    {
      key: 'ecole',
      label: 'Notre École',
      icon: <School className="w-5 h-5 mr-2 text-[#528eb2]" />,
      roles: [ROLES.GUEST],
      links: [
        { name: 'Présentation', to: '/guest/school-presentation', roles: [ROLES.GUEST] },
        { name: 'Vie étudiante', to: '/guest/student-life', roles: [ROLES.GUEST] },
        { name: 'Témoignages', to: '/guest/testimonials', roles: [ROLES.GUEST] },
        { name: 'Actualités', to: '/guest/news', roles: [ROLES.GUEST] },
      ],
    },
    
    // --- GENERAL ITEMS ---
    {
      key: 'aide',
      label: "Besoin d'aide ?",
      icon: <Calendar className="w-5 h-5 mr-2 text-[#528eb2]" />,
      links: [
        { name: 'FAQ', to: '/aide/faq' },
        { name: 'Forum', to: '/aide/forum' },
        { name: 'Supports', to: '/aide/supports' },
        { name: 'Contact', to: '/aide/contact' },
      ],
    },
    {
      key: 'nous_rejoindre',
      label: 'Nous rejoindre',
      icon: <Users className="w-5 h-5 mr-2 text-[#528eb2]" />,
      roles: [ROLES.GUEST],
      links: [
        { name: 'Envoyer une candidature', to: '/nous-rejoindre/candidature' },
        { name: 'Processus de recrutement', to: '/nous-rejoindre/recrutement' },
        { name: "Offres d'emploi", to: '/nous-rejoindre/offres' },
        { name: 'Devenir partenaire', to: '/nous-rejoindre/partenaire' },
        { name: 'Devenir sponsor', to: '/nous-rejoindre/sponsor' },
      ],
    },
  ];

  return (
    <div className="relative">
      {/* Injection des styles personnalisés */}
      <style>{customStyles}</style>
      
      <button 
        ref={buttonRef}
        className="menu-burger-button text-gray-200 hover:text-white focus:outline-none" 
        onClick={toggleMenu}
        aria-label="Menu principal"
      >
        <Menu className="w-6 h-6" />
      </button>

      <AnimatePresence>
        {menuOpen && (
          <>
            {/* Backdrop overlay with blur effect */}
            <motion.div
              initial={{ opacity: 0 }}
              animate={{ opacity: 1 }}
              exit={{ opacity: 0 }}
              transition={{ duration: 0.2 }}
              className="fixed inset-0 bg-black/40 backdrop-blur-sm z-40"
              onClick={() => setMenuOpen(false)}
            />
            
            {/* Menu sidebar with improved animation */}
            <motion.div
              ref={menuRef}
              initial={{ x: '-100%' }}
              animate={{ x: 0 }}
              exit={{ x: '-100%' }}
              transition={{ 
                type: "tween", 
                ease: "easeInOut",
                duration: 0.3
              }}
              className="sidebar-menu"
            >
              <div className="flex flex-col h-full">
                {roles.length > 0 && (
                  <div className="flex items-center p-4 border-b border-blue-700 bg-gradient-to-r from-[#00284f] to-[#003a6b]">
                    <div className="w-12 h-12 bg-white/20 rounded-full mr-3 flex items-center justify-center cursor-pointer hover:bg-white/30 transition-colors" 
                         onClick={() => {
                           setMenuOpen(false);
                           navigate('/profile');
                         }}>
                      <User className="w-6 h-6 text-white" />
                    </div>
                    <div className="cursor-pointer" 
                         onClick={() => {
                           setMenuOpen(false);
                           navigate('/profile');
                         }}>
                      <p className="font-semibold hover:underline transition-all">{userData ? `${userData.firstName} ${userData.lastName}` : 'Utilisateur'}</p>
                      <p className="text-sm text-blue-200">{translateRoleName(roles[0])}</p>
                    </div>
                    <button 
                      className="ml-auto text-white p-2 rounded-full hover:bg-blue-800/50 transition-colors" 
                      onClick={toggleMenu}
                      aria-label="Fermer le menu"
                    >
                      <X className="w-5 h-5" />
                    </button>
                  </div>
                )}
                
                {!roles.length && (
                  <div className="p-4 border-b border-blue-700 bg-gradient-to-r from-[#00284f] to-[#003a6b]">
                    <div className="flex items-center justify-between mb-3">
                      <h2 className="text-xl font-semibold text-white">Bienvenue</h2>
                      <button 
                        className="text-white p-2 rounded-full hover:bg-blue-800/50 transition-colors" 
                        onClick={toggleMenu}
                        aria-label="Fermer le menu"
                      >
                        <X className="w-5 h-5" />
                      </button>
                    </div>
                    <p className="text-sm text-blue-200 mb-3">Connectez-vous pour accéder à toutes les fonctionnalités</p>
                    <Link 
                      to="/login" 
                      className="flex items-center justify-center w-full py-2 px-4 bg-blue-600 hover:bg-blue-700 text-white rounded-md transition-colors"
                      onClick={() => setMenuOpen(false)}
                    >
                      <User className="w-4 h-4 mr-2" />
                      Se connecter
                    </Link>
                  </div>
                )}

                <div className="scrollable-div overflow-y-auto flex-grow">
                  <ul className="py-2">
                    {menuItems.map(({ key, icon, label, roles: itemRoles, links, to }) => {
                      // Si l'élément n'a pas de rôles définis ou si l'utilisateur a les rôles requis
                      if (!itemRoles || hasAnyRole(itemRoles)) {
                        return (
                          <React.Fragment key={`menu-${key}`}>
                            {to ? (
                              // Élément de menu simple avec lien direct
                              <li className="menu-item">
                                <Link to={to} className="flex items-center px-4 py-2.5 w-full" onClick={() => setMenuOpen(false)}>
                                  {icon}
                                  <span>{label}</span>
                                </Link>
                              </li>
                            ) : (
                              // Élément de menu avec sous-menu
                              <>
                                <li
                                  className={`menu-item ${openSubMenus[key] ? 'active' : ''}`}
                                  onClick={() => toggleSubMenu(key)}
                                >
                                  <div className="flex items-center px-4 py-2.5 w-full cursor-pointer">
                                    {icon}
                                    <span>{label}</span>
                                    <div className="ml-auto">
                                      {openSubMenus[key] ? (
                                        <ChevronDown className="w-4 h-4 text-[#528eb2]" />
                                      ) : (
                                        <ChevronRight className={`w-4 h-4 text-[#528eb2] chevron-icon ${openSubMenus[key] ? 'open' : ''}`} />
                                      )}
                                    </div>
                                  </div>
                                  <AnimatePresence>
                                    {openSubMenus[key] && links && (
                                      <motion.ul
                                        initial={{ height: 0, opacity: 0 }}
                                        animate={{ height: 'auto', opacity: 1 }}
                                        exit={{ height: 0, opacity: 0 }}
                                        transition={{ duration: 0.2 }}
                                        className="bg-[#001f3d] pl-4"
                                      >
                                        {links.map((link) => {
                                          if (!link.roles || hasAnyRole(link.roles)) {
                                            return (
                                              <li key={link.to} className="submenu-item">
                                                <Link
                                                  to={link.to}
                                                  className="flex items-center px-4 py-2 text-sm"
                                                  onClick={() => setMenuOpen(false)}
                                                >
                                                  {link.name}
                                                </Link>
                                              </li>
                                            );
                                          }
                                          return null;
                                        })}
                                      </motion.ul>
                                    )}
                                  </AnimatePresence>
                                </li>
                              </>
                            )}
                          </React.Fragment>
                        );
                      }
                      return null;
                    })}
                  </ul>
                </div>
              </div>
            </motion.div>
          </>
        )}
      </AnimatePresence>
    </div>
  );
});

export { MenuBurger };<|MERGE_RESOLUTION|>--- conflicted
+++ resolved
@@ -248,7 +248,6 @@
       to: '/dashboard',
     },
     {
-<<<<<<< HEAD
       key: 'notifications',
       label: 'Notifications',
       icon: <Bell className="w-5 h-5 mr-2 text-[#528eb2]" />,
@@ -294,34 +293,6 @@
         { name: 'Réservation de salle', to: '/plannings/reservation-salle', roles: [ROLES.SUPERADMIN, ROLES.ADMIN, ROLES.TEACHER] },
         { name: 'Réservation de matériel', to: '/plannings/reservation-materiel', roles: [ROLES.SUPERADMIN, ROLES.ADMIN, ROLES.TEACHER] },
       ],
-=======
-      key: 'attendance',
-      label: 'Présence',
-      icon: <Clipboard className="w-5 h-5 mr-2 text-[#528eb2]" />,
-      roles: [ROLES.STUDENT],
-      to: '/student/attendance',
-    },
-    {
-      key: 'teacher_attendance',
-      label: 'Emargement',
-      icon: <Clipboard className="w-5 h-5 mr-2 text-[#528eb2]" />,
-      roles: [ROLES.TEACHER],
-      to: '/teacher/attendance',
-    },
-    {
-      key: 'signature_monitoring',
-      label: 'Suivi des signatures',
-      icon: <ClipboardCheck className="w-5 h-5 mr-2 text-[#528eb2]" />,
-      roles: [ROLES.TEACHER],
-      to: '/teacher/signature-monitoring',
-    },
-    {
-      key: 'centres_formations',
-      label: 'Centres de formations',
-      icon: <School className="w-5 h-5 mr-2 text-[#528eb2]" />,
-      roles: [ROLES.SUPERADMIN],
-      to: '/centres_formations',
->>>>>>> bbca273a
     },
     {
       key: 'cagnottes',
