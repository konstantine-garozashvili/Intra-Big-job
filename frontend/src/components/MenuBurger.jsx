import React, { memo, useState, useEffect, useRef } from 'react';
import { motion, AnimatePresence } from 'framer-motion';
import { Link, useNavigate } from 'react-router-dom';
import { useRoles, ROLES } from '../features/roles/roleContext';
import { useRoleUI } from '../features/roles/useRolePermissions';
import { useUserData } from '@/hooks/useUserData';
import {
  User, 
  UserPlus, 
  Shield, 
  Users, 
  GraduationCap,
  Calendar,
  MessageCircle,
  BookOpen, 
  Bell, 
  PiggyBank,
  Camera,
  Handshake,
  School,
  LayoutDashboard,
  Briefcase, 
  Share2,
  Clipboard,
  ChevronDown,
  ChevronRight,
  X,
  Menu,
<<<<<<< HEAD
  ClipboardCheck,
  Ticket
=======
  ClipboardCheck
>>>>>>> ef2d17f8
} from 'lucide-react';
import { useRolePermissions } from '@/features/roles/useRolePermissions';
import ProfilePictureDisplay from '@/components/ProfilePictureDisplay';
import { Sheet, SheetContent, SheetTrigger } from '@/components/ui/sheet';

// Style personnalisé pour les animations et transitions
const customStyles = `
  .menu-burger-button {
    position: relative;
    display: flex;
    align-items: center;
    justify-content: center;
    width: 40px;
    height: 40px;
    border-radius: 50%;
    transition: all 0.2s cubic-bezier(0.4, 0, 0.2, 1);
    margin-right: 0.75rem;
    background-color: transparent;
    border: none;
    cursor: pointer;
  }
  
  .menu-burger-button:hover {
    background-color: rgba(255, 255, 255, 0.1);
    transform: scale(1.05);
<<<<<<< HEAD
  }
  
  .menu-burger-button:active {
    transform: scale(0.95);
  }
  
  /* Override Sheet styles to match our design */
  .sidebar-sheet {
    background-color: #00284f !important;
    color: white !important;
    box-shadow: 0 8px 32px rgba(0, 0, 0, 0.3) !important;
    border-right: 1px solid rgba(82, 142, 178, 0.2) !important;
  }
  
  .scrollable-div {
    scrollbar-width: thin;
    scrollbar-color: rgba(82, 142, 178, 0.5) transparent;
  }
  
  .scrollable-div::-webkit-scrollbar {
    width: 6px;
  }
  
  .scrollable-div::-webkit-scrollbar-track {
    background: transparent;
  }
  
  .scrollable-div::-webkit-scrollbar-thumb {
    background-color: rgba(82, 142, 178, 0.5);
    border-radius: 3px;
  }
  
  .menu-item {
    position: relative;
    transition: all 0.2s cubic-bezier(0.4, 0, 0.2, 1);
    border-radius: 0.375rem;
    margin: 0.25rem 0.5rem;
  }
  
  .menu-item:hover {
    background-color: rgba(82, 142, 178, 0.2);
    transform: translateX(4px);
  }
  
  .menu-item.active {
    background-color: rgba(82, 142, 178, 0.3);
    border-left: 3px solid #528eb2;
  }
  
  .submenu-item {
    transition: all 0.2s cubic-bezier(0.4, 0, 0.2, 1);
    border-radius: 0.375rem;
    margin: 0.25rem 0.5rem;
  }
  
  .submenu-item:hover {
    background-color: rgba(82, 142, 178, 0.3);
    transform: translateX(4px);
  }
  
  .chevron-icon {
    transition: transform 0.3s cubic-bezier(0.4, 0, 0.2, 1);
  }
  
  .chevron-icon.open {
    transform: rotate(90deg);
  }
  
  /* Responsive styles */
  @media (min-width: 1024px) {
    .sidebar-sheet {
      width: 320px !important;
    }
=======
>>>>>>> ef2d17f8
  }
  
  @media (max-width: 1023px) {
    .sidebar-sheet {
      width: 280px !important;
    }
  }
  
<<<<<<< HEAD
  @media (max-width: 768px) {
    .sidebar-sheet {
      width: 85vw !important;
    }
    
    .menu-item {
      margin: 0.125rem 0.25rem;
    }
    
    .submenu-item {
      margin: 0.125rem 0.25rem;
    }
=======
  .sidebar-menu {
    position: fixed;
    top: 0;
    left: 0;
    width: 20vw;
    height: 100vh;
    background-color: #00284f;
    color: white;
    box-shadow: 0 8px 32px rgba(0, 0, 0, 0.3);
    z-index: 50;
    overflow: hidden;
    border-right: 1px solid rgba(82, 142, 178, 0.2);
    will-change: transform;
>>>>>>> ef2d17f8
  }
  
  @media (max-width: 480px) {
    .sidebar-sheet {
      width: 100vw !important;
    }
    
    .menu-item, .submenu-item {
      margin: 0.125rem 0;
      border-radius: 0;
    }
    
    .menu-item:hover, .submenu-item:hover {
      transform: none;
      background-color: rgba(82, 142, 178, 0.15);
    }
  }

  /* Hide the default close button from Sheet */
  .sidebar-sheet [data-state] > button[type="button"] {
    display: none;
  }
  
  .menu-item {
    position: relative;
    transition: all 0.2s cubic-bezier(0.4, 0, 0.2, 1);
    border-radius: 0.375rem;
    margin: 0.25rem 0.5rem;
  }
  
  .menu-item:hover {
    background-color: rgba(82, 142, 178, 0.2);
    transform: translateX(4px);
  }
  
  .menu-item.active {
    background-color: rgba(82, 142, 178, 0.3);
    border-left: 3px solid #528eb2;
  }
  
  .submenu-item {
    transition: all 0.2s cubic-bezier(0.4, 0, 0.2, 1);
    border-radius: 0.375rem;
    margin: 0.25rem 0.5rem;
  }
  
  .submenu-item:hover {
    background-color: rgba(82, 142, 178, 0.3);
    transform: translateX(4px);
  }
  
  .chevron-icon {
    transition: transform 0.3s cubic-bezier(0.4, 0, 0.2, 1);
  }
  
  .chevron-icon.open {
    transform: rotate(90deg);
  }
`;

const MenuBurger = memo(() => {
  const { user: userData, isLoading } = useUserData();
  const [menuOpen, setMenuOpen] = useState(false);
  const [openSubMenus, setOpenSubMenus] = useState({});
  const menuRef = useRef(null);
  const buttonRef = useRef(null);
  const navigate = useNavigate();
  
  // Utiliser le système de rôles
  const { roles, hasRole, hasAnyRole, refreshRoles } = useRoles();
  const { translateRoleName } = useRoleUI();
  const permissions = useRolePermissions();

  // Gestionnaire de clic à l'extérieur du menu
  useEffect(() => {
    const handleClickOutside = (event) => {
      if (
        menuOpen && 
        menuRef.current && 
        !menuRef.current.contains(event.target) &&
        buttonRef.current && 
        !buttonRef.current.contains(event.target)
      ) {
        setMenuOpen(false);
      }
    };

    if (menuOpen) {
      document.addEventListener('mousedown', handleClickOutside);
    }

    return () => {
      document.removeEventListener('mousedown', handleClickOutside);
    };
  }, [menuOpen]);

  // Effet pour fermer le menu lorsque les rôles changent
  useEffect(() => {
    if (menuOpen) {
      setMenuOpen(false);
    }
  }, [roles]);
  
  const toggleMenu = () => setMenuOpen(!menuOpen);

  const toggleSubMenu = (menu) => {
    setOpenSubMenus((prev) => ({
      ...Object.keys(prev).reduce((acc, key) => ({ ...acc, [key]: false }), {}),
      [menu]: !prev[menu]
    }));
  };
  

  const menuItems = [
<<<<<<< HEAD
    // --- SECTION NAVIGATION PRINCIPALE (pour tous les rôles) ---
=======
    // --- STUDENT ROLE SECTION ---
>>>>>>> ef2d17f8
    {
      key: 'dashboard',
      label: 'Tableau de bord',
      icon: <LayoutDashboard className="w-5 h-5 mr-2 text-[#528eb2]" />,
<<<<<<< HEAD
=======
      roles: [ROLES.SUPERADMIN, ROLES.ADMIN, ROLES.TEACHER, ROLES.STUDENT],
>>>>>>> ef2d17f8
      to: '/dashboard',
    },
    {
      key: 'notifications',
      label: 'Notifications',
      icon: <Bell className="w-5 h-5 mr-2 text-[#528eb2]" />,
      roles: [ROLES.SUPERADMIN, ROLES.ADMIN, ROLES.TEACHER, ROLES.STUDENT],
<<<<<<< HEAD
      to: '#',
    },
=======
      to: '/notifications',
    },
    {
      key: 'messagerie',
      label: 'Messagerie',
      icon: <MessageCircle className="w-5 h-5 mr-2 text-[#528eb2]" />,
      roles: [ROLES.SUPERADMIN, ROLES.ADMIN, ROLES.TEACHER, ROLES.STUDENT, ROLES.RECRUITER],
      to: '/messagerie',
    },
    {
      key: 'cours',
      label: 'Mes Cours',
      icon: <Clipboard className="w-5 h-5 mr-2 text-[#528eb2]" />,
      roles: [ROLES.STUDENT, ROLES.TEACHER],
      to: '/cours',
    },
    {
      key: 'projet',
      label: 'Mes Projets',
      icon: <Briefcase className="w-5 h-5 mr-2 text-[#528eb2]" />,
      roles: [ROLES.STUDENT, ROLES.TEACHER],
      to: '/projet',
    },
    {
      key: 'justification_absence',
      label: 'Justifier une absence',
      icon: <Clipboard className="w-5 h-5 mr-2 text-[#528eb2]" />,
      roles: [ROLES.STUDENT],
      to: '/justification-absence',
    },
    {
      key: 'plannings',
      label: 'Plannings',
      icon: <Calendar className="w-5 h-5 mr-2 text-[#528eb2]" />,
      roles: [ROLES.SUPERADMIN, ROLES.ADMIN, ROLES.TEACHER, ROLES.HR, ROLES.STUDENT],
      links: [
        { name: 'Évènements', to: '/plannings/evenements', roles: [ROLES.SUPERADMIN, ROLES.ADMIN, ROLES.TEACHER, ROLES.HR, ROLES.STUDENT] },
        { name: 'Agenda', to: '/plannings/agenda', roles: [ROLES.SUPERADMIN, ROLES.ADMIN, ROLES.TEACHER, ROLES.HR, ROLES.STUDENT] },
        { name: 'Réservation de salle', to: '/plannings/reservation-salle', roles: [ROLES.SUPERADMIN, ROLES.ADMIN, ROLES.TEACHER] },
        { name: 'Réservation de matériel', to: '/plannings/reservation-materiel', roles: [ROLES.SUPERADMIN, ROLES.ADMIN, ROLES.TEACHER] },
      ],
    },
    {
      key: 'cagnottes',
      label: 'Cagnottes',
      icon: <PiggyBank className="w-5 h-5 mr-2 text-[#528eb2]" />,
      roles: [ROLES.SUPERADMIN, ROLES.ADMIN, ROLES.TEACHER, ROLES.STUDENT],
      to: '/cagnottes',
    },
    {
      key: 'sponsors',
      label: 'Sponsors',
      icon: <Handshake className="w-5 h-5 mr-2 text-[#528eb2]" />,
      roles: [ROLES.SUPERADMIN, ROLES.ADMIN, ROLES.TEACHER, ROLES.STUDENT],
      to: '/sponsors',
    },
    {
      key: 'trombinoscope',
      label: 'Trombinoscope',
      icon: <Camera className="w-5 h-5 mr-2 text-[#528eb2]" />,
      roles: [ROLES.SUPERADMIN, ROLES.ADMIN, ROLES.TEACHER, ROLES.STUDENT, ROLES.RECRUITER],
      to: '/Trombinoscope',
    },
    
    // --- TEACHER ROLE SECTION ---
>>>>>>> ef2d17f8
    {
      key: 'messagerie',
      label: 'Messagerie',
      icon: <MessageCircle className="w-5 h-5 mr-2 text-[#528eb2]" />,
      roles: [ROLES.SUPERADMIN, ROLES.ADMIN, ROLES.TEACHER, ROLES.STUDENT, ROLES.RECRUITER],
      to: '#',
    },
    {
      key: 'trombinoscope',
      label: 'Trombinoscope',
      icon: <Camera className="w-5 h-5 mr-2 text-[#528eb2]" />,
      roles: [ROLES.SUPERADMIN, ROLES.ADMIN, ROLES.TEACHER, ROLES.STUDENT, ROLES.RECRUITER],
      to: '/trombinoscope',
    },
    
    // --- SECTION ÉTUDES ET FORMATIONS ---
    {
      key: 'etudiants',
      label: 'Étudiants',
      icon: <GraduationCap className="w-5 h-5 mr-2 text-[#528eb2]" />,
<<<<<<< HEAD
      roles: [ROLES.SUPERADMIN, ROLES.ADMIN, ROLES.TEACHER, ROLES.HR, ROLES.RECRUITER],
      links: [
        { name: 'Liste des étudiants', to: '/admin/users?filter=ROLE_STUDENT', roles: [ROLES.SUPERADMIN, ROLES.ADMIN] },
        { name: 'Gestion des étudiants', to: '/eleves', roles: [ROLES.SUPERADMIN, ROLES.ADMIN, ROLES.TEACHER, ROLES.HR] },
        { name: 'Résultats', to: '/eleves/resultats', roles: [ROLES.SUPERADMIN, ROLES.ADMIN, ROLES.TEACHER] },
        { name: 'Dossiers', to: '/eleves/dossiers', roles: [ROLES.SUPERADMIN, ROLES.ADMIN, ROLES.HR, ROLES.TEACHER] },
        { name: 'Certificats et Diplômes', to: '/eleves/certificats', roles: [ROLES.SUPERADMIN, ROLES.ADMIN, ROLES.TEACHER] },
        { name: 'Historique des Absences', to: '/eleves/absences', roles: [ROLES.SUPERADMIN, ROLES.ADMIN, ROLES.TEACHER, ROLES.HR] },
        { name: 'Profils & CV', to: '/recruiter/student-profiles', roles: [ROLES.RECRUITER] },
        { name: 'Stages & Alternances', to: '/recruiter/internships', roles: [ROLES.RECRUITER] },
      ],
    },
    {
      key: 'cours',
      label: 'Mes Cours',
      icon: <Clipboard className="w-5 h-5 mr-2 text-[#528eb2]" />,
      roles: [ROLES.STUDENT, ROLES.TEACHER],
      to: '#',
    },
    {
      key: 'projet',
      label: 'Mes Projets',
      icon: <Briefcase className="w-5 h-5 mr-2 text-[#528eb2]" />,
      roles: [ROLES.STUDENT, ROLES.TEACHER],
      to: '#',
    },
    {
      key: 'formations_management',
      label: 'Gestion des formations',
      icon: <BookOpen className="w-5 h-5 mr-2 text-[#528eb2]" />,
      roles: [ROLES.SUPERADMIN, ROLES.ADMIN, ROLES.TEACHER, ROLES.RECRUITER],
      to: '/formations',
    },
    {
      key: 'justification_absence',
      label: 'Justifier une absence',
      icon: <Clipboard className="w-5 h-5 mr-2 text-[#528eb2]" />,
      roles: [ROLES.STUDENT],
      to: '#',
    },
    
    // --- SECTION PLANIFICATION ---
    {
      key: 'plannings',
      label: 'Plannings',
      icon: <Calendar className="w-5 h-5 mr-2 text-[#528eb2]" />,
      roles: [ROLES.SUPERADMIN, ROLES.ADMIN, ROLES.TEACHER, ROLES.HR, ROLES.STUDENT],
      links: [
        { name: 'Évènements', to: '/plannings/evenements', roles: [ROLES.SUPERADMIN, ROLES.ADMIN, ROLES.TEACHER, ROLES.HR, ROLES.STUDENT] },
        { name: 'Agenda', to: '/plannings/agenda', roles: [ROLES.SUPERADMIN, ROLES.ADMIN, ROLES.TEACHER, ROLES.HR, ROLES.STUDENT] },
        { name: 'Réservation de salle', to: '/plannings/reservation-salle', roles: [ROLES.SUPERADMIN, ROLES.ADMIN, ROLES.TEACHER] },
        { name: 'Réservation de matériel', to: '/plannings/reservation-materiel', roles: [ROLES.SUPERADMIN, ROLES.ADMIN, ROLES.TEACHER] },
      ],
    },
    
    // --- SECTION RECRUTEMENT & CARRIÈRE ---
    {
      key: 'candidatures',
      label: 'Candidatures',
      icon: <Share2 className="w-5 h-5 mr-2 text-[#528eb2]" />,
      roles: [ROLES.HR, ROLES.RECRUITER],
      to: '/candidatures',
    },
    {
      key: 'recrutement',
      label: 'Recrutement',
      icon: <Briefcase className="w-5 h-5 mr-2 text-[#528eb2]" />,
      roles: [ROLES.RECRUITER],
      links: [
        { name: 'Tableau de bord', to: '/recruiter/dashboard', roles: [ROLES.RECRUITER] },
        { name: 'Offres d\'emploi', to: '/recruiter/jobs', roles: [ROLES.RECRUITER] },
        { name: 'Candidatures', to: '/recruiter/applications', roles: [ROLES.RECRUITER] },
        { name: 'Entretiens', to: '/recruiter/interviews', roles: [ROLES.RECRUITER] },
        { name: 'Base de CV', to: '/recruiter/cv-database', roles: [ROLES.RECRUITER] },
        { name: 'Statistiques', to: '/recruiter/statistics', roles: [ROLES.RECRUITER] },
      ],
    },
    {
      key: 'evenements',
      label: 'Événements',
      icon: <Calendar className="w-5 h-5 mr-2 text-[#528eb2]" />,
      roles: [ROLES.RECRUITER],
      links: [
        { name: 'Job Dating', to: '/recruiter/job-dating', roles: [ROLES.RECRUITER] },
        { name: 'Forums Entreprises', to: '/recruiter/career-fairs', roles: [ROLES.RECRUITER] },
        { name: 'Présentations Entreprise', to: '/recruiter/company-presentations', roles: [ROLES.RECRUITER] },
      ],
    },
    
    // --- SECTION PARTENARIATS ET FINANCEMENT ---
    {
      key: 'cagnottes',
      label: 'Cagnottes',
      icon: <PiggyBank className="w-5 h-5 mr-2 text-[#528eb2]" />,
      roles: [ROLES.SUPERADMIN, ROLES.ADMIN, ROLES.TEACHER, ROLES.STUDENT],
      to: '#',
    },
    {
      key: 'sponsors',
      label: 'Sponsors',
      icon: <Handshake className="w-5 h-5 mr-2 text-[#528eb2]" />,
      roles: [ROLES.SUPERADMIN, ROLES.ADMIN, ROLES.TEACHER, ROLES.STUDENT],
      to: '#',
    },
    
    // --- SECTION ADMINISTRATION ET GESTION (Regroupé par type d'utilisateur) ---
=======
      roles: [ROLES.SUPERADMIN, ROLES.ADMIN, ROLES.TEACHER, ROLES.HR],
      links: [
        { name: 'Gestion des élèves', to: '/eleves', roles: [ROLES.SUPERADMIN, ROLES.ADMIN, ROLES.TEACHER] },
        { name: 'Résultats', to: '/eleves/resultats', roles: [ROLES.SUPERADMIN, ROLES.TEACHER] },
        { name: 'Dossiers', to: '/eleves/dossiers', roles: [ROLES.SUPERADMIN, ROLES.ADMIN, ROLES.HR, ROLES.TEACHER] },
        { name: 'Certificats et Diplômes', to: '/eleves/certificats', roles: [ROLES.SUPERADMIN, ROLES.ADMIN, ROLES.TEACHER] },
        { name: 'Historique des Absences', to: '/eleves/absences', roles: [ROLES.SUPERADMIN, ROLES.ADMIN, ROLES.TEACHER, ROLES.HR] },
      ],
    },
    {
      key: 'formations_management',
      label: 'Gestion des formations',
      icon: <BookOpen className="w-5 h-5 mr-2 text-white" />,
      roles: [ROLES.SUPERADMIN, ROLES.ADMIN, ROLES.TEACHER, ROLES.RECRUITER],
      to: '/formations',
    },
    
    // --- ADMIN ROLE SECTION ---
>>>>>>> ef2d17f8
    {
      key: 'admin_all_users',
      label: 'Tous les utilisateurs',
      icon: <Users className="w-5 h-5 mr-2 text-[#528eb2]" />,
      roles: [ROLES.ADMIN, ROLES.SUPERADMIN],
      to: '/admin/users',
    },
    {
      key: 'admin_teachers',
      label: 'Formateurs',
<<<<<<< HEAD
      icon: <Clipboard className="w-5 h-5 mr-2 text-[#528eb2]" />,
      roles: [ROLES.ADMIN, ROLES.SUPERADMIN],
      links: [
        { name: 'Liste des formateurs', to: '/admin/users?filter=ROLE_TEACHER', roles: [ROLES.ADMIN, ROLES.SUPERADMIN] },
        { name: 'Planning des Formateurs', to: '/rh/planning', roles: [ROLES.ADMIN, ROLES.SUPERADMIN] },
        { name: 'Évaluation des formateurs', to: '/admin/teacher-evaluation', roles: [ROLES.ADMIN, ROLES.SUPERADMIN] },
      ],
    },
    {
      key: 'admin_hr',
      label: 'Personnel RH',
      icon: <Users className="w-5 h-5 mr-2 text-[#528eb2]" />,
      roles: [ROLES.ADMIN, ROLES.SUPERADMIN],
      links: [
        { name: 'Liste du personnel RH', to: '/admin/users?filter=ROLE_HR', roles: [ROLES.ADMIN, ROLES.SUPERADMIN] },
        { name: 'Attributions', to: '/admin/hr-assignments', roles: [ROLES.ADMIN, ROLES.SUPERADMIN] },
      ],
    },
    {
      key: 'admin_admins',
      label: 'Administrateurs',
      icon: <Shield className="w-5 h-5 mr-2 text-[#528eb2]" />,
      roles: [ROLES.ADMIN, ROLES.SUPERADMIN],
      links: [
        { name: 'Liste des administrateurs', to: '/admin/users?filter=ROLE_ADMIN', roles: [ROLES.ADMIN, ROLES.SUPERADMIN] },
        { name: 'Droits d\'accès', to: '/admin/access-rights', roles: [ROLES.SUPERADMIN] },
      ],
    },
    {
      key: 'admin_guests',
      label: 'Invités',
      icon: <UserPlus className="w-5 h-5 mr-2 text-[#528eb2]" />,
      roles: [ROLES.ADMIN, ROLES.SUPERADMIN],
      links: [
        { name: 'Liste des invités', to: '/admin/users?filter=ROLE_GUEST', roles: [ROLES.ADMIN, ROLES.SUPERADMIN] },
        { name: 'Gestion des invités', to: '/invites/', roles: [ROLES.ADMIN, ROLES.SUPERADMIN] },
        { name: 'Test d\'admission', to: '/invites/test_admission', roles: [ROLES.ADMIN, ROLES.SUPERADMIN] },
        { name: 'Statistiques des Invités', to: '/admin/invite/statistiques', roles: [ROLES.ADMIN, ROLES.SUPERADMIN] },
      ],
    },
    {
      key: 'admin_recruiters',
      label: 'Recruteurs',
      icon: <Briefcase className="w-5 h-5 mr-2 text-[#528eb2]" />,
      roles: [ROLES.ADMIN, ROLES.SUPERADMIN],
      links: [
        { name: 'Liste des recruteurs', to: '/admin/users?filter=ROLE_RECRUITER', roles: [ROLES.ADMIN, ROLES.SUPERADMIN] },
        { name: 'Entreprises partenaires', to: '/admin/partner-companies', roles: [ROLES.ADMIN, ROLES.SUPERADMIN] },
        { name: 'Offres d\'emploi', to: '/admin/job-offers', roles: [ROLES.ADMIN, ROLES.SUPERADMIN] },
=======
      icon: <User className="w-5 h-5 mr-2 text-[#528eb2]" />,
      roles: [ROLES.SUPERADMIN, ROLES.ADMIN, ROLES.HR],
      links: [
        { name: 'Liste des formateurs', to: '/formateurs', roles: [ROLES.SUPERADMIN, ROLES.ADMIN, ROLES.HR] },
        { name: 'Statistiques et Rapports', to: '/formateurs/statistiques', roles: [ROLES.SUPERADMIN, ROLES.ADMIN, ROLES.HR] },
        { name: 'Gestion des Projets', to: '/formateurs/projets', roles: [ROLES.SUPERADMIN, ROLES.ADMIN] },
        { name: 'Commentaires', to: '/formateurs/commentaires', roles: [ROLES.SUPERADMIN, ROLES.ADMIN, ROLES.HR] },
      ],
    },
    {
      key: 'roles_management',
      label: 'Gestion des rôles',
      icon: <UserPlus className="w-5 h-5 mr-2 text-white" />,
      roles: [ROLES.SUPERADMIN, ROLES.ADMIN, ROLES.RECRUITER],
      to: '/recruiter/guest-student-roles',
    },
    {
      key: 'invites',
      label: 'Invités',
      icon: <UserPlus className="w-5 h-5 mr-2 text-[#528eb2]" />,
      roles: [ROLES.SUPERADMIN, ROLES.ADMIN, ROLES.HR],
      links: [
        { name: 'Liste des invités', to: '/invites', roles: [ROLES.ADMIN, ROLES.SUPERADMIN] },
        { name: 'Gestion des invités', to: '/invites/', roles: [ROLES.ADMIN, ROLES.SUPERADMIN] },
        { name: 'Test d\'admission', to: '/invites/test_admission', roles: [ROLES.ADMIN, ROLES.HR, ROLES.SUPERADMIN] },
        { name: 'Statistiques des Invités', to: '/admin/invite/statistiques', roles: [ROLES.ADMIN, ROLES.SUPERADMIN] },
>>>>>>> ef2d17f8
      ],
    },
    {
      key: 'guest_student_roles',
      label: 'Gestion Invité/Élève',
      icon: <Users className="w-5 h-5 mr-2 text-[#528eb2]" />,
      roles: [ROLES.RECRUITER],
      to: '/recruiter/guest-student-roles',
    },
    {
      key: 'rh',
      label: 'Ressources Humaines',
      icon: <Users className="w-5 h-5 mr-2 text-[#528eb2]" />,
      roles: [ROLES.SUPERADMIN, ROLES.ADMIN, ROLES.HR],
      links: [
        { name: 'Gestion des Formateurs', to: '/rh/formateurs', roles: [ROLES.SUPERADMIN, ROLES.HR] },
        { name: 'Gestion des Candidatures', to: '/rh/candidatures', roles: [ROLES.SUPERADMIN, ROLES.HR] },
        { name: 'Suivi des Absences et Congés', to: '/rh/absences', roles: [ROLES.SUPERADMIN, ROLES.HR] },
        { name: 'Planning des Formateurs', to: '/rh/planning', roles: [ROLES.SUPERADMIN, ROLES.HR] },
        { name: 'Archivage des Dossiers', to: '/rh/archivage', roles: [ROLES.SUPERADMIN, ROLES.HR] },
        { name: 'Suivi des Recrutements', to: '/rh/recrutement', roles: [ROLES.SUPERADMIN, ROLES.HR] },
<<<<<<< HEAD
        { name: 'Gestion des formateurs', to: '/admin/users?filter=ROLE_TEACHER', roles: [ROLES.HR] },
=======
>>>>>>> ef2d17f8
      ],
    },
    {
      key: 'admins',
      label: 'Administration',
      icon: <Shield className="w-5 h-5 mr-2 text-[#528eb2]" />,
      roles: [ROLES.SUPERADMIN, ROLES.ADMIN],
      links: [
<<<<<<< HEAD
        { name: 'Gestion des Formations', to: '/admin/formations', roles: [ROLES.SUPERADMIN] },
        { name: 'Gestion des Services de Support', to: '/admin/ticket-services', roles: [ROLES.SUPERADMIN, ROLES.ADMIN] },
        { name: 'Gestion des Tickets', to: '/admin/tickets', roles: [ROLES.SUPERADMIN, ROLES.ADMIN] },
=======
        { name: 'Gestion des utilisateurs', to: '/admin/utilisateurs', roles: [ROLES.SUPERADMIN] },
        { name: 'Gestion des Formations', to: '/admin/formations', roles: [ROLES.SUPERADMIN] },
>>>>>>> ef2d17f8
        { name: 'Suivi des Inscriptions', to: '/admin/inscriptions', roles: [ROLES.SUPERADMIN] },
        { name: 'Gestion des Paiements', to: '/admin/paiements', roles: [ROLES.SUPERADMIN] },
        { name: 'Suivi des Absences', to: '/admin/absences', roles: [ROLES.SUPERADMIN] },
        { name: 'Statistiques Administratives', to: '/admin/statistiques', roles: [ROLES.SUPERADMIN] },
        { name: 'Les logs', to: '/admin/logs', roles: [ROLES.SUPERADMIN] },
        { name: 'Gestion des partenaires', to: '/admin/partenariats', roles: [ROLES.SUPERADMIN] },
      ],
    },
    
    // --- SUPERADMIN ROLE SECTION ---
    {
      key: 'centres_formations',
      label: 'Centres de formations',
      icon: <School className="w-5 h-5 mr-2 text-[#528eb2]" />,
      roles: [ROLES.SUPERADMIN],
      to: '/centres_formations',
    },
<<<<<<< HEAD
    
    // --- SECTION INVITÉ ---
    {
      key: 'candidature',
      label: 'Ma Candidature',
      icon: <Clipboard className="w-5 h-5 mr-2 text-[#528eb2]" />,
      roles: [ROLES.GUEST],
      links: [
=======

    // --- RECRUITER ROLE SECTION ---
    {
      key: 'candidatures',
      label: 'Candidatures',
      icon: <Share2 className="w-5 h-5 mr-2 text-[#528eb2]" />,
      roles: [ROLES.HR, ROLES.RECRUITER],
      to: '/candidatures',
    },
    {
      key: 'recrutement',
      label: 'Recrutement',
      icon: <Briefcase className="w-5 h-5 mr-2 text-[#528eb2]" />,
      roles: [ROLES.RECRUITER],
      links: [
        { name: 'Tableau de bord', to: '/recruiter/dashboard', roles: [ROLES.RECRUITER] },
        { name: 'Offres d\'emploi', to: '/recruiter/jobs', roles: [ROLES.RECRUITER] },
        { name: 'Candidatures', to: '/recruiter/applications', roles: [ROLES.RECRUITER] },
        { name: 'Entretiens', to: '/recruiter/interviews', roles: [ROLES.RECRUITER] },
        { name: 'Base de CV', to: '/recruiter/cv-database', roles: [ROLES.RECRUITER] },
        { name: 'Statistiques', to: '/recruiter/statistics', roles: [ROLES.RECRUITER] },
      ],
    },
    {
      key: 'etudiants',
      label: 'Étudiants',
      icon: <GraduationCap className="w-5 h-5 mr-2 text-[#528eb2]" />,
      roles: [ROLES.RECRUITER],
      links: [
        { name: 'Liste des étudiants', to: '/recruiter/students', roles: [ROLES.RECRUITER] },
        { name: 'Profils & CV', to: '/recruiter/student-profiles', roles: [ROLES.RECRUITER] },
        { name: 'Stages & Alternances', to: '/recruiter/internships', roles: [ROLES.RECRUITER] },
      ],
    },
    {
      key: 'evenements',
      label: 'Événements',
      icon: <Calendar className="w-5 h-5 mr-2 text-[#528eb2]" />,
      roles: [ROLES.RECRUITER],
      links: [
        { name: 'Job Dating', to: '/recruiter/job-dating', roles: [ROLES.RECRUITER] },
        { name: 'Forums Entreprises', to: '/recruiter/career-fairs', roles: [ROLES.RECRUITER] },
        { name: 'Présentations Entreprise', to: '/recruiter/company-presentations', roles: [ROLES.RECRUITER] },
      ],
    },
    
    // --- GUEST ROLE SECTION ---
    {
      key: 'candidature',
      label: 'Ma Candidature',
      icon: <Clipboard className="w-5 h-5 mr-2 text-[#528eb2]" />,
      roles: [ROLES.GUEST],
      links: [
>>>>>>> ef2d17f8
        { name: 'État de ma candidature', to: '/guest/application-status', roles: [ROLES.GUEST] },
        { name: 'Documents à fournir', to: '/guest/required-documents', roles: [ROLES.GUEST] },
        { name: 'Compléter mon dossier', to: '/guest/complete-profile', roles: [ROLES.GUEST] },
        { name: 'Historique des échanges', to: '/guest/communications', roles: [ROLES.GUEST] },
      ],
    },
    {
      key: 'formations',
      label: 'Formations',
      icon: <BookOpen className="w-5 h-5 mr-2 text-[#528eb2]" />,
      roles: [ROLES.GUEST],
      links: [
        { name: 'Catalogue des formations', to: '/guest/training-catalog', roles: [ROLES.GUEST] },
        { name: 'Détails des programmes', to: '/guest/program-details', roles: [ROLES.GUEST] },
        { name: 'Conditions d\'admission', to: '/guest/admission-requirements', roles: [ROLES.GUEST] },
        { name: 'FAQ Formations', to: '/guest/training-faq', roles: [ROLES.GUEST] },
      ],
    },
    {
<<<<<<< HEAD
=======
      key: 'contact',
      label: 'Contact & Support',
      icon: <MessageCircle className="w-5 h-5 mr-2 text-[#528eb2]" />,
      roles: [ROLES.GUEST],
      links: [
        { name: 'Contacter un recruteur', to: '/guest/contact-recruiter', roles: [ROLES.GUEST] },
        { name: 'Questions fréquentes', to: '/guest/faq', roles: [ROLES.GUEST] },
        { name: 'Support technique', to: '/guest/technical-support', roles: [ROLES.GUEST] },
        { name: 'Prendre rendez-vous', to: '/guest/schedule-meeting', roles: [ROLES.GUEST] },
      ],
    },
    {
>>>>>>> ef2d17f8
      key: 'ecole',
      label: 'Notre École',
      icon: <School className="w-5 h-5 mr-2 text-[#528eb2]" />,
      roles: [ROLES.GUEST],
      links: [
        { name: 'Présentation', to: '/guest/school-presentation', roles: [ROLES.GUEST] },
        { name: 'Vie étudiante', to: '/guest/student-life', roles: [ROLES.GUEST] },
        { name: 'Témoignages', to: '/guest/testimonials', roles: [ROLES.GUEST] },
        { name: 'Actualités', to: '/guest/news', roles: [ROLES.GUEST] },
      ],
    },
<<<<<<< HEAD
    {
      key: 'contact',
      label: 'Contact & Support',
      icon: <MessageCircle className="w-5 h-5 mr-2 text-[#528eb2]" />,
      roles: [ROLES.GUEST],
      links: [
        { name: 'Contacter un recruteur', to: '/guest/contact-recruiter', roles: [ROLES.GUEST] },
        { name: 'Questions fréquentes', to: '/guest/faq', roles: [ROLES.GUEST] },
        { name: 'Support technique', to: '/guest/technical-support', roles: [ROLES.GUEST] },
        { name: 'Prendre rendez-vous', to: '/guest/schedule-meeting', roles: [ROLES.GUEST] },
=======
    
    // --- GENERAL ITEMS ---
    {
      key: 'aide',
      label: "Besoin d'aide ?",
      icon: <Calendar className="w-5 h-5 mr-2 text-[#528eb2]" />,
      links: [
        { name: 'FAQ', to: '/aide/faq' },
        { name: 'Forum', to: '/aide/forum' },
        { name: 'Supports', to: '/aide/supports' },
        { name: 'Contact', to: '/aide/contact' },
>>>>>>> ef2d17f8
      ],
    },
    {
      key: 'nous_rejoindre',
      label: 'Nous rejoindre',
      icon: <Users className="w-5 h-5 mr-2 text-[#528eb2]" />,
      roles: [ROLES.GUEST],
      links: [
        { name: 'Envoyer une candidature', to: '/nous-rejoindre/candidature' },
        { name: 'Processus de recrutement', to: '/nous-rejoindre/recrutement' },
        { name: "Offres d'emploi", to: '/nous-rejoindre/offres' },
        { name: 'Devenir partenaire', to: '/nous-rejoindre/partenaire' },
        { name: 'Devenir sponsor', to: '/nous-rejoindre/sponsor' },
      ],
    },
    
    // Move "Besoin d'aide" to the end
    {
      key: 'aide',
      label: "Besoin d'aide",
      icon: <Ticket className="w-5 h-5 mr-2 text-[#528eb2]" />,
      roles: [ROLES.TEACHER, ROLES.STUDENT, ROLES.HR, ROLES.RECRUITER, ROLES.GUEST],
      links: [
        { name: 'Créer un ticket', to: '/tickets/new', roles: [ROLES.TEACHER, ROLES.STUDENT, ROLES.HR, ROLES.RECRUITER, ROLES.GUEST] },
        { name: 'Mes tickets', to: '/tickets', roles: [ROLES.TEACHER, ROLES.STUDENT, ROLES.HR, ROLES.RECRUITER, ROLES.GUEST] },
      ],
    },
  ];

  return (
    <div className="relative">
      {/* Injection des styles personnalisés */}
      <style>{customStyles}</style>
      
<<<<<<< HEAD
      <Sheet open={menuOpen} onOpenChange={setMenuOpen}>
        <SheetTrigger asChild>
          <button 
            ref={buttonRef}
            className="menu-burger-button text-gray-200 hover:text-white focus:outline-none" 
            aria-label="Menu principal"
          >
            <Menu className="w-6 h-6" />
          </button>
        </SheetTrigger>
        <SheetContent 
          side="left" 
          className="sidebar-sheet p-0 border-0"
          showClose={false}
        >
          <div className="flex flex-col h-full">
            {roles.length > 0 && (
              <div className="flex items-center p-4 border-b border-blue-700 bg-gradient-to-r from-[#00284f] to-[#003a6b]">
                <div className="w-14 h-14 bg-white/20 rounded-full mr-3 flex items-center justify-center cursor-pointer hover:bg-white/30 transition-colors" 
                     onClick={() => {
                       setMenuOpen(false);
                       navigate('/profile');
                     }}>
                  <ProfilePictureDisplay className="w-full h-full" />
                </div>
                <div className="cursor-pointer" 
                     onClick={() => {
                       setMenuOpen(false);
                       navigate('/profile');
                     }}>
                  <p className="font-semibold hover:underline transition-all text-white">
                    {userData ? `${userData.firstName} ${userData.lastName}` : 'Chargement...'}
                  </p>
                  <p className="text-sm text-blue-200">{translateRoleName(roles[0])}</p>
                </div>
                <button 
                  className="ml-auto text-white p-2 rounded-full hover:bg-blue-800/50 transition-colors" 
                  onClick={() => setMenuOpen(false)}
                  aria-label="Fermer le menu"
                >
                  <X className="w-5 h-5" />
                </button>
              </div>
            )}
            
            {!roles.length && (
              <div className="p-4 border-b border-blue-700 bg-gradient-to-r from-[#00284f] to-[#003a6b]">
                <div className="flex items-center justify-between mb-3">
                  <h2 className="text-xl font-semibold text-white">Bienvenue</h2>
                  <button 
                    className="text-white p-2 rounded-full hover:bg-blue-800/50 transition-colors" 
                    onClick={() => setMenuOpen(false)}
                    aria-label="Fermer le menu"
                  >
                    <X className="w-5 h-5" />
                  </button>
                </div>
                <p className="text-sm text-blue-200 mb-3">Connectez-vous pour accéder à toutes les fonctionnalités</p>
                <Link 
                  to="/login" 
                  className="flex items-center justify-center w-full py-2 px-4 bg-blue-600 hover:bg-blue-700 text-white rounded-md transition-colors"
                  onClick={() => setMenuOpen(false)}
                >
                  <User className="w-4 h-4 mr-2" />
                  Se connecter
                </Link>
              </div>
            )}

            <div className="scrollable-div overflow-y-auto flex-grow">
              <ul className="py-2">
                {menuItems.map(({ key, icon, label, roles: itemRoles, links, to, onClick }) => {
                  if (!itemRoles || hasAnyRole(itemRoles)) {
                    return (
                      <React.Fragment key={`menu-${key}`}>
                        {to ? (
                          <li className="menu-item">
                            {key === 'support' ? (
                              <div 
                                className="flex items-center px-4 py-2.5 w-full cursor-pointer" 
                                onClick={() => {
                                  setMenuOpen(false);
                                  navigate('/tickets');
                                }}
                              >
                                {icon}
                                <span>{label}</span>
                              </div>
                            ) : (
                              <Link 
                                to={to} 
                                className="flex items-center px-4 py-2.5 w-full" 
                                onClick={() => setMenuOpen(false)}
                              >
                                {icon}
                                <span>{label}</span>
                              </Link>
                            )}
                          </li>
                        ) : (
                          <li
                            className={`menu-item ${openSubMenus[key] ? 'active' : ''}`}
                            onClick={() => toggleSubMenu(key)}
                          >
                            <div className="flex items-center px-4 py-2.5 w-full cursor-pointer">
                              {icon}
                              <span>{label}</span>
                              <div className="ml-auto">
                                {openSubMenus[key] ? (
                                  <ChevronDown className="w-4 h-4 text-[#528eb2]" />
                                ) : (
                                  <ChevronRight className={`w-4 h-4 text-[#528eb2] chevron-icon ${openSubMenus[key] ? 'open' : ''}`} />
                                )}
                              </div>
                            </div>
                            <AnimatePresence>
                              {openSubMenus[key] && links && (
                                <motion.ul
                                  initial={{ height: 0, opacity: 0 }}
                                  animate={{ height: 'auto', opacity: 1 }}
                                  exit={{ height: 0, opacity: 0 }}
                                  transition={{ duration: 0.2 }}
                                  className="bg-[#001f3d] pl-4"
                                >
                                  {links.map((link) => {
                                    if (!link.roles || hasAnyRole(link.roles)) {
                                      return (
                                        <li key={link.to} className="submenu-item">
                                          <Link
                                            to={link.to}
                                            className="flex items-center px-4 py-2 text-sm"
                                            onClick={() => setMenuOpen(false)}
                                          >
                                            {link.name}
                                          </Link>
                                        </li>
                                      );
                                    }
                                    return null;
                                  })}
                                </motion.ul>
                              )}
                            </AnimatePresence>
                          </li>
                        )}
                      </React.Fragment>
                    );
                  }
                  return null;
                })}
              </ul>
            </div>
          </div>
        </SheetContent>
      </Sheet>
=======
      <button 
        ref={buttonRef}
        className="menu-burger-button text-gray-200 hover:text-white focus:outline-none" 
        onClick={toggleMenu}
        aria-label="Menu principal"
      >
        <Menu className="w-6 h-6" />
      </button>

      <AnimatePresence>
        {menuOpen && (
          <>
            {/* Backdrop overlay with blur effect */}
            <motion.div
              initial={{ opacity: 0 }}
              animate={{ opacity: 1 }}
              exit={{ opacity: 0 }}
              transition={{ duration: 0.2 }}
              className="fixed inset-0 bg-black/40 backdrop-blur-sm z-40"
              onClick={() => setMenuOpen(false)}
            />
            
            {/* Menu sidebar with improved animation */}
            <motion.div
              ref={menuRef}
              initial={{ x: '-100%' }}
              animate={{ x: 0 }}
              exit={{ x: '-100%' }}
              transition={{ 
                type: "tween", 
                ease: "easeInOut",
                duration: 0.3
              }}
              className="sidebar-menu"
            >
              <div className="flex flex-col h-full">
                {roles.length > 0 && (
                  <div className="flex items-center p-4 border-b border-blue-700 bg-gradient-to-r from-[#00284f] to-[#003a6b]">
                    <div className="w-12 h-12 bg-white/20 rounded-full mr-3 flex items-center justify-center cursor-pointer hover:bg-white/30 transition-colors" 
                         onClick={() => {
                           setMenuOpen(false);
                           navigate('/profile');
                         }}>
                      <User className="w-6 h-6 text-white" />
                    </div>
                    <div className="cursor-pointer" 
                         onClick={() => {
                           setMenuOpen(false);
                           navigate('/profile');
                         }}>
                      <p className="font-semibold hover:underline transition-all">
                        {userData ? `${userData.firstName} ${userData.lastName}` : 'Chargement...'}
                      </p>
                      <p className="text-sm text-blue-200">{translateRoleName(roles[0])}</p>
                    </div>
                    <button 
                      className="ml-auto text-white p-2 rounded-full hover:bg-blue-800/50 transition-colors" 
                      onClick={toggleMenu}
                      aria-label="Fermer le menu"
                    >
                      <X className="w-5 h-5" />
                    </button>
                  </div>
                )}
                
                {!roles.length && !isLoading && (
                  <div className="p-4 border-b border-blue-700 bg-gradient-to-r from-[#00284f] to-[#003a6b]">
                    <div className="flex items-center justify-between mb-3">
                      <h2 className="text-xl font-semibold text-white">Bienvenue</h2>
                      <button 
                        className="text-white p-2 rounded-full hover:bg-blue-800/50 transition-colors" 
                        onClick={toggleMenu}
                        aria-label="Fermer le menu"
                      >
                        <X className="w-5 h-5" />
                      </button>
                    </div>
                    <p className="text-sm text-blue-200 mb-3">Connectez-vous pour accéder à toutes les fonctionnalités</p>
                    <Link 
                      to="/login" 
                      className="flex items-center justify-center w-full py-2 px-4 bg-blue-600 hover:bg-blue-700 text-white rounded-md transition-colors"
                      onClick={() => setMenuOpen(false)}
                    >
                      <User className="w-4 h-4 mr-2" />
                      Se connecter
                    </Link>
                  </div>
                )}

                <div className="scrollable-div overflow-y-auto flex-grow">
                  <ul className="py-2">
                    {menuItems.map(({ key, icon, label, roles: itemRoles, links, to }) => {
                      // Si l'élément n'a pas de rôles définis ou si l'utilisateur a les rôles requis
                      if (!itemRoles || hasAnyRole(itemRoles)) {
                        return (
                          <React.Fragment key={`menu-${key}`}>
                            {to ? (
                              // Élément de menu simple avec lien direct
                              <li className="menu-item">
                                <Link to={to} className="flex items-center px-4 py-2.5 w-full" onClick={() => setMenuOpen(false)}>
                                  {icon}
                                  <span>{label}</span>
                                </Link>
                              </li>
                            ) : (
                              // Élément de menu avec sous-menu
                              <>
                                <li
                                  className={`menu-item ${openSubMenus[key] ? 'active' : ''}`}
                                  onClick={() => toggleSubMenu(key)}
                                >
                                  <div className="flex items-center px-4 py-2.5 w-full cursor-pointer">
                                    {icon}
                                    <span>{label}</span>
                                    <div className="ml-auto">
                                      {openSubMenus[key] ? (
                                        <ChevronDown className="w-4 h-4 text-[#528eb2]" />
                                      ) : (
                                        <ChevronRight className={`w-4 h-4 text-[#528eb2] chevron-icon ${openSubMenus[key] ? 'open' : ''}`} />
                                      )}
                                    </div>
                                  </div>
                                  <AnimatePresence>
                                    {openSubMenus[key] && links && (
                                      <motion.ul
                                        initial={{ height: 0, opacity: 0 }}
                                        animate={{ height: 'auto', opacity: 1 }}
                                        exit={{ height: 0, opacity: 0 }}
                                        transition={{ duration: 0.2 }}
                                        className="bg-[#001f3d] pl-4"
                                      >
                                        {links.map((link) => {
                                          if (!link.roles || hasAnyRole(link.roles)) {
                                            return (
                                              <li key={link.to} className="submenu-item">
                                                <Link
                                                  to={link.to}
                                                  className="flex items-center px-4 py-2 text-sm"
                                                  onClick={() => setMenuOpen(false)}
                                                >
                                                  {link.name}
                                                </Link>
                                              </li>
                                            );
                                          }
                                          return null;
                                        })}
                                      </motion.ul>
                                    )}
                                  </AnimatePresence>
                                </li>
                              </>
                            )}
                          </React.Fragment>
                        );
                      }
                      return null;
                    })}
                  </ul>
                </div>
              </div>
            </motion.div>
          </>
        )}
      </AnimatePresence>
>>>>>>> ef2d17f8
    </div>
  );
});

export { MenuBurger };<|MERGE_RESOLUTION|>--- conflicted
+++ resolved
@@ -26,12 +26,8 @@
   ChevronRight,
   X,
   Menu,
-<<<<<<< HEAD
   ClipboardCheck,
   Ticket
-=======
-  ClipboardCheck
->>>>>>> ef2d17f8
 } from 'lucide-react';
 import { useRolePermissions } from '@/features/roles/useRolePermissions';
 import ProfilePictureDisplay from '@/components/ProfilePictureDisplay';
@@ -57,7 +53,6 @@
   .menu-burger-button:hover {
     background-color: rgba(255, 255, 255, 0.1);
     transform: scale(1.05);
-<<<<<<< HEAD
   }
   
   .menu-burger-button:active {
@@ -131,8 +126,6 @@
     .sidebar-sheet {
       width: 320px !important;
     }
-=======
->>>>>>> ef2d17f8
   }
   
   @media (max-width: 1023px) {
@@ -141,7 +134,6 @@
     }
   }
   
-<<<<<<< HEAD
   @media (max-width: 768px) {
     .sidebar-sheet {
       width: 85vw !important;
@@ -154,21 +146,6 @@
     .submenu-item {
       margin: 0.125rem 0.25rem;
     }
-=======
-  .sidebar-menu {
-    position: fixed;
-    top: 0;
-    left: 0;
-    width: 20vw;
-    height: 100vh;
-    background-color: #00284f;
-    color: white;
-    box-shadow: 0 8px 32px rgba(0, 0, 0, 0.3);
-    z-index: 50;
-    overflow: hidden;
-    border-right: 1px solid rgba(82, 142, 178, 0.2);
-    will-change: transform;
->>>>>>> ef2d17f8
   }
   
   @media (max-width: 480px) {
@@ -283,19 +260,11 @@
   
 
   const menuItems = [
-<<<<<<< HEAD
     // --- SECTION NAVIGATION PRINCIPALE (pour tous les rôles) ---
-=======
-    // --- STUDENT ROLE SECTION ---
->>>>>>> ef2d17f8
     {
       key: 'dashboard',
       label: 'Tableau de bord',
       icon: <LayoutDashboard className="w-5 h-5 mr-2 text-[#528eb2]" />,
-<<<<<<< HEAD
-=======
-      roles: [ROLES.SUPERADMIN, ROLES.ADMIN, ROLES.TEACHER, ROLES.STUDENT],
->>>>>>> ef2d17f8
       to: '/dashboard',
     },
     {
@@ -303,76 +272,8 @@
       label: 'Notifications',
       icon: <Bell className="w-5 h-5 mr-2 text-[#528eb2]" />,
       roles: [ROLES.SUPERADMIN, ROLES.ADMIN, ROLES.TEACHER, ROLES.STUDENT],
-<<<<<<< HEAD
       to: '#',
     },
-=======
-      to: '/notifications',
-    },
-    {
-      key: 'messagerie',
-      label: 'Messagerie',
-      icon: <MessageCircle className="w-5 h-5 mr-2 text-[#528eb2]" />,
-      roles: [ROLES.SUPERADMIN, ROLES.ADMIN, ROLES.TEACHER, ROLES.STUDENT, ROLES.RECRUITER],
-      to: '/messagerie',
-    },
-    {
-      key: 'cours',
-      label: 'Mes Cours',
-      icon: <Clipboard className="w-5 h-5 mr-2 text-[#528eb2]" />,
-      roles: [ROLES.STUDENT, ROLES.TEACHER],
-      to: '/cours',
-    },
-    {
-      key: 'projet',
-      label: 'Mes Projets',
-      icon: <Briefcase className="w-5 h-5 mr-2 text-[#528eb2]" />,
-      roles: [ROLES.STUDENT, ROLES.TEACHER],
-      to: '/projet',
-    },
-    {
-      key: 'justification_absence',
-      label: 'Justifier une absence',
-      icon: <Clipboard className="w-5 h-5 mr-2 text-[#528eb2]" />,
-      roles: [ROLES.STUDENT],
-      to: '/justification-absence',
-    },
-    {
-      key: 'plannings',
-      label: 'Plannings',
-      icon: <Calendar className="w-5 h-5 mr-2 text-[#528eb2]" />,
-      roles: [ROLES.SUPERADMIN, ROLES.ADMIN, ROLES.TEACHER, ROLES.HR, ROLES.STUDENT],
-      links: [
-        { name: 'Évènements', to: '/plannings/evenements', roles: [ROLES.SUPERADMIN, ROLES.ADMIN, ROLES.TEACHER, ROLES.HR, ROLES.STUDENT] },
-        { name: 'Agenda', to: '/plannings/agenda', roles: [ROLES.SUPERADMIN, ROLES.ADMIN, ROLES.TEACHER, ROLES.HR, ROLES.STUDENT] },
-        { name: 'Réservation de salle', to: '/plannings/reservation-salle', roles: [ROLES.SUPERADMIN, ROLES.ADMIN, ROLES.TEACHER] },
-        { name: 'Réservation de matériel', to: '/plannings/reservation-materiel', roles: [ROLES.SUPERADMIN, ROLES.ADMIN, ROLES.TEACHER] },
-      ],
-    },
-    {
-      key: 'cagnottes',
-      label: 'Cagnottes',
-      icon: <PiggyBank className="w-5 h-5 mr-2 text-[#528eb2]" />,
-      roles: [ROLES.SUPERADMIN, ROLES.ADMIN, ROLES.TEACHER, ROLES.STUDENT],
-      to: '/cagnottes',
-    },
-    {
-      key: 'sponsors',
-      label: 'Sponsors',
-      icon: <Handshake className="w-5 h-5 mr-2 text-[#528eb2]" />,
-      roles: [ROLES.SUPERADMIN, ROLES.ADMIN, ROLES.TEACHER, ROLES.STUDENT],
-      to: '/sponsors',
-    },
-    {
-      key: 'trombinoscope',
-      label: 'Trombinoscope',
-      icon: <Camera className="w-5 h-5 mr-2 text-[#528eb2]" />,
-      roles: [ROLES.SUPERADMIN, ROLES.ADMIN, ROLES.TEACHER, ROLES.STUDENT, ROLES.RECRUITER],
-      to: '/Trombinoscope',
-    },
-    
-    // --- TEACHER ROLE SECTION ---
->>>>>>> ef2d17f8
     {
       key: 'messagerie',
       label: 'Messagerie',
@@ -393,7 +294,6 @@
       key: 'etudiants',
       label: 'Étudiants',
       icon: <GraduationCap className="w-5 h-5 mr-2 text-[#528eb2]" />,
-<<<<<<< HEAD
       roles: [ROLES.SUPERADMIN, ROLES.ADMIN, ROLES.TEACHER, ROLES.HR, ROLES.RECRUITER],
       links: [
         { name: 'Liste des étudiants', to: '/admin/users?filter=ROLE_STUDENT', roles: [ROLES.SUPERADMIN, ROLES.ADMIN] },
@@ -500,26 +400,6 @@
     },
     
     // --- SECTION ADMINISTRATION ET GESTION (Regroupé par type d'utilisateur) ---
-=======
-      roles: [ROLES.SUPERADMIN, ROLES.ADMIN, ROLES.TEACHER, ROLES.HR],
-      links: [
-        { name: 'Gestion des élèves', to: '/eleves', roles: [ROLES.SUPERADMIN, ROLES.ADMIN, ROLES.TEACHER] },
-        { name: 'Résultats', to: '/eleves/resultats', roles: [ROLES.SUPERADMIN, ROLES.TEACHER] },
-        { name: 'Dossiers', to: '/eleves/dossiers', roles: [ROLES.SUPERADMIN, ROLES.ADMIN, ROLES.HR, ROLES.TEACHER] },
-        { name: 'Certificats et Diplômes', to: '/eleves/certificats', roles: [ROLES.SUPERADMIN, ROLES.ADMIN, ROLES.TEACHER] },
-        { name: 'Historique des Absences', to: '/eleves/absences', roles: [ROLES.SUPERADMIN, ROLES.ADMIN, ROLES.TEACHER, ROLES.HR] },
-      ],
-    },
-    {
-      key: 'formations_management',
-      label: 'Gestion des formations',
-      icon: <BookOpen className="w-5 h-5 mr-2 text-white" />,
-      roles: [ROLES.SUPERADMIN, ROLES.ADMIN, ROLES.TEACHER, ROLES.RECRUITER],
-      to: '/formations',
-    },
-    
-    // --- ADMIN ROLE SECTION ---
->>>>>>> ef2d17f8
     {
       key: 'admin_all_users',
       label: 'Tous les utilisateurs',
@@ -530,7 +410,6 @@
     {
       key: 'admin_teachers',
       label: 'Formateurs',
-<<<<<<< HEAD
       icon: <Clipboard className="w-5 h-5 mr-2 text-[#528eb2]" />,
       roles: [ROLES.ADMIN, ROLES.SUPERADMIN],
       links: [
@@ -580,34 +459,6 @@
         { name: 'Liste des recruteurs', to: '/admin/users?filter=ROLE_RECRUITER', roles: [ROLES.ADMIN, ROLES.SUPERADMIN] },
         { name: 'Entreprises partenaires', to: '/admin/partner-companies', roles: [ROLES.ADMIN, ROLES.SUPERADMIN] },
         { name: 'Offres d\'emploi', to: '/admin/job-offers', roles: [ROLES.ADMIN, ROLES.SUPERADMIN] },
-=======
-      icon: <User className="w-5 h-5 mr-2 text-[#528eb2]" />,
-      roles: [ROLES.SUPERADMIN, ROLES.ADMIN, ROLES.HR],
-      links: [
-        { name: 'Liste des formateurs', to: '/formateurs', roles: [ROLES.SUPERADMIN, ROLES.ADMIN, ROLES.HR] },
-        { name: 'Statistiques et Rapports', to: '/formateurs/statistiques', roles: [ROLES.SUPERADMIN, ROLES.ADMIN, ROLES.HR] },
-        { name: 'Gestion des Projets', to: '/formateurs/projets', roles: [ROLES.SUPERADMIN, ROLES.ADMIN] },
-        { name: 'Commentaires', to: '/formateurs/commentaires', roles: [ROLES.SUPERADMIN, ROLES.ADMIN, ROLES.HR] },
-      ],
-    },
-    {
-      key: 'roles_management',
-      label: 'Gestion des rôles',
-      icon: <UserPlus className="w-5 h-5 mr-2 text-white" />,
-      roles: [ROLES.SUPERADMIN, ROLES.ADMIN, ROLES.RECRUITER],
-      to: '/recruiter/guest-student-roles',
-    },
-    {
-      key: 'invites',
-      label: 'Invités',
-      icon: <UserPlus className="w-5 h-5 mr-2 text-[#528eb2]" />,
-      roles: [ROLES.SUPERADMIN, ROLES.ADMIN, ROLES.HR],
-      links: [
-        { name: 'Liste des invités', to: '/invites', roles: [ROLES.ADMIN, ROLES.SUPERADMIN] },
-        { name: 'Gestion des invités', to: '/invites/', roles: [ROLES.ADMIN, ROLES.SUPERADMIN] },
-        { name: 'Test d\'admission', to: '/invites/test_admission', roles: [ROLES.ADMIN, ROLES.HR, ROLES.SUPERADMIN] },
-        { name: 'Statistiques des Invités', to: '/admin/invite/statistiques', roles: [ROLES.ADMIN, ROLES.SUPERADMIN] },
->>>>>>> ef2d17f8
       ],
     },
     {
@@ -629,10 +480,7 @@
         { name: 'Planning des Formateurs', to: '/rh/planning', roles: [ROLES.SUPERADMIN, ROLES.HR] },
         { name: 'Archivage des Dossiers', to: '/rh/archivage', roles: [ROLES.SUPERADMIN, ROLES.HR] },
         { name: 'Suivi des Recrutements', to: '/rh/recrutement', roles: [ROLES.SUPERADMIN, ROLES.HR] },
-<<<<<<< HEAD
         { name: 'Gestion des formateurs', to: '/admin/users?filter=ROLE_TEACHER', roles: [ROLES.HR] },
-=======
->>>>>>> ef2d17f8
       ],
     },
     {
@@ -641,14 +489,9 @@
       icon: <Shield className="w-5 h-5 mr-2 text-[#528eb2]" />,
       roles: [ROLES.SUPERADMIN, ROLES.ADMIN],
       links: [
-<<<<<<< HEAD
         { name: 'Gestion des Formations', to: '/admin/formations', roles: [ROLES.SUPERADMIN] },
         { name: 'Gestion des Services de Support', to: '/admin/ticket-services', roles: [ROLES.SUPERADMIN, ROLES.ADMIN] },
         { name: 'Gestion des Tickets', to: '/admin/tickets', roles: [ROLES.SUPERADMIN, ROLES.ADMIN] },
-=======
-        { name: 'Gestion des utilisateurs', to: '/admin/utilisateurs', roles: [ROLES.SUPERADMIN] },
-        { name: 'Gestion des Formations', to: '/admin/formations', roles: [ROLES.SUPERADMIN] },
->>>>>>> ef2d17f8
         { name: 'Suivi des Inscriptions', to: '/admin/inscriptions', roles: [ROLES.SUPERADMIN] },
         { name: 'Gestion des Paiements', to: '/admin/paiements', roles: [ROLES.SUPERADMIN] },
         { name: 'Suivi des Absences', to: '/admin/absences', roles: [ROLES.SUPERADMIN] },
@@ -657,8 +500,6 @@
         { name: 'Gestion des partenaires', to: '/admin/partenariats', roles: [ROLES.SUPERADMIN] },
       ],
     },
-    
-    // --- SUPERADMIN ROLE SECTION ---
     {
       key: 'centres_formations',
       label: 'Centres de formations',
@@ -666,7 +507,6 @@
       roles: [ROLES.SUPERADMIN],
       to: '/centres_formations',
     },
-<<<<<<< HEAD
     
     // --- SECTION INVITÉ ---
     {
@@ -675,61 +515,6 @@
       icon: <Clipboard className="w-5 h-5 mr-2 text-[#528eb2]" />,
       roles: [ROLES.GUEST],
       links: [
-=======
-
-    // --- RECRUITER ROLE SECTION ---
-    {
-      key: 'candidatures',
-      label: 'Candidatures',
-      icon: <Share2 className="w-5 h-5 mr-2 text-[#528eb2]" />,
-      roles: [ROLES.HR, ROLES.RECRUITER],
-      to: '/candidatures',
-    },
-    {
-      key: 'recrutement',
-      label: 'Recrutement',
-      icon: <Briefcase className="w-5 h-5 mr-2 text-[#528eb2]" />,
-      roles: [ROLES.RECRUITER],
-      links: [
-        { name: 'Tableau de bord', to: '/recruiter/dashboard', roles: [ROLES.RECRUITER] },
-        { name: 'Offres d\'emploi', to: '/recruiter/jobs', roles: [ROLES.RECRUITER] },
-        { name: 'Candidatures', to: '/recruiter/applications', roles: [ROLES.RECRUITER] },
-        { name: 'Entretiens', to: '/recruiter/interviews', roles: [ROLES.RECRUITER] },
-        { name: 'Base de CV', to: '/recruiter/cv-database', roles: [ROLES.RECRUITER] },
-        { name: 'Statistiques', to: '/recruiter/statistics', roles: [ROLES.RECRUITER] },
-      ],
-    },
-    {
-      key: 'etudiants',
-      label: 'Étudiants',
-      icon: <GraduationCap className="w-5 h-5 mr-2 text-[#528eb2]" />,
-      roles: [ROLES.RECRUITER],
-      links: [
-        { name: 'Liste des étudiants', to: '/recruiter/students', roles: [ROLES.RECRUITER] },
-        { name: 'Profils & CV', to: '/recruiter/student-profiles', roles: [ROLES.RECRUITER] },
-        { name: 'Stages & Alternances', to: '/recruiter/internships', roles: [ROLES.RECRUITER] },
-      ],
-    },
-    {
-      key: 'evenements',
-      label: 'Événements',
-      icon: <Calendar className="w-5 h-5 mr-2 text-[#528eb2]" />,
-      roles: [ROLES.RECRUITER],
-      links: [
-        { name: 'Job Dating', to: '/recruiter/job-dating', roles: [ROLES.RECRUITER] },
-        { name: 'Forums Entreprises', to: '/recruiter/career-fairs', roles: [ROLES.RECRUITER] },
-        { name: 'Présentations Entreprise', to: '/recruiter/company-presentations', roles: [ROLES.RECRUITER] },
-      ],
-    },
-    
-    // --- GUEST ROLE SECTION ---
-    {
-      key: 'candidature',
-      label: 'Ma Candidature',
-      icon: <Clipboard className="w-5 h-5 mr-2 text-[#528eb2]" />,
-      roles: [ROLES.GUEST],
-      links: [
->>>>>>> ef2d17f8
         { name: 'État de ma candidature', to: '/guest/application-status', roles: [ROLES.GUEST] },
         { name: 'Documents à fournir', to: '/guest/required-documents', roles: [ROLES.GUEST] },
         { name: 'Compléter mon dossier', to: '/guest/complete-profile', roles: [ROLES.GUEST] },
@@ -749,8 +534,18 @@
       ],
     },
     {
-<<<<<<< HEAD
-=======
+      key: 'ecole',
+      label: 'Notre École',
+      icon: <School className="w-5 h-5 mr-2 text-[#528eb2]" />,
+      roles: [ROLES.GUEST],
+      links: [
+        { name: 'Présentation', to: '/guest/school-presentation', roles: [ROLES.GUEST] },
+        { name: 'Vie étudiante', to: '/guest/student-life', roles: [ROLES.GUEST] },
+        { name: 'Témoignages', to: '/guest/testimonials', roles: [ROLES.GUEST] },
+        { name: 'Actualités', to: '/guest/news', roles: [ROLES.GUEST] },
+      ],
+    },
+    {
       key: 'contact',
       label: 'Contact & Support',
       icon: <MessageCircle className="w-5 h-5 mr-2 text-[#528eb2]" />,
@@ -760,45 +555,6 @@
         { name: 'Questions fréquentes', to: '/guest/faq', roles: [ROLES.GUEST] },
         { name: 'Support technique', to: '/guest/technical-support', roles: [ROLES.GUEST] },
         { name: 'Prendre rendez-vous', to: '/guest/schedule-meeting', roles: [ROLES.GUEST] },
-      ],
-    },
-    {
->>>>>>> ef2d17f8
-      key: 'ecole',
-      label: 'Notre École',
-      icon: <School className="w-5 h-5 mr-2 text-[#528eb2]" />,
-      roles: [ROLES.GUEST],
-      links: [
-        { name: 'Présentation', to: '/guest/school-presentation', roles: [ROLES.GUEST] },
-        { name: 'Vie étudiante', to: '/guest/student-life', roles: [ROLES.GUEST] },
-        { name: 'Témoignages', to: '/guest/testimonials', roles: [ROLES.GUEST] },
-        { name: 'Actualités', to: '/guest/news', roles: [ROLES.GUEST] },
-      ],
-    },
-<<<<<<< HEAD
-    {
-      key: 'contact',
-      label: 'Contact & Support',
-      icon: <MessageCircle className="w-5 h-5 mr-2 text-[#528eb2]" />,
-      roles: [ROLES.GUEST],
-      links: [
-        { name: 'Contacter un recruteur', to: '/guest/contact-recruiter', roles: [ROLES.GUEST] },
-        { name: 'Questions fréquentes', to: '/guest/faq', roles: [ROLES.GUEST] },
-        { name: 'Support technique', to: '/guest/technical-support', roles: [ROLES.GUEST] },
-        { name: 'Prendre rendez-vous', to: '/guest/schedule-meeting', roles: [ROLES.GUEST] },
-=======
-    
-    // --- GENERAL ITEMS ---
-    {
-      key: 'aide',
-      label: "Besoin d'aide ?",
-      icon: <Calendar className="w-5 h-5 mr-2 text-[#528eb2]" />,
-      links: [
-        { name: 'FAQ', to: '/aide/faq' },
-        { name: 'Forum', to: '/aide/forum' },
-        { name: 'Supports', to: '/aide/supports' },
-        { name: 'Contact', to: '/aide/contact' },
->>>>>>> ef2d17f8
       ],
     },
     {
@@ -833,7 +589,6 @@
       {/* Injection des styles personnalisés */}
       <style>{customStyles}</style>
       
-<<<<<<< HEAD
       <Sheet open={menuOpen} onOpenChange={setMenuOpen}>
         <SheetTrigger asChild>
           <button 
@@ -989,173 +744,6 @@
           </div>
         </SheetContent>
       </Sheet>
-=======
-      <button 
-        ref={buttonRef}
-        className="menu-burger-button text-gray-200 hover:text-white focus:outline-none" 
-        onClick={toggleMenu}
-        aria-label="Menu principal"
-      >
-        <Menu className="w-6 h-6" />
-      </button>
-
-      <AnimatePresence>
-        {menuOpen && (
-          <>
-            {/* Backdrop overlay with blur effect */}
-            <motion.div
-              initial={{ opacity: 0 }}
-              animate={{ opacity: 1 }}
-              exit={{ opacity: 0 }}
-              transition={{ duration: 0.2 }}
-              className="fixed inset-0 bg-black/40 backdrop-blur-sm z-40"
-              onClick={() => setMenuOpen(false)}
-            />
-            
-            {/* Menu sidebar with improved animation */}
-            <motion.div
-              ref={menuRef}
-              initial={{ x: '-100%' }}
-              animate={{ x: 0 }}
-              exit={{ x: '-100%' }}
-              transition={{ 
-                type: "tween", 
-                ease: "easeInOut",
-                duration: 0.3
-              }}
-              className="sidebar-menu"
-            >
-              <div className="flex flex-col h-full">
-                {roles.length > 0 && (
-                  <div className="flex items-center p-4 border-b border-blue-700 bg-gradient-to-r from-[#00284f] to-[#003a6b]">
-                    <div className="w-12 h-12 bg-white/20 rounded-full mr-3 flex items-center justify-center cursor-pointer hover:bg-white/30 transition-colors" 
-                         onClick={() => {
-                           setMenuOpen(false);
-                           navigate('/profile');
-                         }}>
-                      <User className="w-6 h-6 text-white" />
-                    </div>
-                    <div className="cursor-pointer" 
-                         onClick={() => {
-                           setMenuOpen(false);
-                           navigate('/profile');
-                         }}>
-                      <p className="font-semibold hover:underline transition-all">
-                        {userData ? `${userData.firstName} ${userData.lastName}` : 'Chargement...'}
-                      </p>
-                      <p className="text-sm text-blue-200">{translateRoleName(roles[0])}</p>
-                    </div>
-                    <button 
-                      className="ml-auto text-white p-2 rounded-full hover:bg-blue-800/50 transition-colors" 
-                      onClick={toggleMenu}
-                      aria-label="Fermer le menu"
-                    >
-                      <X className="w-5 h-5" />
-                    </button>
-                  </div>
-                )}
-                
-                {!roles.length && !isLoading && (
-                  <div className="p-4 border-b border-blue-700 bg-gradient-to-r from-[#00284f] to-[#003a6b]">
-                    <div className="flex items-center justify-between mb-3">
-                      <h2 className="text-xl font-semibold text-white">Bienvenue</h2>
-                      <button 
-                        className="text-white p-2 rounded-full hover:bg-blue-800/50 transition-colors" 
-                        onClick={toggleMenu}
-                        aria-label="Fermer le menu"
-                      >
-                        <X className="w-5 h-5" />
-                      </button>
-                    </div>
-                    <p className="text-sm text-blue-200 mb-3">Connectez-vous pour accéder à toutes les fonctionnalités</p>
-                    <Link 
-                      to="/login" 
-                      className="flex items-center justify-center w-full py-2 px-4 bg-blue-600 hover:bg-blue-700 text-white rounded-md transition-colors"
-                      onClick={() => setMenuOpen(false)}
-                    >
-                      <User className="w-4 h-4 mr-2" />
-                      Se connecter
-                    </Link>
-                  </div>
-                )}
-
-                <div className="scrollable-div overflow-y-auto flex-grow">
-                  <ul className="py-2">
-                    {menuItems.map(({ key, icon, label, roles: itemRoles, links, to }) => {
-                      // Si l'élément n'a pas de rôles définis ou si l'utilisateur a les rôles requis
-                      if (!itemRoles || hasAnyRole(itemRoles)) {
-                        return (
-                          <React.Fragment key={`menu-${key}`}>
-                            {to ? (
-                              // Élément de menu simple avec lien direct
-                              <li className="menu-item">
-                                <Link to={to} className="flex items-center px-4 py-2.5 w-full" onClick={() => setMenuOpen(false)}>
-                                  {icon}
-                                  <span>{label}</span>
-                                </Link>
-                              </li>
-                            ) : (
-                              // Élément de menu avec sous-menu
-                              <>
-                                <li
-                                  className={`menu-item ${openSubMenus[key] ? 'active' : ''}`}
-                                  onClick={() => toggleSubMenu(key)}
-                                >
-                                  <div className="flex items-center px-4 py-2.5 w-full cursor-pointer">
-                                    {icon}
-                                    <span>{label}</span>
-                                    <div className="ml-auto">
-                                      {openSubMenus[key] ? (
-                                        <ChevronDown className="w-4 h-4 text-[#528eb2]" />
-                                      ) : (
-                                        <ChevronRight className={`w-4 h-4 text-[#528eb2] chevron-icon ${openSubMenus[key] ? 'open' : ''}`} />
-                                      )}
-                                    </div>
-                                  </div>
-                                  <AnimatePresence>
-                                    {openSubMenus[key] && links && (
-                                      <motion.ul
-                                        initial={{ height: 0, opacity: 0 }}
-                                        animate={{ height: 'auto', opacity: 1 }}
-                                        exit={{ height: 0, opacity: 0 }}
-                                        transition={{ duration: 0.2 }}
-                                        className="bg-[#001f3d] pl-4"
-                                      >
-                                        {links.map((link) => {
-                                          if (!link.roles || hasAnyRole(link.roles)) {
-                                            return (
-                                              <li key={link.to} className="submenu-item">
-                                                <Link
-                                                  to={link.to}
-                                                  className="flex items-center px-4 py-2 text-sm"
-                                                  onClick={() => setMenuOpen(false)}
-                                                >
-                                                  {link.name}
-                                                </Link>
-                                              </li>
-                                            );
-                                          }
-                                          return null;
-                                        })}
-                                      </motion.ul>
-                                    )}
-                                  </AnimatePresence>
-                                </li>
-                              </>
-                            )}
-                          </React.Fragment>
-                        );
-                      }
-                      return null;
-                    })}
-                  </ul>
-                </div>
-              </div>
-            </motion.div>
-          </>
-        )}
-      </AnimatePresence>
->>>>>>> ef2d17f8
     </div>
   );
 });
