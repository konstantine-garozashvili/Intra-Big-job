--- conflicted
+++ resolved
@@ -307,25 +307,6 @@
             }
             
             // Vérifier si une mise à jour est nécessaire (données plus vieilles que 2 min)
-<<<<<<< HEAD
-            const stats = userDataManager.getStats();
-            const dataAge = stats.dataAge || Infinity;
-            
-            if (dataAge > 2 * 60 * 1000) {
-              // Récupérer les données en arrière-plan sans bloquer l'interface
-              userDataManager.getUserData({
-                routeKey: '/api/me',
-                forceRefresh: false,
-                background: true,
-                requestId: 'navbar_background_refresh'
-              }).then(freshData => {
-                if (freshData && JSON.stringify(freshData) !== JSON.stringify(cachedUserData)) {
-                  setUserData(freshData);
-                }
-              }).catch(e => {
-                console.warn('Erreur lors du rafraîchissement des données utilisateur:', e);
-              });
-=======
             try {
               const stats = userDataManager.getStats ? userDataManager.getStats() : { dataAge: Infinity };
               const dataAge = stats.dataAge || Infinity;
@@ -356,7 +337,6 @@
               }
             } catch (statsError) {
               console.warn('Error checking user data stats:', statsError);
->>>>>>> 01240e9e
             }
           } else {
             // Si le cache est vide, nettoyer le cache avant de recharger les données utilisateur
