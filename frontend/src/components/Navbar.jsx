--- conflicted
+++ resolved
@@ -440,10 +440,7 @@
   const location = useLocation();
   const [isLoading, setIsLoading] = useState(true);
   const needsSignature = useSignatureReminder();
-<<<<<<< HEAD
-=======
   const [hoverLogo, setHoverLogo] = useState(false);
->>>>>>> bd159f81
 
   // Vérifier l'état d'authentification
   const checkAuthStatus = async () => {
