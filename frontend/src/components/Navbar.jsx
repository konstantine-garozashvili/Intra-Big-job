import React, { memo, useState, useEffect, useRef } from "react";
import { Link, useNavigate, useLocation } from "react-router-dom";
import { authService } from "../lib/services/authService";
import { profileService } from "../pages/Global/Profile/services/profileService";
import { Button } from "./ui/button";
import {
  UserRound,
  LayoutDashboard,
  LogOut,
  Settings,
  User,
  Bell,
} from "lucide-react";
import {
  DropdownMenu,
  DropdownMenuContent,
  DropdownMenuItem,
  DropdownMenuTrigger,
  DropdownMenuSeparator,
} from "./ui/dropdown-menu";
import {
  Dialog,
  DialogContent,
  DialogDescription,
  DialogFooter,
  DialogHeader,
  DialogTitle,
<<<<<<< HEAD
} from "./ui/dialog";
import { MenuBurger } from "./MenuBurger";
import { useRolePermissions } from '@/features/roles/useRolePermissions';
=======
} from './ui/dialog';
import { motion, AnimatePresence } from 'framer-motion';
import { SearchBar } from './SearchBar';
import { MenuBurger } from './MenuBurger';
>>>>>>> 912cb3fb

// Style personnalisé pour le menu dropdown et le bouton burger
const customStyles = `
  .navbar-dropdown-item {
    display: flex !important;
    align-items: center !important;
    padding: 0.75rem !important;
    cursor: pointer !important;
    transition: all 0.2s ease !important;
  }
  
  .navbar-dropdown-item:hover {
    background-color: rgba(82, 142, 178, 0.1) !important;
    color: #02284f !important;
  }
  
  .navbar-dropdown-item.danger {
    color: #e11d48 !important;
  }
  
  .navbar-dropdown-item.danger:hover {
    background-color: rgba(225, 29, 72, 0.1) !important;
    color: #be123c !important;
  }
  
  .menu-burger-btn {
    position: relative;
    display: flex;
    align-items: center;
    justify-content: center;
    width: 40px;
    height: 40px;
    border-radius: 50%;
    transition: all 0.2s ease;
    margin-right: 0.75rem;
  }
  
  .menu-burger-btn:hover {
    background-color: rgba(255, 255, 255, 0.1);
    transform: scale(1.05);
  }
  
  .menu-burger-btn:active {
    transform: scale(0.95);
  }
  
  @media (max-width: 768px) {
    .menu-burger-btn {
      margin-right: 0.5rem;
    }
    
    .mobile-auth-buttons {
      display: flex;
      flex-direction: row;
      align-items: center;
      gap: 0.5rem;
    }
    
    .mobile-auth-buttons a {
      font-size: 0.875rem;
      padding: 0.5rem 0.75rem;
    }
  }
`;

// Utilisation de React.memo pour éviter les rendus inutiles de la barre de navigation
const Navbar = memo(({ user }) => {
  const [isAuthenticated, setIsAuthenticated] = useState(false);
  const [logoutDialogOpen, setLogoutDialogOpen] = useState(false);
  const [isLoggingOut, setIsLoggingOut] = useState(false);
  const [dropdownOpen, setDropdownOpen] = useState(false);
  const [userData, setUserData] = useState(null);
  const navigate = useNavigate();
  const location = useLocation();
  const permissions = useRolePermissions();
  const dropdownMenuRef = useRef(null);

  // Vérifier l'état d'authentification
  const checkAuthStatus = async () => {
    try {
      const status = authService.isLoggedIn();
      const wasAuthenticated = isAuthenticated;
      setIsAuthenticated(status);

      // Si l'utilisateur est connecté, charger ses données
      if (status) {
        try {
          // Si un utilisateur est passé en props, l'utiliser
          if (user) {
            setUserData(user);
            
            // Déclencher un événement de changement de rôle si l'état d'authentification a changé
            if (!wasAuthenticated) {
              window.dispatchEvent(new Event('role-change'));
            }
          } else {
            // Sinon, essayer de récupérer les données depuis l'API
            const userData = await authService.getCurrentUser();
            setUserData(userData);
            
            // Déclencher un événement de changement de rôle si l'état d'authentification a changé
            if (!wasAuthenticated) {
              window.dispatchEvent(new Event('role-change'));
            }
          }
        } catch (userError) {
          // Fallback: essayer de récupérer les données du profil
          try {
            const profileData = await profileService.getAllProfileData();
            
            if (profileData?.user) {
              setUserData(profileData.user);
            } else if (profileData?.data?.user) {
              setUserData(profileData.data.user);
            } else {
              setUserData(profileData);
            }
            
            // Déclencher un événement de changement de rôle si l'état d'authentification a changé
            if (!wasAuthenticated) {
              window.dispatchEvent(new Event('role-change'));
            }
          } catch (profileError) {
            // Gestion silencieuse de l'erreur
          }
        }
      } else {
        setUserData(null);
        
        // Déclencher un événement de changement de rôle si l'état d'authentification a changé
        if (wasAuthenticated) {
          window.dispatchEvent(new Event('role-change'));
        }
      }
    } catch (error) {
      setIsAuthenticated(false);
      setUserData(null);
    }
  };

  // Vérifier l'état d'authentification au chargement et lors des changements de route
  useEffect(() => {
    checkAuthStatus();
  }, [location.pathname, user]);

  // Ajouter un écouteur d'événement pour les changements d'authentification
  useEffect(() => {
    // Fonction pour gérer l'événement de connexion
    const handleAuthChange = () => {
      checkAuthStatus();
    };

    // Ajouter des écouteurs d'événements personnalisés
    window.addEventListener("login-success", handleAuthChange);
    window.addEventListener("logout-success", handleAuthChange);

    // Nettoyage lors du démontage du composant
    return () => {
      window.removeEventListener("login-success", handleAuthChange);
      window.removeEventListener("logout-success", handleAuthChange);
    };
  }, []);

  // Fonction de déconnexion
  const handleLogout = async () => {
    try {
      setIsLoggingOut(true);

      // Réinitialiser les données locales avant d'appeler le service de déconnexion
      setUserData(null);
      setIsAuthenticated(false);
      
      // Fermer la boîte de dialogue de déconnexion
      setLogoutDialogOpen(false);

      // Appeler le service de déconnexion
      // Cette fonction va maintenant forcer un rafraîchissement complet de la page
      await authService.logout();
      
      // Note: Le code ci-dessous ne sera pas exécuté car la page sera rafraîchie
      // mais nous le gardons au cas où le comportement du service changerait
      setIsLoggingOut(false);
    } catch (error) {
      setIsLoggingOut(false);
    }
  };

  // Composant pour le menu utilisateur (réutilisé pour desktop et mobile)
  const UserMenu = () => (
    <div className="flex items-center">
      {/* Notification icon (placeholder) */}
      <Button 
        variant="ghost" 
        className="rounded-full w-10 h-10 p-0 bg-transparent text-gray-200 hover:bg-[#02284f]/80 hover:text-white mr-2"
      >
        <Bell className="h-5 w-5" />
      </Button>
      
      {/* Dropdown menu */}
      <DropdownMenu modal={true}>
        <DropdownMenuTrigger asChild>
          <Button 
            variant="outline" 
            className={`rounded-full w-10 h-10 p-0 ${dropdownOpen ? 'bg-[#528eb2]/20 border-[#528eb2]' : 'bg-transparent border-gray-500'} hover:bg-[#02284f]/80 hover:text-white hover:border-gray-400 transition-all duration-300`}
          >
            <UserRound className={`h-5 w-5 ${dropdownOpen ? 'text-white' : 'text-gray-200'}`} />
          </Button>
        </DropdownMenuTrigger>
        <DropdownMenuContent 
          align="end" 
          className="w-64 mt-2 p-0 overflow-hidden border border-gray-100 shadow-xl rounded-xl"
          onOpenAutoFocus={(e) => e.preventDefault()}
          sideOffset={5}
          ref={dropdownMenuRef}
        >
          {/* En-tête du dropdown avec avatar et nom */}
          <div className="bg-gradient-to-r from-[#02284f] to-[#03386b] p-4 text-white">
            <div className="flex items-center">
              <div className="bg-white/20 rounded-full p-2.5">
                <UserRound className="h-6 w-6" />
              </div>
              <div className="ml-3">
                <h3 className="font-medium text-sm">
                  {userData?.firstName && userData?.lastName 
                    ? `${userData.firstName} ${userData.lastName}`
                    : userData?.user?.firstName && userData?.user?.lastName
                      ? `${userData.user.firstName} ${userData.user.lastName}`
                      : 'Utilisateur'}
                </h3>
                <p className="text-xs text-gray-300">
                  {userData?.email || userData?.user?.email || 'utilisateur@example.com'}
                </p>
              </div>
            </div>
          </div>
          
          {/* Corps du dropdown avec les options */}
          <div className="py-1 bg-white">
            <DropdownMenuItem 
              className="navbar-dropdown-item"
              onClick={() => navigate('/profile')}
            >
              <User className="mr-2 h-4 w-4 text-[#528eb2]" />
              <span>Mon profil</span>
            </DropdownMenuItem>
            
            <DropdownMenuItem 
              className="navbar-dropdown-item"
              onClick={() => navigate('/settings/profile')}
            >
              <Settings className="mr-2 h-4 w-4 text-[#528eb2]" />
              <span>Paramètres</span>
            </DropdownMenuItem>
            
            <DropdownMenuSeparator className="my-1 bg-gray-100" />
            
            <DropdownMenuItem 
              className="navbar-dropdown-item danger"
              onClick={() => setLogoutDialogOpen(true)}
            >
              <LogOut className="mr-2 h-4 w-4" />
              <span>Déconnexion</span>
            </DropdownMenuItem>
          </div>
        </DropdownMenuContent>
      </DropdownMenu>
    </div>
  );

  // Composant pour les boutons d'authentification (réutilisé pour desktop et mobile)
  const AuthButtons = () => (
    <>
      <Link to="/login" className="px-4 py-2 text-gray-200 transition-colors rounded-md hover:text-white">
        Connexion
      </Link>
      <Link to="/register" className="ml-2 px-4 py-2 bg-[#528eb2] rounded-md text-white font-medium hover:bg-[#528eb2]/90 transition-all transform hover:scale-105">
        Inscription
      </Link>
    </>
  );

  return (
    <>
      {/* Injection des styles personnalisés */}
      <style>{customStyles}</style>

      <nav className="bg-[#02284f] shadow-lg">
        <div className="container px-4 mx-auto">
          <div className="flex items-center justify-between h-16">
            {/* Partie gauche: Burger menu et logo */}
            <div className="flex items-center">
              <div className="menu-burger-wrapper">
                <MenuBurger />
              </div>
              <div className="flex-shrink-0">
                <Link
                  to={isAuthenticated ? permissions.getRoleDashboardPath() : "/login"}
                  className="text-2xl font-black tracking-tight text-white"
                >
                  Big<span className="text-[#528eb2]">Project</span>
                </Link>
              </div>
            </div>

            {/* Partie centrale: Navigation (visible uniquement sur desktop) */}
            <div className="hidden md:block">
              <div className="flex items-center ml-10 space-x-1">
<<<<<<< HEAD
=======
              {isAuthenticated && (

              <SearchBar />
              )}
>>>>>>> 912cb3fb
                {/* Élements affichés uniquement pour les utilisateurs connectés */}
                {isAuthenticated && (
                  
                  <Link 
                    to={permissions.getRoleDashboardPath()} 
                    className="px-3 py-2 rounded-md text-gray-200 hover:text-white hover:bg-[#02284f]/80 transition-colors flex items-center"
                  >

                    <LayoutDashboard className="h-4 w-4 mr-2" />
                    Tableau de bord
                  </Link>
                  
                )}
              </div>
            </div>

            {/* Partie droite: Authentification (desktop) */}
            <div className="hidden md:block">
              <div className="flex items-center ml-4">
                {isAuthenticated ? <UserMenu /> : <AuthButtons />}
              </div>
            </div>

            {/* Partie droite: Authentification (mobile) - Remplace le burger menu de droite */}
            <div className="md:hidden">
              <div className="flex items-center">
                {isAuthenticated ? (
                  <UserMenu />
                ) : (
                  <div className="mobile-auth-buttons">
                    <AuthButtons />
                  </div>
                )}
              </div>
            </div>
          </div>
        </div>

        {/* Dialogue de confirmation de déconnexion */}
        {logoutDialogOpen && (
          <Dialog open={logoutDialogOpen} onOpenChange={(open) => !isLoggingOut && setLogoutDialogOpen(open)}>
            <DialogContent className="max-h-[calc(100vh-2rem)] w-full max-w-md overflow-hidden rounded-2xl border-0 shadow-xl">
              <div
                className="overflow-y-auto max-h-[70vh] fade-in-up"
              >
                <DialogHeader>
                  <DialogTitle className="text-xl font-semibold">Confirmation de déconnexion</DialogTitle>
                  <DialogDescription className="text-base mt-2">
                    Êtes-vous sûr de vouloir vous déconnecter de votre compte ? Toutes vos sessions actives seront fermées.
                  </DialogDescription>
                </DialogHeader>
              </div>
              <DialogFooter className="mt-6 flex justify-end space-x-2">
                <Button
                  variant="outline"
                  onClick={() => setLogoutDialogOpen(false)}
                  disabled={isLoggingOut}
                  className="rounded-full border-2 hover:bg-gray-100 transition-all duration-200"
                >
                  Annuler
                </Button>
                <Button
                  variant="destructive"
                  onClick={handleLogout}
                  disabled={isLoggingOut}
                  className={`rounded-full bg-gradient-to-r from-red-500 to-red-700 hover:from-red-600 hover:to-red-800 transition-all duration-200 ${isLoggingOut ? 'opacity-80' : ''}`}
                >
                  {isLoggingOut ? "Déconnexion..." : "Se déconnecter"}
                </Button>
              </DialogFooter>
            </DialogContent>
          </Dialog>
        )}
      </nav>
    </>
  );
});

// Ajout d'un nom d'affichage pour les outils de développement
Navbar.displayName = "Navbar";

export default Navbar;<|MERGE_RESOLUTION|>--- conflicted
+++ resolved
@@ -10,6 +10,7 @@
   Settings,
   User,
   Bell,
+  Search,
 } from "lucide-react";
 import {
   DropdownMenu,
@@ -25,16 +26,11 @@
   DialogFooter,
   DialogHeader,
   DialogTitle,
-<<<<<<< HEAD
-} from "./ui/dialog";
-import { MenuBurger } from "./MenuBurger";
-import { useRolePermissions } from '@/features/roles/useRolePermissions';
-=======
 } from './ui/dialog';
 import { motion, AnimatePresence } from 'framer-motion';
+import { MenuBurger } from './MenuBurger';
 import { SearchBar } from './SearchBar';
-import { MenuBurger } from './MenuBurger';
->>>>>>> 912cb3fb
+import { useRolePermissions } from '../features/roles/useRolePermissions';
 
 // Style personnalisé pour le menu dropdown et le bouton burger
 const customStyles = `
@@ -81,6 +77,35 @@
     transform: scale(0.95);
   }
   
+  .search-container {
+    position: relative;
+    max-width: 400px;
+    width: 100%;
+    margin: 0 1rem;
+  }
+  
+  .search-container input {
+    background-color: rgba(255, 255, 255, 0.1) !important;
+    border-color: rgba(255, 255, 255, 0.2) !important;
+    color: white !important;
+  }
+  
+  .search-container input::placeholder {
+    color: rgba(255, 255, 255, 0.6) !important;
+  }
+  
+  .search-container input:focus {
+    background-color: rgba(255, 255, 255, 0.15) !important;
+    border-color: #528eb2 !important;
+    box-shadow: 0 0 0 2px rgba(82, 142, 178, 0.25) !important;
+  }
+  
+  @media (max-width: 1024px) {
+    .search-container {
+      max-width: 300px;
+    }
+  }
+  
   @media (max-width: 768px) {
     .menu-burger-btn {
       margin-right: 0.5rem;
@@ -97,15 +122,140 @@
       font-size: 0.875rem;
       padding: 0.5rem 0.75rem;
     }
+    
+    .search-container {
+      display: none;
+    }
   }
 `;
+
+// Composant pour les boutons d'authentification
+const AuthButtons = () => (
+  <>
+    <Link to="/login" className="px-4 py-2 text-gray-200 transition-colors rounded-md hover:text-white">
+      Connexion
+    </Link>
+    <Link to="/register" className="ml-2 px-4 py-2 bg-[#528eb2] rounded-md text-white font-medium hover:bg-[#528eb2]/90 transition-all transform hover:scale-105">
+      Inscription
+    </Link>
+  </>
+);
+
+// Composant pour le menu utilisateur
+const UserMenu = ({ onLogout, userData }) => {
+  const [dropdownOpen, setDropdownOpen] = useState(false);
+  const navigate = useNavigate();
+  
+  // Style personnalisé pour le menu dropdown
+  const dropdownMenuStyles = {
+    enter: {
+      opacity: 0,
+      y: -10,
+      scale: 0.95,
+      transition: { duration: 0.2, ease: "easeOut" }
+    },
+    visible: {
+      opacity: 1,
+      y: 0,
+      scale: 1,
+      transition: { duration: 0.2, ease: "easeOut" }
+    },
+    exit: {
+      opacity: 0,
+      y: -10,
+      scale: 0.95,
+      transition: { duration: 0.1, ease: "easeIn" }
+    }
+  };
+  
+  return (
+    <div className="flex items-center">
+      {/* Notification icon (placeholder) */}
+      <Button 
+        variant="ghost" 
+        className="rounded-full w-10 h-10 p-0 bg-transparent text-gray-200 hover:bg-[#02284f]/80 hover:text-white mr-2"
+      >
+        <Bell className="h-5 w-5" />
+      </Button>
+      
+      {/* Dropdown menu */}
+      <DropdownMenu onOpenChange={setDropdownOpen}>
+        <DropdownMenuTrigger asChild>
+          <Button 
+            variant="outline" 
+            className={`rounded-full w-10 h-10 p-0 ${dropdownOpen ? 'bg-[#528eb2]/20 border-[#528eb2]' : 'bg-transparent border-gray-500'} hover:bg-[#02284f]/80 hover:text-white hover:border-gray-400 transition-all duration-300`}
+          >
+            <UserRound className={`h-5 w-5 ${dropdownOpen ? 'text-white' : 'text-gray-200'}`} />
+          </Button>
+        </DropdownMenuTrigger>
+        <AnimatePresence>
+          {dropdownOpen && (
+            <DropdownMenuContent 
+              align="end" 
+              className="w-64 mt-2 p-0 overflow-hidden border border-gray-100 shadow-xl rounded-xl"
+              asChild
+              forceMount
+            >
+              <motion.div
+                initial="enter"
+                animate="visible"
+                exit="exit"
+                variants={dropdownMenuStyles}
+              >
+                {/* En-tête du dropdown avec avatar et nom */}
+                <div className="bg-gradient-to-r from-[#02284f] to-[#03386b] p-4 text-white">
+                  <div className="flex items-center">
+                    <div className="bg-white/20 rounded-full p-2.5">
+                      <UserRound className="h-6 w-6" />
+                    </div>
+                    <div className="ml-3">
+                      <h3 className="font-medium text-sm">{userData ? `${userData.firstName} ${userData.lastName}` : 'Utilisateur'}</h3>
+                      <p className="text-xs text-gray-300">{userData ? userData.email : 'utilisateur@example.com'}</p>
+                    </div>
+                  </div>
+                </div>
+                
+                {/* Corps du dropdown avec les options */}
+                <div className="py-1 bg-white">
+                  <DropdownMenuItem 
+                    className="flex items-center p-3" 
+                    onClick={() => navigate('/profil')}
+                  >
+                    <User className="mr-2 h-4 w-4 text-[#528eb2]" />
+                    <span>Mon profil</span>
+                  </DropdownMenuItem>
+                  
+                  <DropdownMenuItem 
+                    className="flex items-center p-3"
+                  >
+                    <Settings className="mr-2 h-4 w-4 text-[#528eb2]" />
+                    <span>Paramètres</span>
+                  </DropdownMenuItem>
+                  
+                  <DropdownMenuSeparator className="my-1 bg-gray-100" />
+                  
+                  <DropdownMenuItem 
+                    className="flex items-center p-3 text-red-600"
+                    onClick={onLogout}
+                  >
+                    <LogOut className="mr-2 h-4 w-4" />
+                    <span>Déconnexion</span>
+                  </DropdownMenuItem>
+                </div>
+              </motion.div>
+            </DropdownMenuContent>
+          )}
+        </AnimatePresence>
+      </DropdownMenu>
+    </div>
+  );
+};
 
 // Utilisation de React.memo pour éviter les rendus inutiles de la barre de navigation
 const Navbar = memo(({ user }) => {
   const [isAuthenticated, setIsAuthenticated] = useState(false);
   const [logoutDialogOpen, setLogoutDialogOpen] = useState(false);
   const [isLoggingOut, setIsLoggingOut] = useState(false);
-  const [dropdownOpen, setDropdownOpen] = useState(false);
   const [userData, setUserData] = useState(null);
   const navigate = useNavigate();
   const location = useLocation();
@@ -222,145 +372,45 @@
     }
   };
 
-  // Composant pour le menu utilisateur (réutilisé pour desktop et mobile)
-  const UserMenu = () => (
-    <div className="flex items-center">
-      {/* Notification icon (placeholder) */}
-      <Button 
-        variant="ghost" 
-        className="rounded-full w-10 h-10 p-0 bg-transparent text-gray-200 hover:bg-[#02284f]/80 hover:text-white mr-2"
-      >
-        <Bell className="h-5 w-5" />
-      </Button>
-      
-      {/* Dropdown menu */}
-      <DropdownMenu modal={true}>
-        <DropdownMenuTrigger asChild>
-          <Button 
-            variant="outline" 
-            className={`rounded-full w-10 h-10 p-0 ${dropdownOpen ? 'bg-[#528eb2]/20 border-[#528eb2]' : 'bg-transparent border-gray-500'} hover:bg-[#02284f]/80 hover:text-white hover:border-gray-400 transition-all duration-300`}
-          >
-            <UserRound className={`h-5 w-5 ${dropdownOpen ? 'text-white' : 'text-gray-200'}`} />
-          </Button>
-        </DropdownMenuTrigger>
-        <DropdownMenuContent 
-          align="end" 
-          className="w-64 mt-2 p-0 overflow-hidden border border-gray-100 shadow-xl rounded-xl"
-          onOpenAutoFocus={(e) => e.preventDefault()}
-          sideOffset={5}
-          ref={dropdownMenuRef}
-        >
-          {/* En-tête du dropdown avec avatar et nom */}
-          <div className="bg-gradient-to-r from-[#02284f] to-[#03386b] p-4 text-white">
-            <div className="flex items-center">
-              <div className="bg-white/20 rounded-full p-2.5">
-                <UserRound className="h-6 w-6" />
-              </div>
-              <div className="ml-3">
-                <h3 className="font-medium text-sm">
-                  {userData?.firstName && userData?.lastName 
-                    ? `${userData.firstName} ${userData.lastName}`
-                    : userData?.user?.firstName && userData?.user?.lastName
-                      ? `${userData.user.firstName} ${userData.user.lastName}`
-                      : 'Utilisateur'}
-                </h3>
-                <p className="text-xs text-gray-300">
-                  {userData?.email || userData?.user?.email || 'utilisateur@example.com'}
-                </p>
-              </div>
-            </div>
-          </div>
-          
-          {/* Corps du dropdown avec les options */}
-          <div className="py-1 bg-white">
-            <DropdownMenuItem 
-              className="navbar-dropdown-item"
-              onClick={() => navigate('/profile')}
-            >
-              <User className="mr-2 h-4 w-4 text-[#528eb2]" />
-              <span>Mon profil</span>
-            </DropdownMenuItem>
-            
-            <DropdownMenuItem 
-              className="navbar-dropdown-item"
-              onClick={() => navigate('/settings/profile')}
-            >
-              <Settings className="mr-2 h-4 w-4 text-[#528eb2]" />
-              <span>Paramètres</span>
-            </DropdownMenuItem>
-            
-            <DropdownMenuSeparator className="my-1 bg-gray-100" />
-            
-            <DropdownMenuItem 
-              className="navbar-dropdown-item danger"
-              onClick={() => setLogoutDialogOpen(true)}
-            >
-              <LogOut className="mr-2 h-4 w-4" />
-              <span>Déconnexion</span>
-            </DropdownMenuItem>
-          </div>
-        </DropdownMenuContent>
-      </DropdownMenu>
-    </div>
-  );
-
-  // Composant pour les boutons d'authentification (réutilisé pour desktop et mobile)
-  const AuthButtons = () => (
-    <>
-      <Link to="/login" className="px-4 py-2 text-gray-200 transition-colors rounded-md hover:text-white">
-        Connexion
-      </Link>
-      <Link to="/register" className="ml-2 px-4 py-2 bg-[#528eb2] rounded-md text-white font-medium hover:bg-[#528eb2]/90 transition-all transform hover:scale-105">
-        Inscription
-      </Link>
-    </>
-  );
-
   return (
     <>
       {/* Injection des styles personnalisés */}
       <style>{customStyles}</style>
-
+      
       <nav className="bg-[#02284f] shadow-lg">
         <div className="container px-4 mx-auto">
           <div className="flex items-center justify-between h-16">
-            {/* Partie gauche: Burger menu et logo */}
+            {/* Partie gauche: Logo et burger menu */}
             <div className="flex items-center">
-              <div className="menu-burger-wrapper">
-                <MenuBurger />
-              </div>
+              <MenuBurger />
               <div className="flex-shrink-0">
-                <Link
-                  to={isAuthenticated ? permissions.getRoleDashboardPath() : "/login"}
-                  className="text-2xl font-black tracking-tight text-white"
-                >
+                <Link to={isAuthenticated ? "/dashboard" : "/login"} className="text-2xl font-black tracking-tight text-white">
                   Big<span className="text-[#528eb2]">Project</span>
                 </Link>
               </div>
             </div>
+
+            {/* Partie centrale: Barre de recherche (visible uniquement sur desktop) */}
+            {isAuthenticated && (
+              <div className="hidden md:flex flex-1 justify-center mx-4">
+                <div className="search-container w-full max-w-md">
+                  <SearchBar />
+                </div>
+              </div>
+            )}
 
             {/* Partie centrale: Navigation (visible uniquement sur desktop) */}
             <div className="hidden md:block">
               <div className="flex items-center ml-10 space-x-1">
-<<<<<<< HEAD
-=======
-              {isAuthenticated && (
-
-              <SearchBar />
-              )}
->>>>>>> 912cb3fb
                 {/* Élements affichés uniquement pour les utilisateurs connectés */}
                 {isAuthenticated && (
-                  
                   <Link 
-                    to={permissions.getRoleDashboardPath()} 
+                    to="/dashboard" 
                     className="px-3 py-2 rounded-md text-gray-200 hover:text-white hover:bg-[#02284f]/80 transition-colors flex items-center"
                   >
-
                     <LayoutDashboard className="h-4 w-4 mr-2" />
                     Tableau de bord
                   </Link>
-                  
                 )}
               </div>
             </div>
@@ -368,15 +418,19 @@
             {/* Partie droite: Authentification (desktop) */}
             <div className="hidden md:block">
               <div className="flex items-center ml-4">
-                {isAuthenticated ? <UserMenu /> : <AuthButtons />}
+                {isAuthenticated ? (
+                  <UserMenu onLogout={() => setLogoutDialogOpen(true)} userData={userData} />
+                ) : (
+                  <AuthButtons />
+                )}
               </div>
             </div>
 
-            {/* Partie droite: Authentification (mobile) - Remplace le burger menu de droite */}
+            {/* Partie droite: Authentification (mobile) */}
             <div className="md:hidden">
               <div className="flex items-center">
                 {isAuthenticated ? (
-                  <UserMenu />
+                  <UserMenu onLogout={() => setLogoutDialogOpen(true)} userData={userData} />
                 ) : (
                   <div className="mobile-auth-buttons">
                     <AuthButtons />
