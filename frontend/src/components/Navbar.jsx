--- conflicted
+++ resolved
@@ -12,11 +12,7 @@
   User,
   Bell,
   Search,
-<<<<<<< HEAD
   ClipboardPenLine
-=======
-  Clipboard,
->>>>>>> ef2d17f8
 } from "lucide-react";
 import {
   DropdownMenu,
@@ -38,14 +34,10 @@
 import { SearchBar } from "./SearchBar";
 import { useRolePermissions } from "../features/roles/useRolePermissions";
 import { Skeleton } from './ui/skeleton';
-<<<<<<< HEAD
 import ProfilePictureDisplay from './ProfilePictureDisplay';
 import { Avatar, AvatarFallback } from './ui/avatar';
 import LanguageSelector from './Translation/LanguageSelector';
-=======
 import { ThemeToggle } from './ui/theme-toggle';
-import NotificationDropdown from './NotificationDropdown';
->>>>>>> ef2d17f8
 
 // Style personnalisé pour le menu dropdown et le bouton burger
 const customStyles = `
@@ -162,7 +154,6 @@
     overflow-x: hidden;
     isolation: isolate;
   }
-<<<<<<< HEAD
 
   /* Responsive styles */
   @media (max-width: 1280px) {
@@ -173,13 +164,11 @@
     .navbar-actions {
       gap: 0.5rem;
     }
-=======
   
   .dark .navbar-fixed {
     background-color: #01111e !important;
     box-shadow: 0 4px 12px rgba(0, 0, 0, 0.2), 0 0 1px rgba(120, 185, 221, 0.1) !important;
     border-bottom: 1px solid rgba(120, 185, 221, 0.1) !important;
->>>>>>> ef2d17f8
   }
   
   @media (max-width: 1024px) {
@@ -282,23 +271,15 @@
   <>
     <Link
       to="/login"
-<<<<<<< HEAD
-      className="px-4 py-2 text-gray-200 transition-colors rounded-md hover:text-white whitespace-nowrap"
-=======
       className="px-4 py-2 text-gray-200 transition-all duration-200 rounded-md hover:text-white hover:bg-[#02284f]/50
       dark:text-white dark:bg-[#004080]/80 dark:border dark:border-[#78b9dd]/50 dark:font-medium 
       dark:hover:bg-[#005db3] dark:hover:border-[#78b9dd] dark:hover:shadow-[0_0_8px_rgba(120,185,221,0.25)]"
->>>>>>> ef2d17f8
     >
       Connexion
     </Link>
     <Link
       to="/register"
-<<<<<<< HEAD
-      className="ml-2 px-4 py-2 bg-[#528eb2] rounded-md text-white font-medium hover:bg-[#528eb2]/90 transition-all transform hover:scale-105 whitespace-nowrap"
-=======
       className="ml-2 px-4 py-2 bg-[#528eb2] rounded-md text-white font-medium hover:bg-[#528eb2]/90 transition-all transform hover:scale-105 dark:bg-[#004080] dark:hover:bg-[#004d99] dark:hover:shadow-[0_0_10px_rgba(120,185,221,0.3)]"
->>>>>>> ef2d17f8
     >
       Inscription
     </Link>
@@ -335,7 +316,6 @@
 
   return (
     <div className="flex items-center">
-<<<<<<< HEAD
       {/* Language selector */}
       <LanguageSelector />
       
@@ -346,10 +326,6 @@
       >
         <Bell className="h-5 w-5" />
       </Button>
-=======
-      {/* Utiliser le composant NotificationDropdown à la place du bouton */}
-      <NotificationDropdown />
->>>>>>> ef2d17f8
 
       {/* Dropdown menu */}
       <DropdownMenu modal={true}>
@@ -358,15 +334,11 @@
             variant="outline" 
             className={`rounded-full w-10 h-10 p-0 ${dropdownOpen ? 'bg-[#528eb2]/20 border-[#528eb2]' : 'bg-transparent border-gray-500'} hover:bg-[#02284f]/80 hover:text-white hover:border-gray-400 transition-all duration-300 dark:border-[#78b9dd]/50 dark:hover:bg-[#78b9dd]/20 dark:hover:border-[#78b9dd]`}
           >
-<<<<<<< HEAD
             <Avatar className="h-11 w-11">
               <AvatarFallback className="bg-gradient-to-r from-[#02284f] to-[#03386b] text-white">
                 <User className="h-5 w-5" />
               </AvatarFallback>
             </Avatar>
-=======
-            <UserRound className={`h-5 w-5 ${dropdownOpen ? 'text-white' : 'text-gray-200'} dark:text-[#78b9dd]`} />
->>>>>>> ef2d17f8
           </Button>
         </DropdownMenuTrigger>
         <DropdownMenuContent 
@@ -379,13 +351,8 @@
           {/* En-tête du dropdown avec avatar et nom */}
           <div className="bg-gradient-to-r from-[#02284f] to-[#03386b] p-4 text-white dark:from-[#01111e] dark:to-[#001f3d] dark:border-b dark:border-[#78b9dd]/20">
             <div className="flex items-center">
-<<<<<<< HEAD
-              <div className="bg-white/20 rounded-full p-4.5">
-                <ProfilePictureDisplay className="h-11 w-11" />
-=======
               <div className="bg-white/20 rounded-full p-2.5 dark:bg-[#78b9dd]/20">
                 <UserRound className="h-6 w-6" />
->>>>>>> ef2d17f8
               </div>
               <div className="ml-3">
                 <h3 className="font-medium text-sm">
@@ -479,7 +446,6 @@
             }
             
             // Vérifier si une mise à jour est nécessaire (données plus vieilles que 2 min)
-<<<<<<< HEAD
             try {
               const stats = userDataManager.getStats ? userDataManager.getStats() : { dataAge: Infinity };
               const dataAge = stats.dataAge || Infinity;
@@ -510,25 +476,6 @@
               }
             } catch (statsError) {
               console.warn('Error checking user data stats:', statsError);
-=======
-            const stats = userDataManager.getStats();
-            const dataAge = stats.dataAge || Infinity;
-            
-            if (dataAge > 2 * 60 * 1000) {
-              // Récupérer les données en arrière-plan sans bloquer l'interface
-              userDataManager.getUserData({
-                routeKey: '/api/me',
-                forceRefresh: false,
-                background: true,
-                requestId: 'navbar_background_refresh'
-              }).then(freshData => {
-                if (freshData && JSON.stringify(freshData) !== JSON.stringify(cachedUserData)) {
-                  setUserData(freshData);
-                }
-              }).catch(e => {
-                console.warn('Erreur lors du rafraîchissement des données utilisateur:', e);
-              });
->>>>>>> ef2d17f8
             }
           } else {
             // Si le cache est vide, nettoyer le cache avant de recharger les données utilisateur
@@ -637,13 +584,8 @@
       {/* Injection des styles personnalisés */}
       <style>{customStyles}</style>
 
-<<<<<<< HEAD
-      <header className="navbar-fixed bg-[#02284f] shadow-lg">
-        <nav className="bg-[#02284f] w-full">
-=======
       <header className="navbar-fixed bg-[#02284f] dark:bg-[#01111e] shadow-lg">
         <nav className="bg-[#02284f] dark:bg-[#01111e] w-full">
->>>>>>> ef2d17f8
           <div className="container px-4 mx-auto">
             <div className="flex items-center justify-between h-16">
               {/* Partie gauche: Logo et burger menu */}
@@ -653,11 +595,14 @@
                 </div>
                 <div className="flex-shrink-0">
                   <Link
-<<<<<<< HEAD
-                    to={isAuthenticated ? permissions.getRoleDashboardPath() : "/login"}
-                    className="navbar-brand text-2xl font-black tracking-tight text-white whitespace-nowrap"
+                    to={
+                      isAuthenticated
+                        ? permissions.getRoleDashboardPath()
+                        : "/login"
+                    }
+                    className="text-2xl font-black tracking-tight text-white"
                   >
-                    Big<span className="text-[#528eb2]">Project</span>
+                    Big<span className="text-[#528eb2] dark:text-[#78b9dd]">Project</span>
                   </Link>
                 </div>
               </div>
@@ -696,7 +641,7 @@
                     <Button
                       variant="ghost"
                       size="icon"
-                      className="rounded-full w-10 h-10 p-0 bg-transparent text-gray-200 hover:bg-[#02284f]/80 hover:text-white"
+                      className="rounded-full w-10 h-10 p-0 bg-transparent text-gray-200 hover:bg-[#02284f]/80 hover:text-white dark:text-[#78b9dd] dark:hover:bg-[#78b9dd]/20"
                       onClick={() => setMobileSearchOpen(!mobileSearchOpen)}
                     >
                       <Search className="h-5 w-5" />
@@ -707,8 +652,8 @@
                 {/* Menu utilisateur */}
                 {isLoading ? (
                   <div className="flex items-center space-x-3">
-                    <Skeleton className="h-8 w-24 rounded-md" />
-                    <Skeleton className="h-10 w-10 rounded-full" />
+                    <Skeleton className="h-8 w-24 rounded-md dark:bg-gray-700" />
+                    <Skeleton className="h-10 w-10 rounded-full dark:bg-gray-700" />
                   </div>
                 ) : isAuthenticated ? (
                   <UserMenu
@@ -769,133 +714,6 @@
           </DialogFooter>
         </DialogContent>
       </Dialog>
-=======
-                    to={
-                      isAuthenticated
-                        ? permissions.getRoleDashboardPath()
-                        : "/login"
-                    }
-                    className="text-2xl font-black tracking-tight text-white"
-                  >
-                    Big<span className="text-[#528eb2] dark:text-[#78b9dd]">Project</span>
-                  </Link>
-                </div>
-              </div>
-
-              {/* Partie centrale: Barre de recherche */}
-              {isAuthenticated && (
-                <div className="hidden md:flex flex-1 justify-center mx-4">
-                  <div className="search-container w-full max-w-md flex justify-end">
-                    <SearchBar />
-                  </div>
-                </div>
-              )}
-
-              {/* Partie droite: Authentification */}
-              <div className="flex items-center">
-                {/* Bouton de changement de thème toujours visible (version desktop uniquement) */}
-                <div className="hidden md:block">
-                  <ThemeToggle className="mr-2" variant="ghost" size="icon" />
-                </div>
-                
-                {/* Attendance button based on role */}
-                {isAuthenticated && (permissions.isStudent() || permissions.isTeacher()) && (
-                  <Link 
-                    to={permissions.isTeacher() ? "/teacher/attendance" : "/student/attendance"}
-                    className="mr-4 px-3 py-2 rounded-md bg-green-700 dark:bg-green-600 text-white font-medium hover:bg-green-800 dark:hover:bg-green-700 transition-colors flex items-center gap-2 dark:shadow-[0_0_8px_rgba(22,163,74,0.2)]"
-                  >
-                    <Clipboard className="w-4 h-4" />
-                    Présence
-                  </Link>
-                )}
-
-                {/* Barre de recherche mobile */}
-                {isAuthenticated && (
-                  <div className="md:hidden mr-2">
-                    <Button
-                      variant="ghost"
-                      size="icon"
-                      className="rounded-full w-10 h-10 p-0 bg-transparent text-gray-200 hover:bg-[#02284f]/80 hover:text-white dark:text-[#78b9dd] dark:hover:bg-[#78b9dd]/20"
-                      onClick={() => setMobileSearchOpen(!mobileSearchOpen)}
-                    >
-                      <Search className="h-5 w-5" />
-                    </Button>
-                  </div>
-                )}
-                
-                {/* Menu utilisateur */}
-                {isLoading ? (
-                  <div className="flex items-center space-x-3">
-                    <Skeleton className="h-8 w-24 rounded-md dark:bg-gray-700" />
-                    <Skeleton className="h-10 w-10 rounded-full dark:bg-gray-700" />
-                  </div>
-                ) : isAuthenticated ? (
-                  <UserMenu
-                    onLogout={() => setLogoutDialogOpen(true)}
-                    userData={userData}
-                    setLogoutDialogOpen={setLogoutDialogOpen}
-                  />
-                ) : (
-                  <div className="mobile-auth-buttons">
-                    <AuthButtons />
-                  </div>
-                )}
-              </div>
-            </div>
-
-            {/* Barre de recherche mobile */}
-            {isAuthenticated && mobileSearchOpen && (
-              <div className="md:hidden px-4 pb-4">
-                <div className="flex items-center w-full">
-                  <SearchBar />
-                </div>
-              </div>
-            )}
-          </div>
-
-          {/* Dialogue de confirmation de déconnexion */}
-          {logoutDialogOpen && (
-            <Dialog
-              open={logoutDialogOpen}
-              onOpenChange={(open) => setLogoutDialogOpen(open)}
-            >
-              <DialogContent className="max-h-[calc(100vh-2rem)] w-full max-w-md overflow-hidden rounded-2xl border-0 shadow-xl dark:bg-gray-800 dark:border dark:border-gray-700">
-                <div className="overflow-y-auto max-h-[70vh] fade-in-up">
-                  <DialogHeader>
-                    <DialogTitle className="text-xl font-semibold dark:text-white">
-                      Confirmation de déconnexion
-                    </DialogTitle>
-                    <DialogDescription className="text-base mt-2 dark:text-gray-300">
-                      Êtes-vous sûr de vouloir vous déconnecter de votre compte ?
-                      Toutes vos sessions actives seront fermées.
-                    </DialogDescription>
-                  </DialogHeader>
-                </div>
-                <DialogFooter className="mt-6 flex justify-end space-x-2">
-                  <Button
-                    variant="outline"
-                    onClick={() => setLogoutDialogOpen(false)}
-                    className="rounded-full border-2 hover:bg-gray-100 dark:border-gray-600 dark:text-gray-300 dark:hover:bg-gray-700 transition-all duration-200"
-                  >
-                    Annuler
-                  </Button>
-                  <Button
-                    variant="destructive"
-                    onClick={handleLogout}
-                    className="rounded-full bg-gradient-to-r from-red-500 to-red-700 hover:from-red-600 hover:to-red-800 
-                    dark:from-red-500 dark:to-red-600 dark:text-white dark:font-semibold
-                    dark:hover:from-red-400 dark:hover:to-red-600 dark:hover:text-white dark:hover:font-bold dark:hover:shadow-[0_0_10px_rgba(239,68,68,0.5)]
-                    transition-all duration-200"
-                  >
-                    Se déconnecter
-                  </Button>
-                </DialogFooter>
-              </DialogContent>
-            </Dialog>
-          )}
-        </nav>
-      </header>
->>>>>>> ef2d17f8
     </>
   );
 });
