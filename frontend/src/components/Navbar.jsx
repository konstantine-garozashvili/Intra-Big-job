--- conflicted
+++ resolved
@@ -106,10 +106,7 @@
     top: 0;
     z-index: 100;
     width: 100%;
-<<<<<<< HEAD
-=======
     overflow-x: hidden;
->>>>>>> fc6dc0b3
   }
   
   @media (max-width: 1024px) {
@@ -405,27 +402,6 @@
       {/* Injection des styles personnalisés */}
       <style>{customStyles}</style>
 
-<<<<<<< HEAD
-      <nav className="bg-[#02284f] shadow-lg navbar-fixed">
-        <div className="container px-4 mx-auto">
-          <div className="flex items-center justify-between h-16">
-            {/* Partie gauche: Logo et burger menu */}
-            <div className="flex items-center">
-              <div className="menu-burger-wrapper">
-                <MenuBurger />
-              </div>
-              <div className="flex-shrink-0">
-                <Link
-                  to={
-                    isAuthenticated
-                      ? permissions.getRoleDashboardPath()
-                      : "/login"
-                  }
-                  className="text-2xl font-black tracking-tight text-white"
-                >
-                  Big<span className="text-[#528eb2]">Project</span>
-                </Link>
-=======
       <header className="navbar-fixed bg-[#02284f] shadow-lg">
         <nav className="bg-[#02284f] w-full">
           <div className="container px-4 mx-auto">
@@ -447,17 +423,8 @@
                     Big<span className="text-[#528eb2]">Project</span>
                   </Link>
                 </div>
->>>>>>> fc6dc0b3
               </div>
 
-<<<<<<< HEAD
-            {/* Partie centrale: Barre de recherche */}
-            {isAuthenticated && (
-              <div className="hidden md:flex flex-1 justify-center mx-4">
-                <div className="search-container w-full max-w-md flex justify-end">
-                  <SearchBar />
-                </div>
-=======
               {/* Partie centrale: Barre de recherche */}
               {isAuthenticated && (
                 <div className="hidden md:flex flex-1 justify-center mx-4">
@@ -495,93 +462,9 @@
                     <AuthButtons />
                   </div>
                 )}
->>>>>>> fc6dc0b3
               </div>
-            )}
-
-<<<<<<< HEAD
-            {/* Partie droite: Authentification */}
-            <div className="flex items-center">
-              {/* Barre de recherche mobile */}
-              {isAuthenticated && (
-                <div className="md:hidden mr-2">
-                  <Button
-                    variant="ghost"
-                    size="icon"
-                    className="rounded-full w-10 h-10 p-0 bg-transparent text-gray-200 hover:bg-[#02284f]/80 hover:text-white"
-                    onClick={() => setMobileSearchOpen(!mobileSearchOpen)}
-                  >
-                    <Search className="h-5 w-5" />
-                  </Button>
-                </div>
-              )}
-              
-              {/* Menu utilisateur */}
-              {isAuthenticated ? (
-                <UserMenu
-                  onLogout={() => setLogoutDialogOpen(true)}
-                  userData={userData}
-                  setLogoutDialogOpen={setLogoutDialogOpen}
-                />
-              ) : (
-                <div className="mobile-auth-buttons">
-                  <AuthButtons />
-                </div>
-              )}
             </div>
-          </div>
-
-          {/* Barre de recherche mobile */}
-          {isAuthenticated && mobileSearchOpen && (
-            <div className="md:hidden px-4 pb-4">
-              <SearchBar />
-            </div>
-          )}
-        </div>
-
-        {/* Dialogue de confirmation de déconnexion */}
-        {logoutDialogOpen && (
-          <Dialog
-            open={logoutDialogOpen}
-            onOpenChange={(open) => !isLoggingOut && setLogoutDialogOpen(open)}
-          >
-            <DialogContent className="max-h-[calc(100vh-2rem)] w-full max-w-md overflow-hidden rounded-2xl border-0 shadow-xl">
-              <div className="overflow-y-auto max-h-[70vh] fade-in-up">
-                <DialogHeader>
-                  <DialogTitle className="text-xl font-semibold">
-                    Confirmation de déconnexion
-                  </DialogTitle>
-                  <DialogDescription className="text-base mt-2">
-                    Êtes-vous sûr de vouloir vous déconnecter de votre compte ?
-                    Toutes vos sessions actives seront fermées.
-                  </DialogDescription>
-                </DialogHeader>
-              </div>
-              <DialogFooter className="mt-6 flex justify-end space-x-2">
-                <Button
-                  variant="outline"
-                  onClick={() => setLogoutDialogOpen(false)}
-                  disabled={isLoggingOut}
-                  className="rounded-full border-2 hover:bg-gray-100 transition-all duration-200"
-                >
-                  Annuler
-                </Button>
-                <Button
-                  variant="destructive"
-                  onClick={handleLogout}
-                  disabled={isLoggingOut}
-                  className={`rounded-full bg-gradient-to-r from-red-500 to-red-700 hover:from-red-600 hover:to-red-800 transition-all duration-200 ${
-                    isLoggingOut ? "opacity-80" : ""
-                  }`}
-                >
-                  {isLoggingOut ? "Déconnexion..." : "Se déconnecter"}
-                </Button>
-              </DialogFooter>
-            </DialogContent>
-          </Dialog>
-        )}
-      </nav>
-=======
+
             {/* Barre de recherche mobile */}
             {isAuthenticated && mobileSearchOpen && (
               <div className="md:hidden px-4 pb-4">
@@ -633,7 +516,6 @@
           )}
         </nav>
       </header>
->>>>>>> fc6dc0b3
     </>
   );
 });
