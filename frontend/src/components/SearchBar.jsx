import React, { useState, useRef, useEffect } from 'react';
import { createPortal } from 'react-dom';
<<<<<<< HEAD
import { getRoleDisplayFormat } from '../lib/utils/roleDisplay.jsx';
import { Search, X, Briefcase } from 'lucide-react';
=======
import userAutocompleteService from '../lib/services/autocompleteService';
import authService from '../lib/services/authService';
import { useRoles, ROLES } from '../features/roles/roleContext';
import { getPrimaryRole, matchRoleFromSearchTerm, ROLE_ALIASES } from '../lib/utils/roleUtils';
import { getRoleDisplayFormat } from '../lib/utils/roleDisplay.jsx';
import { Search, User, X, UserCircle2, Briefcase } from 'lucide-react';
>>>>>>> ef2d17f8
import { motion, AnimatePresence } from 'framer-motion';
import { cn } from '../lib/utils';
import { useNavigate } from 'react-router-dom';
import { useSearchRoles } from '../lib/hooks/useSearchRoles';
import { useSearchSuggestions } from '../lib/hooks/useSearchSuggestions';
import { SearchSuggestionsList } from './SearchSuggestionsList';
<<<<<<< HEAD
import apiService from '../lib/services/apiService';

export const SearchBar = () => {
=======

export const SearchBar = () => {
  // Références et state
>>>>>>> ef2d17f8
  const wrapperRef = useRef(null);
  const inputRef = useRef(null);
  const suggestionsRef = useRef(null);
  const navigate = useNavigate();
  const [isFocused, setIsFocused] = useState(false);
  const [containerWidth, setContainerWidth] = useState(0);
  const [dropdownPosition, setDropdownPosition] = useState({ top: 0, left: 0 });

<<<<<<< HEAD
=======
  // Custom hooks
>>>>>>> ef2d17f8
  const { 
    allowedSearchRoles,
    isLoggedIn,
    isRoleSearch,
    setIsRoleSearch,
    checkForRoleSearch,
    hasRole,
    hasAnyRole
  } = useSearchRoles();

  const {
    query,
    setQuery,
    suggestions,
    setSuggestions,
    showSuggestions,
    setShowSuggestions,
    activeSuggestion,
    setActiveSuggestion,
    isLoading,
    hasSpecialRole,
    handleInputChange,
    clearSearch,
    fetchInitialSuggestions,
    updateIsRoleSearch
  } = useSearchSuggestions({ 
    isLoggedIn, 
    hasRole, 
    hasAnyRole, 
    checkForRoleSearch 
  });

<<<<<<< HEAD
=======
  // Mettre à jour la largeur du conteneur au montage et au redimensionnement
>>>>>>> ef2d17f8
  useEffect(() => {
    const updateWidth = () => {
      if (wrapperRef.current) {
        setContainerWidth(wrapperRef.current.offsetWidth);
      }
    };
<<<<<<< HEAD
    
    updateWidth();
    window.addEventListener('resize', updateWidth);
    
=======
    
    updateWidth();
    window.addEventListener('resize', updateWidth);
    
>>>>>>> ef2d17f8
    return () => {
      window.removeEventListener('resize', updateWidth);
    };
  }, [showSuggestions]);

<<<<<<< HEAD
=======
  // Gérer les clics en dehors du composant pour fermer les suggestions
>>>>>>> ef2d17f8
  useEffect(() => {
    const handleClickOutside = (event) => {
      if (
        wrapperRef.current && 
        !wrapperRef.current.contains(event.target) &&
        !event.target.closest('.search-dropdown-portal')
      ) {
        setShowSuggestions(false);
        setIsFocused(false);
      }
    };

    document.addEventListener('mousedown', handleClickOutside);
    document.addEventListener('touchstart', handleClickOutside);
    
    return () => {
      document.removeEventListener('mousedown', handleClickOutside);
      document.removeEventListener('touchstart', handleClickOutside);
    };
  }, [setShowSuggestions]);

<<<<<<< HEAD
=======
  // Faire défiler la suggestion active dans la vue
>>>>>>> ef2d17f8
  useEffect(() => {
    if (activeSuggestion >= 0 && suggestionsRef.current) {
      const activeElement = suggestionsRef.current.children[activeSuggestion];
      if (activeElement) {
        activeElement.scrollIntoView({ behavior: 'smooth', block: 'nearest' });
      }
    }
  }, [activeSuggestion]);

<<<<<<< HEAD
=======
  // Mettre à jour la position du dropdown quand il devient visible
>>>>>>> ef2d17f8
  useEffect(() => {
    if (showSuggestions && wrapperRef.current) {
      const updatePosition = () => {
        const rect = wrapperRef.current.getBoundingClientRect();
        setDropdownPosition({
          top: rect.bottom + window.scrollY + 8,
          left: rect.left + window.scrollX,
          width: rect.width
        });
      };
      
      updatePosition();
      
      window.addEventListener('scroll', updatePosition);
      window.addEventListener('resize', updatePosition);
      
      return () => {
        window.removeEventListener('scroll', updatePosition);
        window.removeEventListener('resize', updatePosition);
      };
    }
  }, [showSuggestions]);

<<<<<<< HEAD
  const handleSuggestionClick = async (suggestion, event) => {
=======
  // Gérer la navigation vers le profil utilisateur sélectionné
  const handleSuggestionClick = (suggestion, event) => {
>>>>>>> ef2d17f8
    if (event) {
      event.preventDefault();
      event.stopPropagation();
    }
    
    const userId = suggestion.id;
    if (!userId) {
      console.error('No user ID found in suggestion:', suggestion);
      return;
    }
    
<<<<<<< HEAD
    try {
      // Nettoyer le cache du profil public avant la navigation
      apiService.clearPublicProfileCache(userId);
      
      // Mettre à jour l'interface utilisateur
      setQuery(`${suggestion.firstName} ${suggestion.lastName}`);
      setSuggestions([]);
      setShowSuggestions(false);
      setActiveSuggestion(-1);
      
      // Désactiver temporairement l'input pour éviter les doubles clics
      if (inputRef.current) {
        inputRef.current.disabled = true;
      }
      
      // Navigation vers le profil public avec le bon chemin
      await navigate(`/profile/${userId}`);
      
      // Réactiver l'input après la navigation
      if (inputRef.current) {
        inputRef.current.disabled = false;
      }
    } catch (error) {
      console.error('Navigation error:', error);
      // En cas d'erreur, tenter une redirection directe
=======
    setQuery(`${suggestion.firstName} ${suggestion.lastName}`);
    setSuggestions([]);
    setShowSuggestions(false);
    
    try {
      setTimeout(() => {
        navigate(`/profile/${userId}`);
      }, 10);
    } catch (error) {
      console.error('Navigation error:', error);
>>>>>>> ef2d17f8
      window.location.href = `/profile/${userId}`;
    }
  };

  // Gérer les événements clavier
  const handleKeyDown = (e) => {
    if (e.key === 'ArrowDown') {
      e.preventDefault();
      setActiveSuggestion((prevActive) =>
        prevActive < suggestions.length - 1 ? prevActive + 1 : prevActive
      );
    } else if (e.key === 'ArrowUp') {
      e.preventDefault();
      setActiveSuggestion((prevActive) =>
        prevActive > 0 ? prevActive - 1 : prevActive
      );
    } else if (e.key === 'Enter' && activeSuggestion >= 0) {
      e.preventDefault();
      if (suggestions[activeSuggestion]) {
        handleSuggestionClick(suggestions[activeSuggestion]);
      }
    } else if (e.key === 'Escape') {
      setShowSuggestions(false);
      inputRef.current.blur();
    }
  };

<<<<<<< HEAD
=======
  // Gérer le focus de l'input
>>>>>>> ef2d17f8
  const handleInputFocus = () => {
    if (!isLoggedIn) {
      inputRef.current.blur();
      return;
    }
    
    setIsFocused(true);
    
    if (hasSpecialRole()) {
      fetchInitialSuggestions();
    } 
    else if (query.length >= 1) {
      fetchSuggestions(query);
    }
  };

  return (
    <div 
      ref={wrapperRef}
      className="relative w-full max-w-md font-sans"
      style={{ isolation: 'isolate', position: 'relative', zIndex: 90 }}
    >
      <div className={cn(
        "relative flex items-center transition-all duration-300 rounded-full overflow-hidden",
        "w-full",
        isFocused ? "ring-2 ring-[#528eb2]/50 dark:ring-[#78b9dd]/50" : "",
        isRoleSearch ? "ring-2 ring-purple-500/50 dark:ring-purple-400/50" : "",
        !isLoggedIn ? "opacity-50" : ""
      )}>
        <div className="absolute left-3 text-white/60 dark:text-white/80 z-10">
          {isRoleSearch ? (
            <Briefcase className="w-4 h-4 text-purple-400 dark:text-purple-300" />
          ) : (
            <Search className="w-4 h-4" />
          )}
        </div>
        
        <input
          ref={inputRef}
          className={cn(
            "w-full py-2 pl-10 pr-10 text-sm text-white bg-[#02284f]/80 border border-white/20",
            "dark:bg-gray-800 dark:border-gray-600 dark:text-white",
            "rounded-full transition-all duration-300",
            "placeholder:text-white/50 dark:placeholder:text-white/70 focus:outline-none",
            "md:placeholder:text-sm placeholder:text-xs",
            isFocused ? "bg-[#02284f]/90 dark:bg-gray-700 border-[#528eb2] dark:border-[#78b9dd]" : "hover:bg-[#02284f]/90 dark:hover:bg-gray-700",
            isRoleSearch ? "border-purple-500/30 dark:border-purple-400/30" : ""
          )}
          type="text"
          placeholder={isLoggedIn ? "Rechercher par nom ou rôle..." : "Connectez-vous pour effectuer une recherche"}
          value={query}
          onChange={handleInputChange}
          onKeyDown={handleKeyDown}
          onFocus={handleInputFocus}
          disabled={!isLoggedIn}
        />
        
        <AnimatePresence mode="wait">
          {query.length > 0 && (
            <motion.button
              initial={{ opacity: 0, scale: 0.8 }}
              animate={{ opacity: 1, scale: 1 }}
              exit={{ opacity: 0, scale: 0.8 }}
              whileTap={{ scale: 0.9 }}
              onClick={() => {
                clearSearch();
                inputRef.current.focus();
              }}
              className="absolute right-3 p-1 rounded-full text-white/60 hover:text-white hover:bg-white/10 transition-colors z-10"
            >
              <X className="w-3 h-3" />
            </motion.button>
          )}
        </AnimatePresence>
        
        {isLoading && (
          <div className="absolute right-10 z-10">
            <div className="w-3 h-3 border-2 border-t-transparent border-white/30 rounded-full animate-spin"></div>
          </div>
        )}
      </div>
      
      {isFocused && query.length === 0 && isLoggedIn && 
       !hasSpecialRole() &&
       !showSuggestions && (
        <div className="absolute top-full left-0 w-full mt-2 px-3 py-2 text-xs text-white/70 bg-[#02284f]/90 rounded-md dark:bg-gray-800 dark:text-gray-200">
          <p>
            {allowedSearchRoles.length > 0 ? (
              allowedSearchRoles.length === 1 ? (
                <>Vous pouvez rechercher des <strong className="dark:text-white">{getRoleDisplayFormat(allowedSearchRoles[0]).toLowerCase()}</strong> par nom</>
              ) : (
                <>Vous pouvez rechercher par nom ou par rôle (<span className="dark:text-white">{allowedSearchRoles.map(role => getRoleDisplayFormat(role).toLowerCase()).join(', ')}</span>)</>
              )
            ) : (
              <>Vous pouvez rechercher par nom</>
            )}
          </p>
        </div>
      )}
      
      {!isLoggedIn && isFocused && (
        <div className="absolute top-full left-0 w-full mt-2 px-3 py-2 text-xs text-white/70 bg-[#02284f]/90 rounded-md dark:bg-gray-800 dark:text-gray-200">
          <p>Vous devez être connecté pour effectuer une recherche.</p>
        </div>
      )}
      
<<<<<<< HEAD
=======
      {/* Render dropdown portal */}
>>>>>>> ef2d17f8
      {showSuggestions && createPortal(
        <AnimatePresence mode="wait">
          <SearchSuggestionsList
            suggestions={suggestions}
            isRoleSearch={isRoleSearch}
            activeSuggestion={activeSuggestion}
            setActiveSuggestion={setActiveSuggestion}
            handleSuggestionClick={handleSuggestionClick}
            allowedSearchRoles={allowedSearchRoles}
            hasRole={hasRole}
            hasAnyRole={hasAnyRole}
            suggestionsRef={suggestionsRef}
            query={query}
            containerWidth={containerWidth}
            dropdownPosition={dropdownPosition}
            handleKeyDown={handleKeyDown}
          />
        </AnimatePresence>,
        document.body
      )}
    </div>
  );
};<|MERGE_RESOLUTION|>--- conflicted
+++ resolved
@@ -1,31 +1,16 @@
 import React, { useState, useRef, useEffect } from 'react';
 import { createPortal } from 'react-dom';
-<<<<<<< HEAD
 import { getRoleDisplayFormat } from '../lib/utils/roleDisplay.jsx';
 import { Search, X, Briefcase } from 'lucide-react';
-=======
-import userAutocompleteService from '../lib/services/autocompleteService';
-import authService from '../lib/services/authService';
-import { useRoles, ROLES } from '../features/roles/roleContext';
-import { getPrimaryRole, matchRoleFromSearchTerm, ROLE_ALIASES } from '../lib/utils/roleUtils';
-import { getRoleDisplayFormat } from '../lib/utils/roleDisplay.jsx';
-import { Search, User, X, UserCircle2, Briefcase } from 'lucide-react';
->>>>>>> ef2d17f8
 import { motion, AnimatePresence } from 'framer-motion';
 import { cn } from '../lib/utils';
 import { useNavigate } from 'react-router-dom';
 import { useSearchRoles } from '../lib/hooks/useSearchRoles';
 import { useSearchSuggestions } from '../lib/hooks/useSearchSuggestions';
 import { SearchSuggestionsList } from './SearchSuggestionsList';
-<<<<<<< HEAD
 import apiService from '../lib/services/apiService';
 
 export const SearchBar = () => {
-=======
-
-export const SearchBar = () => {
-  // Références et state
->>>>>>> ef2d17f8
   const wrapperRef = useRef(null);
   const inputRef = useRef(null);
   const suggestionsRef = useRef(null);
@@ -34,10 +19,6 @@
   const [containerWidth, setContainerWidth] = useState(0);
   const [dropdownPosition, setDropdownPosition] = useState({ top: 0, left: 0 });
 
-<<<<<<< HEAD
-=======
-  // Custom hooks
->>>>>>> ef2d17f8
   const { 
     allowedSearchRoles,
     isLoggedIn,
@@ -70,36 +51,21 @@
     checkForRoleSearch 
   });
 
-<<<<<<< HEAD
-=======
-  // Mettre à jour la largeur du conteneur au montage et au redimensionnement
->>>>>>> ef2d17f8
   useEffect(() => {
     const updateWidth = () => {
       if (wrapperRef.current) {
         setContainerWidth(wrapperRef.current.offsetWidth);
       }
     };
-<<<<<<< HEAD
     
     updateWidth();
     window.addEventListener('resize', updateWidth);
     
-=======
-    
-    updateWidth();
-    window.addEventListener('resize', updateWidth);
-    
->>>>>>> ef2d17f8
     return () => {
       window.removeEventListener('resize', updateWidth);
     };
   }, [showSuggestions]);
 
-<<<<<<< HEAD
-=======
-  // Gérer les clics en dehors du composant pour fermer les suggestions
->>>>>>> ef2d17f8
   useEffect(() => {
     const handleClickOutside = (event) => {
       if (
@@ -121,10 +87,6 @@
     };
   }, [setShowSuggestions]);
 
-<<<<<<< HEAD
-=======
-  // Faire défiler la suggestion active dans la vue
->>>>>>> ef2d17f8
   useEffect(() => {
     if (activeSuggestion >= 0 && suggestionsRef.current) {
       const activeElement = suggestionsRef.current.children[activeSuggestion];
@@ -134,10 +96,6 @@
     }
   }, [activeSuggestion]);
 
-<<<<<<< HEAD
-=======
-  // Mettre à jour la position du dropdown quand il devient visible
->>>>>>> ef2d17f8
   useEffect(() => {
     if (showSuggestions && wrapperRef.current) {
       const updatePosition = () => {
@@ -161,12 +119,7 @@
     }
   }, [showSuggestions]);
 
-<<<<<<< HEAD
   const handleSuggestionClick = async (suggestion, event) => {
-=======
-  // Gérer la navigation vers le profil utilisateur sélectionné
-  const handleSuggestionClick = (suggestion, event) => {
->>>>>>> ef2d17f8
     if (event) {
       event.preventDefault();
       event.stopPropagation();
@@ -178,7 +131,6 @@
       return;
     }
     
-<<<<<<< HEAD
     try {
       // Nettoyer le cache du profil public avant la navigation
       apiService.clearPublicProfileCache(userId);
@@ -204,18 +156,6 @@
     } catch (error) {
       console.error('Navigation error:', error);
       // En cas d'erreur, tenter une redirection directe
-=======
-    setQuery(`${suggestion.firstName} ${suggestion.lastName}`);
-    setSuggestions([]);
-    setShowSuggestions(false);
-    
-    try {
-      setTimeout(() => {
-        navigate(`/profile/${userId}`);
-      }, 10);
-    } catch (error) {
-      console.error('Navigation error:', error);
->>>>>>> ef2d17f8
       window.location.href = `/profile/${userId}`;
     }
   };
@@ -243,10 +183,6 @@
     }
   };
 
-<<<<<<< HEAD
-=======
-  // Gérer le focus de l'input
->>>>>>> ef2d17f8
   const handleInputFocus = () => {
     if (!isLoggedIn) {
       inputRef.current.blur();
@@ -353,10 +289,6 @@
         </div>
       )}
       
-<<<<<<< HEAD
-=======
-      {/* Render dropdown portal */}
->>>>>>> ef2d17f8
       {showSuggestions && createPortal(
         <AnimatePresence mode="wait">
           <SearchSuggestionsList
