--- conflicted
+++ resolved
@@ -131,20 +131,6 @@
     };
   }, []);
 
-<<<<<<< HEAD
-  // Update container width on resize
-  useEffect(() => {
-    const updateWidth = () => {
-      if (wrapperRef.current) {
-        setContainerWidth(wrapperRef.current.offsetWidth);
-      }
-    };
-
-    updateWidth();
-    window.addEventListener('resize', updateWidth);
-    return () => window.removeEventListener('resize', updateWidth);
-  }, []);
-=======
   // Ajouter un effet pour débugger le comportement des suggestions
   useEffect(() => {
     if (hasRole(ROLES.RECRUITER) || hasRole(ROLES.TEACHER) || hasRole(ROLES.STUDENT) || 
@@ -152,7 +138,6 @@
       console.log('Suggestions visibility changed:', showSuggestions);
     }
   }, [showSuggestions, hasRole]);
->>>>>>> 5d317b97
 
   const checkForRoleSearch = (value) => {
     // Use the centralized function to check for role matches
