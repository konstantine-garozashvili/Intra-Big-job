--- conflicted
+++ resolved
@@ -10,26 +10,6 @@
   isValidBirthDate
 } from '@/lib/utils/validation';
 
-<<<<<<< HEAD
-// Création des sous-contextes
-const UserDataContext = createContext(null);
-const AddressContext = createContext(null);
-const ValidationContext = createContext(null);
-
-// Hooks personnalisés pour chaque contexte
-export const useUserData = () => {
-  const context = useContext(UserDataContext);
-  if (!context) {
-    throw new Error('useUserData doit être utilisé à l\'intérieur d\'un RegisterProvider');
-  }
-  return context;
-};
-
-export const useAddress = () => {
-  const context = useContext(AddressContext);
-  if (!context) {
-    throw new Error('useAddress doit être utilisé à l\'intérieur d\'un RegisterProvider');
-=======
 import { verifyRecaptchaToken } from '@/lib/recaptcha';
 
 import PropTypes from 'prop-types';
@@ -53,7 +33,6 @@
   const context = useContext(AddressContext);
   if (!context) {
     throw new Error('useAddress doit être utilisé à l&apos;intérieur d&apos;un RegisterProvider');
->>>>>>> 05fdbec7
   }
   return context;
 };
@@ -61,11 +40,7 @@
 export const useValidation = () => {
   const context = useContext(ValidationContext);
   if (!context) {
-<<<<<<< HEAD
-    throw new Error('useValidation doit être utilisé à l\'intérieur d\'un RegisterProvider');
-=======
     throw new Error('useValidation doit être utilisé à l&apos;intérieur d&apos;un RegisterProvider');
->>>>>>> 05fdbec7
   }
   return context;
 };
@@ -100,16 +75,11 @@
   const [activeStep, setActiveStep] = useState("step1");
   const [isSubmitting, setIsSubmitting] = useState(false);
   const [registerSuccess, setRegisterSuccess] = useState(false);
-<<<<<<< HEAD
-
-  // Callbacks
-=======
   // État pour le reCAPTCHA
   const [recaptchaToken, setRecaptchaToken] = useState(null);
   const [recaptchaVerified, setRecaptchaVerified] = useState(false);
 
   // Fonctions pour gérer les changements de valeurs
->>>>>>> 05fdbec7
   const handleDateChange = useCallback((date) => {
     // Vérification immédiate de l'âge
     const now = new Date();
@@ -117,11 +87,7 @@
     minAgeDate.setFullYear(now.getFullYear() - 16);
     
     if (date > minAgeDate) {
-<<<<<<< HEAD
-      toast.error("Vous n'êtes pas éligible à l'inscription. Vous devez avoir au moins 16 ans.", {
-=======
       toast.error("Vous n&apos;êtes pas éligible à l&apos;inscription. Vous devez avoir au moins 16 ans.", {
->>>>>>> 05fdbec7
         duration: 5000,
         position: "top-center"
       });
@@ -146,8 +112,6 @@
     setPostalCode(addressData.postcode);
   }, []);
 
-<<<<<<< HEAD
-=======
   // Fonction pour gérer le changement de token reCAPTCHA
   const handleRecaptchaChange = useCallback(async (token) => {
     setRecaptchaToken(token);
@@ -180,7 +144,6 @@
     }
   }, []);
 
->>>>>>> 05fdbec7
   const validateStep1 = useCallback(() => {
     const newErrors = {};
     
@@ -197,25 +160,13 @@
     }
     
     if (!email) {
-<<<<<<< HEAD
-      newErrors.email = "L'email est requis";
-    } else if (!isValidEmail(email)) {
-      newErrors.email = "Format d'email invalide";
-=======
       newErrors.email = "L&apos;email est requis";
     } else if (!isValidEmail(email)) {
       newErrors.email = "Format d&apos;email invalide";
->>>>>>> 05fdbec7
     }
     
     if (!password) {
       newErrors.password = "Le mot de passe est requis";
-<<<<<<< HEAD
-    } else {
-      const passwordValidation = validatePassword(password);
-      if (!passwordValidation.isValid) {
-        newErrors.password = "Le mot de passe ne respecte pas les critères de sécurité";
-=======
     } else if (password.length > 50) {
       // Vérifier d'abord la longueur maximale
       newErrors.password = "Le mot de passe ne doit pas dépasser 50 caractères";
@@ -227,7 +178,6 @@
         } else {
           newErrors.password = "Le mot de passe ne respecte pas les critères de sécurité";
         }
->>>>>>> 05fdbec7
       }
     }
     
@@ -268,11 +218,6 @@
     return isValid;
   }, [birthDate, nationality, phone]);
 
-<<<<<<< HEAD
-  const handleSubmit = useCallback(async (e) => {
-    e.preventDefault();
-    
-=======
   // Ajouter validation pour le reCAPTCHA avant soumission finale
   const validateRecaptcha = useCallback(() => {
     const newErrors = {};
@@ -307,7 +252,6 @@
       console.log("DEV MODE: Validation reCAPTCHA ignorée");
     }
     
->>>>>>> 05fdbec7
     setIsSubmitting(true);
     
     try {
@@ -325,12 +269,8 @@
           complement: addressComplement ? addressComplement.trim() : '',
           city: city.trim(),
           postalCode: postalCode.trim()
-<<<<<<< HEAD
-        }
-=======
         },
         recaptchaToken: recaptchaToken || "dev-test-token" // Utiliser un token factice en dev
->>>>>>> 05fdbec7
       };
       
       const response = await authService.register(userData);
@@ -345,35 +285,23 @@
           navigate('/login');
         }, 500);
       } else {
-<<<<<<< HEAD
-        toast.error("Une erreur s'est produite. Veuillez réessayer.", {
-=======
         toast.error("Une erreur s&apos;est produite. Veuillez réessayer.", {
->>>>>>> 05fdbec7
           duration: 5000,
           position: "top-center"
         });
       }
     } catch (error) {
-<<<<<<< HEAD
-      toast.error(error?.response?.data?.message || "Erreur lors de l'inscription. Veuillez réessayer.");
-=======
       toast.error(error?.response?.data?.message || "Erreur lors de l&apos;inscription. Veuillez réessayer.", {
         duration: 5000,
         position: "top-center"
       });
->>>>>>> 05fdbec7
     } finally {
       setIsSubmitting(false);
     }
   }, [
     firstName, lastName, birthDate, nationality, email, phone, password,
-<<<<<<< HEAD
-    addressName, addressComplement, city, postalCode, navigate
-=======
     addressName, addressComplement, city, postalCode, navigate,
     recaptchaToken, recaptchaVerified, validateRecaptcha
->>>>>>> 05fdbec7
   ]);
 
   // Mémorisation des valeurs du contexte utilisateur
@@ -421,32 +349,23 @@
     isSubmitting, registerSuccess,
     validateStep1,
     validateStep2,
-<<<<<<< HEAD
-    handleSubmit,
-=======
     validateRecaptcha,
     handleSubmit,
     // reCAPTCHA
     recaptchaToken, setRecaptchaToken,
     recaptchaVerified, setRecaptchaVerified,
     handleRecaptchaChange,
->>>>>>> 05fdbec7
   }), [
     step1Valid, step1Attempted,
     step2Valid, step2Attempted,
     step1Tried, step2Tried,
     errors, activeStep,
     isSubmitting, registerSuccess,
-<<<<<<< HEAD
-    validateStep1, validateStep2,
-    handleSubmit
-=======
     validateStep1, validateStep2, validateRecaptcha,
     handleSubmit,
     // reCAPTCHA
     recaptchaToken, recaptchaVerified,
     handleRecaptchaChange
->>>>>>> 05fdbec7
   ]);
 
   return (
@@ -460,11 +379,8 @@
   );
 };
 
-<<<<<<< HEAD
-=======
 RegisterProvider.propTypes = {
   children: PropTypes.node.isRequired
 };
 
->>>>>>> 05fdbec7
 export default RegisterProvider; 