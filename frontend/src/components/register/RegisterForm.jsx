--- conflicted
+++ resolved
@@ -1,20 +1,6 @@
 import { useState, useEffect, useRef, useCallback, memo } from "react";
 import { Link } from "react-router-dom";
-<<<<<<< HEAD
-import { FloatingInput } from "@/components/ui/floating-input";
-import { format } from "date-fns";
-import { fr } from "date-fns/locale";
-import { cn } from "@/lib/utils";
-import { Dialog, DialogContent } from "@/components/ui/dialog";
-import 'react-calendar/dist/Calendar.css';
-import { CountrySelector } from "@/components/ui/country-selector";
-import { AddressAutocomplete } from "@/components/ui/address-autocomplete";
-import { Checkbox } from "@/components/ui/checkbox";
-import { Label } from "@/components/ui/label";
-import { useUserData, useAddress, useValidation } from "./RegisterContext";
-=======
 import { useUserData, useValidation } from "./RegisterContext";
->>>>>>> 05fdbec7
 import Step1Form from "./steps/Step1Form";
 import Step2Form from "./steps/Step2Form";
 import Step3Form from "./steps/Step3Form";
@@ -107,12 +93,8 @@
 const RegisterForm = () => {
   // Récupérer les valeurs et fonctions des contextes séparés
   const { setErrors, setStep1Attempted, setStep2Attempted } = useValidation();
-<<<<<<< HEAD
-  const { handleSubmit: contextHandleSubmit, isSubmitting } = useValidation();
-=======
   const { handleSubmit: contextHandleSubmit } = useValidation();
   const { userData: userDataContext } = useUserData();
->>>>>>> 05fdbec7
   
   // Référence pour suivre les changements d'étape
   const prevStepRef = useRef(1);
@@ -170,25 +152,13 @@
   }, [currentStep, setErrors]);
   
   // Version personnalisée de handleSubmit qui utilise notre validation
-<<<<<<< HEAD
-  const handleFormSubmit = useCallback((e) => {
-    e.preventDefault();
-    // console.log("handleFormSubmit appelé dans RegisterForm");
-=======
   const handleSubmit = useCallback((e) => {
     e.preventDefault();
->>>>>>> 05fdbec7
     
     // Validation finale de toutes les données avant soumission
     let isValid = true;
     const errors = {};
     
-<<<<<<< HEAD
-    // Utiliser le handleSubmit du contexte
-    // console.log("Appel de contextHandleSubmit avec customEvent");
-    contextHandleSubmit(customEvent);
-  }, [contextHandleSubmit]);
-=======
     // Validation spécifique du mot de passe
     const { password } = userDataContext;
     if (password && password.length > 50) {
@@ -206,7 +176,6 @@
     
     contextHandleSubmit(e);
   }, [contextHandleSubmit, setErrors, userDataContext]);
->>>>>>> 05fdbec7
   
   return (
     <div className="w-full bg-white rounded-lg shadow-lg mx-auto overflow-hidden">
