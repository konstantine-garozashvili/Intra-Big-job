--- conflicted
+++ resolved
@@ -105,7 +105,6 @@
     >
       {/* Date de naissance */}
       <div>
-<<<<<<< HEAD
         <label className="block text-sm font-medium text-blue-300 mb-1">
           Date de naissance <span className="text-red-400">*</span>
         </label>
@@ -116,20 +115,6 @@
           >
             {formattedBirthDate ? (
               <span className="text-blue-300">
-=======
-        <label className="block text-sm font-medium text-gray-700 dark:text-gray-300 mb-1">
-          Date de naissance
-        </label>
-        <div className="relative">
-          <div 
-            className={`w-full px-4 py-3 rounded-md border flex items-center cursor-pointer transition-all hover:shadow-md ${shouldShowError('birthDate') ? 'border-red-500' : 'border-gray-300 dark:border-gray-600'} 
-            ${formattedBirthDate ? 'hover:border-[#0066ff] dark:hover:border-[#a5cdff]' : 'hover:border-[#0066ff] dark:hover:border-[#a5cdff]'}
-            dark:bg-gradient-to-r dark:from-[#1e3556] dark:to-[#263b58] dark:shadow-inner dark:shadow-black/10 dark:text-gray-200`}
-            onClick={() => setCalendarOpen(true)}
-          >
-            {formattedBirthDate ? (
-              <span className="text-gray-900 dark:text-[#f0f7ff] font-medium">
->>>>>>> ef2d17f8
                 {formattedBirthDate}
               </span>
             ) : (
@@ -139,15 +124,9 @@
           </div>
           
           <Dialog open={calendarOpen} onOpenChange={setCalendarOpen}>
-<<<<<<< HEAD
             <DialogContent className="p-0 sm:max-w-[425px] bg-gray-800 rounded-lg shadow-xl border-none overflow-hidden">
               <div className="p-4 pb-0">
                 <DialogTitle className="text-xl font-semibold text-center text-blue-300">
-=======
-            <DialogContent className="p-0 sm:max-w-[450px] md:max-w-[500px] bg-white dark:bg-gradient-to-br dark:from-[#192334] dark:to-[#0f172a] rounded-lg shadow-xl border-none overflow-hidden">
-              <div className="p-4 pb-0">
-                <DialogTitle className="text-xl font-semibold text-center text-gray-900 dark:text-[#f0f7ff]">
->>>>>>> ef2d17f8
                   Sélectionnez votre date de naissance
                 </DialogTitle>
                 <DialogDescription className="text-sm text-center text-gray-500 dark:text-[#a5cdff] mt-1">
@@ -209,13 +188,8 @@
 
       {/* Nationalité */}
       <div>
-<<<<<<< HEAD
         <label className="block text-sm font-medium text-blue-300 mb-1">
           Nationalité <span className="text-red-400">*</span>
-=======
-        <label className="block text-sm font-medium text-gray-700 dark:text-gray-300 mb-1">
-          Nationalité
->>>>>>> ef2d17f8
         </label>
         <CountrySelector
           value={nationality}
@@ -224,27 +198,17 @@
           className="w-full px-4 py-3 rounded-md border bg-gray-800/50 text-white placeholder-gray-400 focus:ring-blue-500 focus:border-blue-500"
           required
         />
-<<<<<<< HEAD
         {shouldShowError('nationality') ? (
           <p className="text-red-400 text-xs mt-1">{getErrorMessage('nationality')}</p>
         ) : (
           <p className="text-gray-500 text-xs mt-1">Champ requis</p>
-=======
-        {shouldShowError('nationality') && (
-          <p className="text-red-500 dark:text-red-400 text-xs mt-1">{getErrorMessage('nationality')}</p>
->>>>>>> ef2d17f8
         )}
       </div>
 
       {/* Téléphone */}
       <div className="mb-6">
-<<<<<<< HEAD
         <label htmlFor="phone" className="block text-sm font-medium text-blue-300 mb-1">
           Numéro de téléphone <span className="text-red-400">*</span>
-=======
-        <label htmlFor="phone" className="block text-sm font-medium text-gray-700 dark:text-gray-300 mb-1">
-          Numéro de téléphone
->>>>>>> ef2d17f8
         </label>
         <PhoneInput
           id="phone"
@@ -255,29 +219,18 @@
           className="w-full px-4 py-3 rounded-md border bg-gray-800/50 text-white placeholder-gray-400 focus:ring-blue-500 focus:border-blue-500"
           required
         />
-<<<<<<< HEAD
         {shouldShowError('phone') ? (
           <p className="text-red-400 text-xs mt-1">{getErrorMessage('phone')}</p>
         ) : (
           <p className="text-gray-500 text-xs mt-1">Champ requis - Format français uniquement (+33)</p>
         )}
-=======
-        <p className="text-xs text-gray-500 dark:text-gray-400 mt-1">
-          Format français uniquement (+33). Exemple: 06 12 34 56 78
-        </p>
->>>>>>> ef2d17f8
       </div>
       
       {/* Boutons de navigation */}
       <div className="flex space-x-4 mt-8">
         <motion.button
           type="button"
-<<<<<<< HEAD
           className="flex-1 h-12 bg-gray-700/50 hover:bg-gray-700 text-blue-300 border border-gray-600 rounded-md flex items-center justify-center"
-=======
-          variant="outline"
-          className="flex-1 h-12 bg-white text-[#02284f] border-[#02284f] hover:bg-gray-50 transition-colors dark:bg-gray-800 dark:text-gray-200 dark:border-gray-600 dark:hover:bg-gray-700"
->>>>>>> ef2d17f8
           onClick={goToPrevStep}
           whileHover={{ scale: 1.03 }}
           whileTap={{ scale: 0.98 }}
@@ -290,11 +243,7 @@
         
         <motion.button
           type="button"
-<<<<<<< HEAD
           className="flex-1 h-12 bg-gradient-to-r from-blue-500 to-indigo-600 hover:from-blue-600 hover:to-indigo-700 text-white px-6 rounded-md flex items-center justify-center shadow-lg shadow-blue-900/20"
-=======
-          className="flex-1 h-12 bg-[#528eb2] hover:bg-[#528eb2]/90 text-white transition-colors dark:bg-[#3b82f6] dark:hover:bg-[#2563eb]"
->>>>>>> ef2d17f8
           onClick={handleNextStep}
           whileHover={{ scale: 1.03 }}
           whileTap={{ scale: 0.98 }}
