--- conflicted
+++ resolved
@@ -23,9 +23,6 @@
   const queryClient = useQueryClient();
   const refreshInProgressRef = useRef(false);
   const lastRefreshTimestampRef = useRef(0);
-<<<<<<< HEAD
-  
-=======
   const refreshThrottleTimeRef = useRef(3000); // Minimum time between refreshes: 3 seconds
   
   // Référence pour le timer de debounce
@@ -35,7 +32,6 @@
   // Intervalle minimum entre rafraîchissements (3 secondes)
   const minRefreshIntervalRef = useRef(3000);
   
->>>>>>> 01240e9e
   // Function to fetch user data with deduplication logic
   const fetchUser = useCallback(async (forceRefresh = false) => {
     if (!authService.isLoggedIn()) {
@@ -46,21 +42,13 @@
     }
     
     try {
-<<<<<<< HEAD
-      // Prevent multiple fetches in a short time window (50ms)
-      const now = Date.now();
-      if (refreshInProgressRef.current || (!forceRefresh && now - lastRefreshTimestampRef.current < 50)) {
-=======
       // Prevent multiple fetches in a short time window
       const now = Date.now();
       if (refreshInProgressRef.current) {
->>>>>>> 01240e9e
         // Use cached user data instead of making a new request
         const cachedUser = userDataManager.getCachedUserData();
         if (cachedUser) {
           return cachedUser;
-<<<<<<< HEAD
-=======
         }
       }
       
@@ -69,7 +57,6 @@
         const cachedUser = userDataManager.getCachedUserData();
         if (cachedUser) {
           return cachedUser;
->>>>>>> 01240e9e
         }
       }
       
@@ -218,16 +205,6 @@
         if (!roles || !Array.isArray(roles)) return false;
         const result = roles.some(role => userRoles?.some(r => r === role));
         return result;
-<<<<<<< HEAD
-      },
-      hasAllRoles: (roles) => {
-        if (isLoading) return null;
-        if (!roles || !Array.isArray(roles)) return false;
-        const result = roles.every(role => userRoles?.some(r => r === role));
-        return result;
-      },
-      // Add a function to refresh roles
-=======
       },
       hasAllRoles: (roles) => {
         if (isLoading) return null;
@@ -236,7 +213,6 @@
         return result;
       },
       // Add a function to refresh roles with debounce
->>>>>>> 01240e9e
       refreshRoles: () => {
         // Annuler tout timer existant
         if (refreshRolesTimerRef.current) {
