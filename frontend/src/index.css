--- conflicted
+++ resolved
@@ -1156,13 +1156,10 @@
   background: #181f2a;
   color: #f3f4f6;
   border-color: #22304a;
-<<<<<<< HEAD
-=======
 }
 
 .address-btn-compact {
   padding: 0.35rem 0.9rem !important;
   font-size: 0.92rem !important;
   border-radius: 0.55rem !important;
->>>>>>> bd159f81
 }