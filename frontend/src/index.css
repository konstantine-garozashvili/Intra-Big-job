@import url('https://fonts.googleapis.com/css2?family=Poppins:wght@300;400;500;600;700&display=swap');
@import './lib/loading-animation.css';
@import './lib/browser-loading-override.css';

@tailwind base;
@tailwind components;
@tailwind utilities;

/* Configuration personnalisée du container */
@layer components {
  .container {
    @apply mx-auto px-4;
    max-width: 100%;
  }
  
  /* Breakpoints personnalisés pour le container */
  @media (min-width: 640px) {
    .container {
      max-width: 640px;
    }
  }
  
  @media (min-width: 768px) {
    .container {
      max-width: 768px;
    }
  }
  
  @media (min-width: 1024px) {
    .container {
      max-width: 1024px;
    }
  }
  
  @media (min-width: 1280px) {
    .container {
      max-width: 1280px;
    }
  }
  
  @media (min-width: 1536px) {
    .container {
      max-width: 1536px;
    }
  }
  
  @media (min-width: 1920px) {
    .container {
      max-width: 1800px;
    }
  }
}

@layer base {
  :root {
    --color-primary: 200 39% 51%; /* #528eb2 - Couleur principale du nouveau frontend */
    --color-secondary: 211 95% 16%; /* #02284f - Couleur secondaire du nouveau frontend */
    --color-white: 0 0% 100%; /* #FFFFFF */
    --background: 0 0% 100%;
    --foreground: 222.2 84% 4.9%;
    --card: 0 0% 100%;
    --card-foreground: 222.2 84% 4.9%;
    --popover: 0 0% 100%;
    --popover-foreground: 222.2 84% 4.9%;
    --primary: 200 39% 51%; /* #528eb2 - Même que color-primary */
    --primary-foreground: 210 40% 98%;
    --secondary: 211 95% 16%; /* #02284f - Même que color-secondary */
    --secondary-foreground: 210 40% 98%;
    --muted: 210 40% 96.1%;
    --muted-foreground: 215.4 16.3% 46.9%;
    --accent: 200 39% 95%; /* Couleur d'accent très claire pour le hover */
    --accent-foreground: 222.2 84% 4.9%;
    --destructive: 0 84.2% 60.2%;
    --destructive-foreground: 210 40% 98%;
    --border: 214.3 31.8% 91.4%;
    --input: 214.3 31.8% 91.4%;
    --ring: 200 39% 51%; /* #528eb2 - Pour le focus ring */
    --radius: 0.5rem;
    --chart-1: 200 39% 51%; /* #528eb2 */
    --chart-2: 204 100% 25%; /* #003366 - Variante plus foncée */
    --chart-3: 211 95% 16%; /* #02284f */
    --chart-4: 197 37% 24%; /* #235465 - Variante de bleu */
    --chart-5: 195 53% 79%; /* #addde6 - Variante claire */
    --brand-primary: #528eb2;
    --brand-secondary: #02284f;
    --brand-bg: #f7fafc;
    --brand-accent: #eaf4fa;
    --brand-border: #dbeafe;
  }

  .dark {
    --background: 211 95% 16%; /* #02284f - Fond sombre basé sur la couleur secondaire */
    --foreground: 210 40% 98%;
    --card: 211 95% 16%; /* #02284f */
    --card-foreground: 210 40% 98%;
    --popover: 211 95% 16%; /* #02284f */
    --popover-foreground: 210 40% 98%;
    --primary: 200 39% 51%; /* #528eb2 - Conserver la couleur principale */
    --primary-foreground: 222.2 47.4% 11.2%;
    --secondary: 217.2 32.6% 17.5%;
    --secondary-foreground: 210 40% 98%;
    --muted: 217.2 32.6% 17.5%;
    --muted-foreground: 215 20.2% 65.1%;
    --accent: 200 39% 30%; /* #528eb2 avec une transparence plus élevée pour le mode sombre */
    --destructive: 0 62.8% 30.6%;
    --destructive-foreground: 210 40% 98%;
    --border: 217.2 32.6% 17.5%;
    --input: 217.2 32.6% 17.5%;
    --ring: 200 39% 51%; /* #528eb2 */
    --chart-1: 200 39% 51%; /* #528eb2 */
    --chart-2: 204 100% 25%; /* #003366 */
    --chart-3: 211 95% 16%; /* #02284f */
    --chart-4: 197 37% 24%; /* #235465 */
    --chart-5: 195 53% 79%; /* #addde6 */
  }

  * {
    @apply border-border outline-ring/50;
  }
  
  /* First, make the universal selector hide all scrollbars */
  ::-webkit-scrollbar {
    width: 0 !important;
    height: 0 !important;
    display: none !important;
    background: transparent !important; /* Optional: just make scrollbar invisible */
  }
  
  body {
    @apply bg-background text-foreground font-poppins;
    margin: 0;
    padding: 0;
    min-width: 100%;
    /* Enable scrolling but hide scrollbar */
    -ms-overflow-style: none !important; /* IE and Edge */
    scrollbar-width: none !important; /* Firefox */
    overflow-y: scroll;
  }

  /* Chrome, Safari and Opera - more specific for body */
  body::-webkit-scrollbar {
    width: 0 !important;
    height: 0 !important;
    display: none !important;
  }

  /* For html element specifically */
  html {
    overflow-y: scroll;
    -ms-overflow-style: none !important;
    scrollbar-width: none !important;
  }

  html::-webkit-scrollbar {
    width: 0 !important;
    height: 0 !important;
    display: none !important;
  }
  
  /* More specific selector for Chrome */
  *::-webkit-scrollbar,
  *::-webkit-scrollbar-thumb,
  *::-webkit-scrollbar-track {
    width: 0 !important;
    height: 0 !important;
    display: none !important;
    background: transparent !important;
  }
  
  /* Target specific elements that might still show scrollbars */
  .scrollable-div::-webkit-scrollbar,
  [data-radix-scroll-area-viewport]::-webkit-scrollbar,
  [cmdk-list]::-webkit-scrollbar {
    display: none !important;
    width: 0 !important;
    height: 0 !important;
}

}  /* Close the first @layer base block that started at line 8 */

/* Base styles */
@layer base {
  * {
    @apply border-border outline-ring/50;
  }
  body {
    @apply bg-background text-foreground font-poppins;
  }
}

/* Utility classes */
.text-color-secondary {
    color: hsl(var(--color-secondary));
}

.text-color-primary {
    color: hsl(var(--color-primary));
}

/* Style personnalisé pour les éléments du dropdown menu */
@layer components {
  .dropdown-menu-item {
    @apply flex cursor-pointer select-none items-center gap-2 rounded-sm px-2 py-1.5 text-sm outline-none transition-colors;
   
  }
  
  .dropdown-menu-item.danger {
    @apply text-destructive;
    @apply hover:bg-destructive/10 hover:text-destructive/90;
  }
}

/* Calendar styles - grouped and optimized */
.react-calendar {
  width: 350px;
  max-width: 100%;
  background: white;
  border: none !important;
  border-radius: 12px;
  font-family: 'Poppins', sans-serif;
  line-height: 1.125em;
  box-shadow: 0 10px 25px -5px rgba(0, 0, 0, 0.1), 0 8px 10px -6px rgba(0, 0, 0, 0.05);
  overflow: hidden;
}

/* Star animation for space theme */
@keyframes twinkle {
  0% { opacity: 0.2; }
  50% { opacity: 0.8; }
  100% { opacity: 0.2; }
}

.animate-twinkle {
  animation: twinkle 3s infinite ease-in-out;
}

/* Animation for dropdown suggestions */
@keyframes slideDown {
  from { opacity: 0; transform: translateY(-10px); }
  to { opacity: 1; transform: translateY(0); }
}

.animate-slideDown {
  animation: slideDown 0.2s ease-out forwards;
}

/* Calendar navigation */
.react-calendar__navigation {
  display: flex;
  height: 48px;
  margin-bottom: 0;
  background-color: #f9f9f9;
  border-bottom: 1px solid #f0f0f0;
}

.react-calendar__navigation button {
  min-width: 44px;
  background: none;
  font-size: 16px;
  font-weight: 500;
  color: #333;
  border: 0;
  border-radius: 8px;
  margin: 4px;
}

.react-calendar__navigation button:disabled {
  color: #d1d5db;
}

.react-calendar__navigation button:enabled:hover,
.react-calendar__navigation button:enabled:focus {
  background-color: #f3f4f6;
}

.react-calendar__navigation__label {
  font-weight: 600 !important;
  font-size: 1rem !important;
  color: #0062FF !important;
}

/* Calendar weekdays */
.react-calendar__month-view__weekdays {
  text-align: center;
  text-transform: uppercase;
  font-weight: 600;
  font-size: 0.75em;
  padding: 8px 0;
  color: #6b7280;
  background-color: #f9f9f9;
}

.react-calendar__month-view__weekdays__weekday {
  padding: 8px;
}

.react-calendar__month-view__weekdays__weekday abbr {
  text-decoration: none;
}

/* Calendar days */
.react-calendar__month-view__days__day {
  padding: 10px 0;
  font-weight: 500;
}

.react-calendar__month-view__days__day--weekend {
  color: #ef4444;
}

.react-calendar__month-view__days__day--neighboringMonth {
  color: #d1d5db;
}

/* Calendar tiles */
.react-calendar__tile {
  max-width: 100%;
  padding: 12px 6px;
  background: none;
  text-align: center;
  line-height: 16px;
  font-size: 14px;
  border: 0;
  border-radius: 8px;
  margin: 2px;
}

.react-calendar__tile:disabled {
  background-color: #f3f4f6;
  color: #d1d5db;
}

.react-calendar__tile:enabled:hover,
.react-calendar__tile:enabled:focus,
.react-calendar__tile:hover {
  background-color: #f3f4f6;
  border-radius: 8px;
}

.react-calendar__tile:focus {
  background-color: #e5edff;
  border-radius: 8px;
}

/* Current day */
.react-calendar__tile--now {
  background: #e5edff;
  color: #0062FF;
  font-weight: 600;
}

.react-calendar__tile--now:enabled:hover,
.react-calendar__tile--now:enabled:focus {
  background: #d1e0ff;
}

/* Selected day */
.react-calendar__tile--active {
  background: #0062FF;
  color: white;
  font-weight: 600;
}

.react-calendar__tile--active:enabled:hover,
.react-calendar__tile--active:enabled:focus {
  background: #0050cc;
}

/* Dialog styles */
.dialog-content-calendar {
  padding: 0 !important;
  border-radius: 12px !important;
  overflow: hidden !important;
  border: none !important;
  box-shadow: 0 20px 25px -5px rgba(0, 0, 0, 0.1), 0 10px 10px -5px rgba(0, 0, 0, 0.04) !important;
}

.dialog-close-button {
  position: absolute !important;
  top: 8px !important;
  right: 8px !important;
  width: 30px !important;
  height: 30px !important;
  border-radius: 50% !important;
  background-color: #f3f4f6 !important;
  color: #6b7280 !important;
  z-index: 10 !important;
}

.dialog-close-button:hover {
  background-color: #e5e7eb !important;
  color: #374151 !important;
}

.calendar-container {
  padding: 0 !important;
}

/* Country selector styles - optimized */
[cmdk-empty] {
  display: flex;
  align-items: center;
  justify-content: center;
  height: 64px;
  color: #6b7280;
  font-size: 14px;
  font-style: italic;
}

.dark [cmdk-empty] {
  color: #a3b8cc;
}

.country-item {
  cursor: pointer !important;
  color: #333 !important;
  transition: all 0.2s ease;
  user-select: none;
  position: relative;
  opacity: 1 !important;
  filter: none !important;
  pointer-events: auto !important;
  margin: 2px 0;
  padding: 8px 10px;
  border-radius: 8px;
}

.dark .country-item {
  color: #e5e7eb !important;
  border: 1px solid transparent;
}

.country-item:hover {
  background-color: rgba(0, 102, 255, 0.1) !important;
  transform: translateY(-1px);
}

.dark .country-item:hover {
  background: linear-gradient(135deg, rgba(78, 108, 164, 0.2), rgba(100, 130, 200, 0.3)) !important;
  border-color: rgba(100, 150, 230, 0.2) !important;
  border-radius: 8px;
  box-shadow: 0 2px 6px rgba(0, 0, 0, 0.15);
}

.country-item:active {
  background-color: rgba(0, 102, 255, 0.2) !important;
}

.dark .country-item:active {
  background: linear-gradient(135deg, rgba(78, 108, 164, 0.3), rgba(100, 130, 200, 0.4)) !important;
  box-shadow: 0 1px 3px rgba(0, 0, 0, 0.2);
}

.country-item svg {
  color: #0055cc;
}

.dark .country-item svg {
  color: #a5cdff;
}

/* Command dialog styles */
[cmdk-item],
[cmdk-list],
[cmdk-group],
[data-radix-popper-content-wrapper] {
  pointer-events: auto !important;
  opacity: 1 !important;
  filter: none !important;
}

/* Dark mode styles for command dialog */
.dark [cmdk-input] {
  background: linear-gradient(to right, #1e3556, #263b58) !important;
  color: #f0f7ff !important;
  border-color: rgba(78, 108, 164, 0.4) !important;
  box-shadow: 0 2px 6px rgba(0, 0, 0, 0.2) !important;
}

.dark [cmdk-input]::placeholder {
  color: #a3b8cc !important;
}

.dark [cmdk-list] {
  background: linear-gradient(145deg, #192334, #0f172a) !important;
  border: 1px solid rgba(78, 108, 164, 0.3) !important;
  border-radius: 10px !important;
  box-shadow: 0 6px 16px rgba(0, 0, 0, 0.3) !important;
  padding: 5px !important;
}

.dark [cmdk-item][data-selected="true"] {
  background: linear-gradient(135deg, #2c4a75, #3a5a87) !important;
  border-radius: 8px !important;
}

[cmdk-item][aria-selected="true"],
[cmdk-item]:hover,
[cmdk-item][data-selected="true"],
[cmdk-item][data-highlighted="true"],
[cmdk-item][aria-selected],
.country-item[aria-selected],
.country-item[data-selected],
.country-item[data-highlighted] {
  background-color: rgba(0, 102, 255, 0.1) !important;
  border-radius: 8px !important;
}

.dark [cmdk-item][aria-selected="true"],
.dark [cmdk-item]:hover,
.dark [cmdk-item][data-selected="true"],
.dark [cmdk-item][data-highlighted="true"],
.dark [cmdk-item][aria-selected],
.dark .country-item[aria-selected],
.dark .country-item[data-selected],
.dark .country-item[data-highlighted] {
  background: linear-gradient(135deg, rgba(78, 108, 164, 0.25), rgba(100, 130, 200, 0.35)) !important;
  border-radius: 8px !important;
  box-shadow: 0 2px 8px rgba(0, 0, 0, 0.15) !important;
}

[cmdk-list] {
  max-height: 320px;
  overflow-y: auto;
  padding: 6px;
  border-radius: 10px;
}

[cmdk-group] {
  overflow: visible !important;
}

/* Phone input styles - optimized */
.phone-input-fr {
  position: relative;
  display: flex;
  width: 100%;
  border-radius: 0.375rem;
  overflow: hidden;
  transition: all 0.15s ease;
  
}

.phone-input-fr .prefix {
  display: flex;
  align-items: center;
  justify-content: center;
  min-width: 3.5rem;
  padding: 0 0.5rem;
  background-color: #f9fafb;
  border: 1px solid #e5e7eb;
  border-right: none;
  border-radius: 0.375rem 0 0 0.375rem;
  font-size: 0.875rem;
  font-weight: 500;
  color: #4b5563;
  height: 100%;
}

/* Phone input - dark mode styles */
.dark .phone-input-fr .prefix {
  background-color: #374151;
  border-color: #4b5563;
  color: #e5e7eb;
  font-weight: 600;
}

.phone-input-fr input {
  flex: 1;
  padding: 0.625rem 0.75rem;
  border: 1px solid #e5e7eb;
  border-radius: 0 0.375rem 0.375rem 0;
  font-size: 0.875rem;
  color: #1f2937;
  outline: none;
  transition: all 0.15s ease;
}

/* Phone input - dark mode input */
.dark .phone-input-fr input {
  background-color: #1f2937;
  border-color: #4b5563;
  color: #e5e7eb;
}

.phone-input-fr input::placeholder {
  color: #9ca3af;
}

/* Phone input - dark mode placeholder */
.dark .phone-input-fr input::placeholder {
  color: #9ca3af;
}

.phone-input-fr.error .prefix,
.phone-input-fr.error input {
  border-color: #ef4444 !important;
}

/* Phone input - dark mode error */
.dark .phone-input-fr.error .prefix,
.dark .phone-input-fr.error input {
  border-color: #ef4444 !important;
  background-color: rgba(239, 68, 68, 0.1);
}

.phone-input-fr:focus-within input {
  border-color: #528eb2;
  box-shadow: 0 0 0 2px rgba(82, 142, 178, 0.2);
}

/* Phone input - dark mode focus */
.dark .phone-input-fr:focus-within input {
  border-color: #78b9dd;
  box-shadow: 0 0 0 2px rgba(120, 185, 221, 0.3);
}

.phone-input-fr:focus-within .prefix {
  border-color: #528eb2;
  border-right-color: transparent;
}

/* Phone input - dark mode focus prefix */
.dark .phone-input-fr:focus-within .prefix {
  border-color: #78b9dd;
  border-right-color: transparent;
}

/* Hack to ensure even spacing in the phone number display */
.phone-number-field {
  font-family: "Roboto Mono", monospace;
  letter-spacing: 0.025rem;
}

/* Responsive styles */
@media (max-width: 640px) {
  .react-calendar {
    width: 300px;
    font-size: 0.9rem;
  }
  
  .react-calendar__tile {
    padding: 10px 4px;
    font-size: 13px;
  }
  
  .react-calendar__navigation {
    height: 44px;
  }
  
  .react-calendar__navigation button {
    font-size: 14px;
  }
}

/* Cleanup of unused styles */
.calendar-popup {
  margin-top: 5px;
  position: absolute;
  left: 0;
  top: 100%;
  z-index: 100;
}

/* Removed redundant react-tel-input styles that are no longer needed */
.scrollable-div {
  flex: 1;
  overflow-y: auto;
  padding: 10px; /* Un peu plus d'espace autour du contenu */
  border-radius: 12px; /* Arrondir un peu plus les coins */
  box-shadow: 0 8px 16px rgba(0, 0, 0, 0.1); /* Ombre plus douce et plus grande */
}

/* Style de la barre de défilement */
.scrollable-div::-webkit-scrollbar {
  width: 5px; /* Un peu plus large pour une meilleure expérience de défilement */
  border-radius: 10px; /* Coins arrondis pour la scrollbar */
}

.scrollable-div::-webkit-scrollbar-thumb {
  background-color:#00284f; /* Couleur plus douce et moderne pour le pouce */
  border-radius: 8px; /* Arrondir les bords du pouce */
}

.scrollable-div::-webkit-scrollbar-track {
  background-color: #f3f4f6; /* Couleur plus claire pour la piste */
  border-radius: 10px;
}

/* Smooth transitions for loading state changes */
.transition-opacity {
  transition-property: opacity;
  transition-timing-function: cubic-bezier(0.4, 0, 0.2, 1);
  transition-duration: 150ms;
}

/* Loading dots animation */
.dots-loading::after {
  content: "...";
  display: inline-block;
  animation: dots 1.5s infinite;
  width: 1.5em;
  text-align: left;
}

@keyframes dots {
  0%, 20% { content: "."; }
  40% { content: ".."; }
  60%, 100% { content: "..."; }
}

<<<<<<< HEAD
/* Amélioration du contraste pour le mode sombre */
@layer utilities {
  /* Styles spécifiques pour les titres en mode sombre */
  .dark h1, 
  .dark h2, 
  .dark h3, 
  .dark h4, 
  .dark h5, 
  .dark h6,
  .dark .title,
  .dark .card-title,
  .dark .section-title {
    @apply text-white font-semibold;
    text-shadow: 0 1px 2px rgba(0, 0, 0, 0.5);
  }

  /* Amélioration du contraste pour les textes courants en mode sombre */
  .dark p, 
  .dark span, 
  .dark label, 
  .dark li,
  .dark a:not(.btn):not([role="button"]) {
    @apply text-gray-200;
  }

  /* Amélioration du contraste pour les cards en mode sombre */
  .dark .card,
  .dark [class*="card-"] {
    @apply bg-gray-800 border-gray-700;
  }

  /* Amélioration du contraste pour les backgrounds en mode sombre */
  .dark .bg-white,
  .dark .bg-gray-50,
  .dark .bg-gray-100 {
    @apply bg-gray-800;
  }

  /* Amélioration du contraste pour les tableaux en mode sombre */
  .dark table th {
    @apply text-white bg-gray-800;
  }

  .dark table td {
    @apply text-gray-200 border-gray-700;
  }

  /* Spécifique aux éléments de navigation protégés */
  .dark nav:not(.public-nav) {
    @apply bg-[#011627] border-gray-700;
  }

  /* Style spécifique pour la navbar protégée en mode sombre */
  .dark .navbar-fixed:not(.public-nav),
  .dark .bg-\[\#02284f\]:not(.public-nav) {
    @apply bg-[#011627];
  }

  /* Style spécifique pour le contenu principal en mode sombre */
  .dark main {
    @apply bg-gray-900;
  }
  
  /* Amélioration du contraste pour les inputs en mode sombre */
  .dark input,
  .dark select,
  .dark textarea {
    @apply bg-gray-800 border-gray-700 text-white;
  }

  /* Amélioration du contraste pour les badges en mode sombre */
  .dark .badge,
  .dark [class*="badge-"] {
    @apply bg-gray-700 text-white border-gray-600;
  }

  /* Amélioration de la visibilité des icônes en mode sombre */
  .dark svg:not([class*="text-"]):not([class*="fill-"]) {
    @apply text-gray-200;
  }

  /* Amélioration du contraste pour les info-bulles en mode sombre */
  .dark [role="tooltip"],
  .dark .tooltip {
    @apply bg-gray-800 text-white border-gray-700 shadow-xl shadow-black/30;
  }

  /* Amélioration des liens en mode sombre */
  .dark a:hover:not([class*="bg-"]):not(.btn):not([role="button"]) {
    @apply text-[#78b9dd];
  }

  /* Styles améliorés pour les éléments destructifs en mode sombre */
  .dark .danger,
  .dark .danger-btn,
  .dark .danger-text,
  .dark [class*="text-red-"] {
    @apply text-red-400 font-medium;
  }

  .dark .danger:hover,
  .dark .danger-btn:hover,
  .dark .danger-text:hover {
    @apply text-red-300 font-semibold;
  }

  .dark button[class*="destructive"],
  .dark .destructive,
  .dark [class*="btn-danger"] {
    @apply bg-red-500 text-white font-medium shadow-sm shadow-red-900/20;
  }

  .dark button[class*="destructive"]:hover,
  .dark .destructive:hover,
  .dark [class*="btn-danger"]:hover {
    @apply bg-red-600 text-white font-semibold shadow-md shadow-red-900/30;
  }

  /* Améliorations pour les tableaux en mode sombre */
  .dark table {
    @apply bg-gray-800 text-white border-gray-700;
  }
  
  .dark table thead {
    @apply bg-gray-800 text-gray-200;
  }
  
  .dark table th {
    @apply text-gray-200 bg-gray-800 border-b border-gray-700;
  }
  
  .dark table td {
    @apply text-gray-200 border-gray-700;
  }
  
  .dark table tr:hover {
    @apply bg-gray-700;
  }
  
  .dark table tr:nth-child(even) {
    @apply bg-gray-800/60;
  }
  
  /* Améliorations pour les rôles et badges */
  .dark [class*="bg-blue-100"] {
    @apply bg-blue-900/60 text-blue-200;
  }
  
  .dark [class*="bg-purple-100"] {
    @apply bg-purple-900/60 text-purple-200;
  }
  
  .dark [class*="bg-green-100"] {
    @apply bg-green-900/60 text-green-200;
  }
  
  .dark [class*="bg-yellow-100"] {
    @apply bg-yellow-900/60 text-yellow-200;
  }
  
  .dark [class*="bg-indigo-100"] {
    @apply bg-indigo-900/60 text-indigo-200;
  }
  
  .dark [class*="bg-gray-100"] {
    @apply bg-gray-800 text-gray-200;
  }
  
  /* Améliorations pour les onglets en mode sombre */
  .dark [role="tablist"] {
    @apply bg-gray-800 border-gray-700;
  }
  
  .dark [role="tab"] {
    @apply text-gray-400 hover:text-white hover:bg-gray-700;
  }
  
  .dark [role="tab"][data-state="active"] {
    @apply bg-blue-800 text-white;
  }
  
  /* Améliorations pour les boutons d'action en mode sombre */
  .dark button.text-blue-600.bg-blue-100 {
    @apply text-blue-300 bg-blue-900/40 hover:bg-blue-800;
  }
  
  .dark button.text-red-600.bg-red-100 {
    @apply text-red-300 bg-red-900/40 hover:bg-red-800;
  }
  
  .dark button.text-green-600.bg-green-100 {
    @apply text-green-300 bg-green-900/40 hover:bg-green-800;
  }
}

/* Exception pour la sidebar du profil */
.dark [key="sidebar"] nav,
.dark [key="sidebar"],
.dark .sidebar-profile nav,
.dark .sidebar-profile {
  background-color: transparent !important;
  background: transparent !important;
  border: none !important;
=======
/* Glassmorphism card style */
.glass-card {
  background: rgba(255, 255, 255, 0.7);
  box-shadow: 0 8px 32px 0 rgba(31, 38, 135, 0.10);
  backdrop-filter: blur(8px);
  -webkit-backdrop-filter: blur(8px);
  border-radius: 18px;
  border: 1px solid rgba(255, 255, 255, 0.18);
  transition: box-shadow 0.3s cubic-bezier(.4,2,.6,1), background 0.3s;
}

/* Card entrance animation */
@keyframes cardIn {
  from { opacity: 0; transform: translateY(30px) scale(0.98); }
  to { opacity: 1; transform: translateY(0) scale(1); }
}
.animate-cardIn {
  animation: cardIn 0.5s cubic-bezier(.4,2,.6,1);
}

/* Suggestion item fade-in */
@keyframes fadeInUp {
  from { opacity: 0; transform: translateY(10px); }
  to { opacity: 1; transform: translateY(0); }
}
.suggestion-fadeIn {
  animation: fadeInUp 0.25s cubic-bezier(.4,2,.6,1);
}

/* Floating label styles */
.floating-label-group {
  position: relative;
  margin-bottom: 1.5rem;
}
.floating-label-group input:focus ~ label,
.floating-label-group input:not(:placeholder-shown) ~ label {
  top: -0.7rem;
  left: 0.75rem;
  font-size: 0.85rem;
  color: #2563eb;
  background: white;
  padding: 0 0.25rem;
  border-radius: 0.25rem;
  transition: all 0.2s;
}
.floating-label-group label {
  position: absolute;
  top: 0.75rem;
  left: 1rem;
  color: #64748b;
  font-size: 1rem;
  pointer-events: none;
  background: transparent;
  transition: all 0.2s;
}
.floating-label-group input {
  padding-top: 1.25rem !important;
}

/* Animated button */
.animated-btn {
  transition: transform 0.15s, box-shadow 0.15s, background 0.15s;
}
.animated-btn:hover {
  transform: translateY(-2px) scale(1.04);
  box-shadow: 0 4px 16px 0 rgba(82,142,178,0.10);
  background: #2563eb !important;
  color: #fff !important;
}

/* Modern card style for address edit */
.address-edit-card {
  background: var(--brand-bg);
  border-radius: 1.25rem;
  box-shadow: 0 4px 24px 0 rgba(82, 142, 178, 0.10);
  border: 1.5px solid var(--brand-border);
  padding: 1.5rem 1.25rem;
  max-width: 540px;
  margin: 0 auto;
  position: relative;
  transition: box-shadow 0.2s, border 0.2s;
}
.address-edit-card .accent-bar {
  position: absolute;
  top: 0; left: 0; right: 0;
  height: 5px;
  background: linear-gradient(90deg, var(--brand-primary), var(--brand-secondary));
  border-radius: 1.25rem 1.25rem 0 0;
}

@media (max-width: 640px) {
  .address-edit-card {
    padding: 1rem 0.5rem;
    max-width: 100vw;
    border-radius: 0.75rem;
  }
}

.address-section-title {
  font-size: 1.25rem;
  font-weight: 700;
  color: var(--brand-secondary);
  margin-bottom: 0.5rem;
  letter-spacing: -0.5px;
  display: flex;
  align-items: center;
  gap: 0.5rem;
}
.address-section-title .icon {
  color: var(--brand-primary);
}
.address-section-underline {
  width: 48px;
  height: 4px;
  background: linear-gradient(90deg, var(--brand-primary), var(--brand-secondary));
  border-radius: 2px;
  margin-bottom: 1.25rem;
}

/* Inputs */
.address-input {
  background: #fff;
  border: 1.5px solid var(--brand-border);
  border-radius: 0.75rem;
  padding: 0.75rem 1rem 0.75rem 2.5rem;
  font-size: 1rem;
  color: var(--brand-secondary);
  transition: border 0.2s, box-shadow 0.2s;
  box-shadow: 0 1px 2px 0 rgba(82,142,178,0.03);
}
.address-input:focus {
  border-color: var(--brand-primary);
  box-shadow: 0 0 0 2px #528eb220;
  outline: none;
}
.address-input-icon {
  position: absolute;
  left: 0.9rem;
  top: 50%;
  transform: translateY(-50%);
  color: var(--brand-primary);
  pointer-events: none;
}

/* Responsive grid */
.address-fields-grid {
  display: grid;
  grid-template-columns: 1fr 1fr;
  gap: 1.25rem;
}
@media (max-width: 640px) {
  .address-fields-grid {
    grid-template-columns: 1fr;
    gap: 1rem;
  }
}

/* Suggestion dropdown */
.address-suggestions {
  position: absolute;
  left: 0; right: 0; top: 110%;
  background: #fff;
  border: 1.5px solid var(--brand-border);
  border-radius: 0.75rem;
  box-shadow: 0 8px 32px 0 rgba(82,142,178,0.10);
  z-index: 50;
  max-height: 220px;
  overflow-y: auto;
  animation: slideDown 0.18s cubic-bezier(.4,2,.6,1);
}
.address-suggestion-item {
  display: flex;
  align-items: flex-start;
  gap: 0.75rem;
  padding: 0.85rem 1rem;
  cursor: pointer;
  border-left: 4px solid transparent;
  transition: background 0.15s, border-color 0.15s;
}
.address-suggestion-item:hover {
  background: var(--brand-accent);
  border-left: 4px solid var(--brand-primary);
}
.address-suggestion-label {
  font-weight: 500;
  color: var(--brand-secondary);
}
.address-suggestion-context {
  font-size: 0.85rem;
  color: #64748b;
  margin-top: 2px;
}

/* Buttons */
.address-btn-primary {
  background: linear-gradient(90deg, var(--brand-primary), var(--brand-secondary));
  color: #fff;
  border-radius: 0.75rem;
  font-weight: 600;
  padding: 0.7rem 1.5rem;
  font-size: 1rem;
  box-shadow: 0 2px 8px 0 rgba(82,142,178,0.08);
  border: none;
  transition: background 0.18s, transform 0.15s;
  display: flex;
  align-items: center;
  gap: 0.5rem;
}
.address-btn-primary:hover {
  background: linear-gradient(90deg, #3b6e8c, #01172a);
  transform: translateY(-2px) scale(1.03);
}
.address-btn-secondary {
  background: #fff;
  color: var(--brand-secondary);
  border: 1.5px solid var(--brand-border);
  border-radius: 0.75rem;
  font-weight: 600;
  padding: 0.7rem 1.5rem;
  font-size: 1rem;
  transition: background 0.18s, color 0.18s, border 0.18s;
  display: flex;
  align-items: center;
  gap: 0.5rem;
}
.address-btn-secondary:hover {
  background: var(--brand-accent);
  color: var(--brand-primary);
  border-color: var(--brand-primary);
}

/* Section for error/help text */
.address-help {
  font-size: 0.92rem;
  color: #eab308;
  margin-top: 0.25rem;
>>>>>>> 09c34825
}<|MERGE_RESOLUTION|>--- conflicted
+++ resolved
@@ -709,7 +709,6 @@
   60%, 100% { content: "..."; }
 }
 
-<<<<<<< HEAD
 /* Amélioration du contraste pour le mode sombre */
 @layer utilities {
   /* Styles spécifiques pour les titres en mode sombre */
@@ -913,7 +912,6 @@
   background-color: transparent !important;
   background: transparent !important;
   border: none !important;
-=======
 /* Glassmorphism card style */
 .glass-card {
   background: rgba(255, 255, 255, 0.7);
@@ -1150,5 +1148,4 @@
   font-size: 0.92rem;
   color: #eab308;
   margin-top: 0.25rem;
->>>>>>> 09c34825
 }