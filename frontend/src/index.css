@import url('https://fonts.googleapis.com/css2?family=Poppins:wght@300;400;500;600;700&display=swap');
@import './lib/loading-animation.css';
@import './lib/browser-loading-override.css';

@tailwind base;
@tailwind components;
@tailwind utilities;

@layer base {
  :root {
    --color-primary: 200 39% 51%; /* #528eb2 - Couleur principale du nouveau frontend */
    --color-secondary: 211 95% 16%; /* #02284f - Couleur secondaire du nouveau frontend */
    --color-white: 0 0% 100%; /* #FFFFFF */
    --background: 0 0% 100%;
    --foreground: 222.2 84% 4.9%;
    --card: 0 0% 100%;
    --card-foreground: 222.2 84% 4.9%;
    --popover: 0 0% 100%;
    --popover-foreground: 222.2 84% 4.9%;
    --primary: 200 39% 51%; /* #528eb2 - Même que color-primary */
    --primary-foreground: 210 40% 98%;
    --secondary: 211 95% 16%; /* #02284f - Même que color-secondary */
    --secondary-foreground: 210 40% 98%;
    --muted: 210 40% 96.1%;
    --muted-foreground: 215.4 16.3% 46.9%;
    --accent: 200 39% 95%; /* Couleur d'accent très claire pour le hover */
    --accent-foreground: 222.2 84% 4.9%;
    --destructive: 0 84.2% 60.2%;
    --destructive-foreground: 210 40% 98%;
    --border: 214.3 31.8% 91.4%;
    --input: 214.3 31.8% 91.4%;
    --ring: 200 39% 51%; /* #528eb2 - Pour le focus ring */
    --radius: 0.5rem;
    --chart-1: 200 39% 51%; /* #528eb2 */
    --chart-2: 204 100% 25%; /* #003366 - Variante plus foncée */
    --chart-3: 211 95% 16%; /* #02284f */
    --chart-4: 197 37% 24%; /* #235465 - Variante de bleu */
    --chart-5: 195 53% 79%; /* #addde6 - Variante claire */
  }

  .dark {
    --background: 211 95% 16%; /* #02284f - Fond sombre basé sur la couleur secondaire */
    --foreground: 210 40% 98%;
    --card: 211 95% 16%; /* #02284f */
    --card-foreground: 210 40% 98%;
    --popover: 211 95% 16%; /* #02284f */
    --popover-foreground: 210 40% 98%;
    --primary: 200 39% 51%; /* #528eb2 - Conserver la couleur principale */
    --primary-foreground: 222.2 47.4% 11.2%;
    --secondary: 217.2 32.6% 17.5%;
    --secondary-foreground: 210 40% 98%;
    --muted: 217.2 32.6% 17.5%;
    --muted-foreground: 215 20.2% 65.1%;
    --accent: 200 39% 30%; /* #528eb2 avec une transparence plus élevée pour le mode sombre */
   /*  --accent-foreground: 210 40% 98%; */
    --destructive: 0 62.8% 30.6%;
    --destructive-foreground: 210 40% 98%;
    --border: 217.2 32.6% 17.5%;
    --input: 217.2 32.6% 17.5%;
    --ring: 200 39% 51%; /* #528eb2 */
    --chart-1: 200 39% 51%; /* #528eb2 */
    --chart-2: 204 100% 25%; /* #003366 */
    --chart-3: 211 95% 16%; /* #02284f */
    --chart-4: 197 37% 24%; /* #235465 */
    --chart-5: 195 53% 79%; /* #addde6 */
  }

  * {
    @apply border-border outline-ring/50;
  }
  
  /* First, make the universal selector hide all scrollbars */
  ::-webkit-scrollbar {
    width: 0 !important;
    height: 0 !important;
    display: none !important;
    background: transparent !important; /* Optional: just make scrollbar invisible */
  }
  
  body {
    @apply bg-background text-foreground font-poppins;
    margin: 0;
    padding: 0;
    min-width: 100%;
<<<<<<< HEAD
=======
    /* Enable scrolling but hide scrollbar */
    -ms-overflow-style: none !important; /* IE and Edge */
    scrollbar-width: none !important; /* Firefox */
    overflow-y: scroll;
  }

  /* Chrome, Safari and Opera - more specific for body */
  body::-webkit-scrollbar {
    width: 0 !important;
    height: 0 !important;
    display: none !important;
  }

  /* For html element specifically */
  html {
    overflow-y: scroll;
    -ms-overflow-style: none !important;
    scrollbar-width: none !important;
  }

  html::-webkit-scrollbar {
    width: 0 !important;
    height: 0 !important;
    display: none !important;
  }
  
  /* More specific selector for Chrome */
  *::-webkit-scrollbar,
  *::-webkit-scrollbar-thumb,
  *::-webkit-scrollbar-track {
    width: 0 !important;
    height: 0 !important;
    display: none !important;
    background: transparent !important;
  }
  
  /* Target specific elements that might still show scrollbars */
  .scrollable-div::-webkit-scrollbar,
  [data-radix-scroll-area-viewport]::-webkit-scrollbar,
  [cmdk-list]::-webkit-scrollbar {
    display: none !important;
    width: 0 !important;
    height: 0 !important;
>>>>>>> fc6dc0b3
  }
}

/* Utility classes */
.text-color-secondary {
    color: hsl(var(--color-secondary));
}

.text-color-primary {
    color: hsl(var(--color-primary));
}

/* Style personnalisé pour les éléments du dropdown menu */
@layer components {
  .dropdown-menu-item {
    @apply flex cursor-pointer select-none items-center gap-2 rounded-sm px-2 py-1.5 text-sm outline-none transition-colors;
   
  }
  
  .dropdown-menu-item.danger {
    @apply text-destructive;
    @apply hover:bg-destructive/10 hover:text-destructive/90;
  }
}

/* Calendar styles - grouped and optimized */
.react-calendar {
  width: 350px;
  max-width: 100%;
  background: white;
  border: none !important;
  border-radius: 12px;
  font-family: 'Poppins', sans-serif;
  line-height: 1.125em;
  box-shadow: 0 10px 25px -5px rgba(0, 0, 0, 0.1), 0 8px 10px -6px rgba(0, 0, 0, 0.05);
  overflow: hidden;
}

/* Calendar navigation */
.react-calendar__navigation {
  display: flex;
  height: 48px;
  margin-bottom: 0;
  background-color: #f9f9f9;
  border-bottom: 1px solid #f0f0f0;
}

.react-calendar__navigation button {
  min-width: 44px;
  background: none;
  font-size: 16px;
  font-weight: 500;
  color: #333;
  border: 0;
  border-radius: 8px;
  margin: 4px;
}

.react-calendar__navigation button:disabled {
  color: #d1d5db;
}

.react-calendar__navigation button:enabled:hover,
.react-calendar__navigation button:enabled:focus {
  background-color: #f3f4f6;
}

.react-calendar__navigation__label {
  font-weight: 600 !important;
  font-size: 1rem !important;
  color: #0062FF !important;
}

/* Calendar weekdays */
.react-calendar__month-view__weekdays {
  text-align: center;
  text-transform: uppercase;
  font-weight: 600;
  font-size: 0.75em;
  padding: 8px 0;
  color: #6b7280;
  background-color: #f9f9f9;
}

.react-calendar__month-view__weekdays__weekday {
  padding: 8px;
}

.react-calendar__month-view__weekdays__weekday abbr {
  text-decoration: none;
}

/* Calendar days */
.react-calendar__month-view__days__day {
  padding: 10px 0;
  font-weight: 500;
}

.react-calendar__month-view__days__day--weekend {
  color: #ef4444;
}

.react-calendar__month-view__days__day--neighboringMonth {
  color: #d1d5db;
}

/* Calendar tiles */
.react-calendar__tile {
  max-width: 100%;
  padding: 12px 6px;
  background: none;
  text-align: center;
  line-height: 16px;
  font-size: 14px;
  border: 0;
  border-radius: 8px;
  margin: 2px;
}

.react-calendar__tile:disabled {
  background-color: #f3f4f6;
  color: #d1d5db;
}

.react-calendar__tile:enabled:hover,
.react-calendar__tile:enabled:focus,
.react-calendar__tile:hover {
  background-color: #f3f4f6;
  border-radius: 8px;
}

.react-calendar__tile:focus {
  background-color: #e5edff;
  border-radius: 8px;
}

/* Current day */
.react-calendar__tile--now {
  background: #e5edff;
  color: #0062FF;
  font-weight: 600;
}

.react-calendar__tile--now:enabled:hover,
.react-calendar__tile--now:enabled:focus {
  background: #d1e0ff;
}

/* Selected day */
.react-calendar__tile--active {
  background: #0062FF;
  color: white;
  font-weight: 600;
}

.react-calendar__tile--active:enabled:hover,
.react-calendar__tile--active:enabled:focus {
  background: #0050cc;
}

/* Dialog styles */
.dialog-content-calendar {
  padding: 0 !important;
  border-radius: 12px !important;
  overflow: hidden !important;
  border: none !important;
  box-shadow: 0 20px 25px -5px rgba(0, 0, 0, 0.1), 0 10px 10px -5px rgba(0, 0, 0, 0.04) !important;
}

.dialog-close-button {
  position: absolute !important;
  top: 8px !important;
  right: 8px !important;
  width: 30px !important;
  height: 30px !important;
  border-radius: 50% !important;
  background-color: #f3f4f6 !important;
  color: #6b7280 !important;
  z-index: 10 !important;
}

.dialog-close-button:hover {
  background-color: #e5e7eb !important;
  color: #374151 !important;
}

.calendar-container {
  padding: 0 !important;
}

/* Country selector styles - optimized */
[cmdk-empty] {
  display: flex;
  align-items: center;
  justify-content: center;
  height: 64px;
  color: #6b7280;
  font-size: 14px;
  font-style: italic;
}

.country-item {
  cursor: pointer !important;
  color: #333 !important;
  transition: all 0.2s ease;
  user-select: none;
  position: relative;
  opacity: 1 !important;
  filter: none !important;
  pointer-events: auto !important;
  margin: 2px 0;
}

.country-item:hover {
  background-color: transparent !important;
}

.country-item:active {
  background-color: transparent !important;
}

.country-item svg {
  color: #0062FF;
}

/* Command dialog styles */
[cmdk-item],
[cmdk-list],
[cmdk-group],
[data-radix-popper-content-wrapper] {
  pointer-events: auto !important;
  opacity: 1 !important;
  filter: none !important;
}

[cmdk-item][aria-selected="true"],
[cmdk-item]:hover,
[cmdk-item][data-selected="true"],
[cmdk-item][data-highlighted="true"],
[cmdk-item][aria-selected],
.country-item[aria-selected],
.country-item[data-selected],
.country-item[data-highlighted] {
  background-color: transparent !important;
}

[cmdk-list] {
  max-height: 300px;
  overflow-y: auto;
  padding: 4px;
}

[cmdk-group] {
  overflow: visible !important;
}

/* Phone input styles - optimized */
.phone-input-fr {
  position: relative;
  display: flex;
  width: 100%;
  border-radius: 0.375rem;
  overflow: hidden;
  transition: all 0.15s ease;
}

.phone-input-fr .prefix {
  display: flex;
  align-items: center;
  justify-content: center;
  min-width: 3.5rem;
  padding: 0 0.5rem;
  background-color: #f9fafb;
  border: 1px solid #e5e7eb;
  border-right: none;
  border-radius: 0.375rem 0 0 0.375rem;
  font-size: 0.875rem;
  font-weight: 500;
  color: #4b5563;
  height: 100%;
}

.phone-input-fr input {
  flex: 1;
  padding: 0.625rem 0.75rem;
  border: 1px solid #e5e7eb;
  border-radius: 0 0.375rem 0.375rem 0;
  font-size: 0.875rem;
  color: #1f2937;
  outline: none;
  transition: all 0.15s ease;
}

.phone-input-fr input::placeholder {
  color: #9ca3af;
}

.phone-input-fr.error .prefix,
.phone-input-fr.error input {
  border-color: #ef4444 !important;
}

.phone-input-fr:focus-within input {
  border-color: #528eb2;
  box-shadow: 0 0 0 2px rgba(82, 142, 178, 0.2);
}

.phone-input-fr:focus-within .prefix {
  border-color: #528eb2;
  border-right-color: transparent;
}

/* Hack to ensure even spacing in the phone number display */
.phone-number-field {
  font-family: "Roboto Mono", monospace;
  letter-spacing: 0.025rem;
}

/* Responsive styles */
@media (max-width: 640px) {
  .react-calendar {
    width: 300px;
    font-size: 0.9rem;
  }
  
  .react-calendar__tile {
    padding: 10px 4px;
    font-size: 13px;
  }
  
  .react-calendar__navigation {
    height: 44px;
  }
  
  .react-calendar__navigation button {
    font-size: 14px;
  }
}

/* Cleanup of unused styles */
.calendar-popup {
  position: absolute;
  left: 0;
  top: 100%;
  z-index: 100;
}

/* Removed redundant react-tel-input styles that are no longer needed */
.scrollable-div {
  flex: 1;
  overflow-y: auto;
  padding: 10px; /* Un peu plus d'espace autour du contenu */
  border-radius: 12px; /* Arrondir un peu plus les coins */
  box-shadow: 0 8px 16px rgba(0, 0, 0, 0.1); /* Ombre plus douce et plus grande */
}

/* Style de la barre de défilement */
.scrollable-div::-webkit-scrollbar {
  width: 5px; /* Un peu plus large pour une meilleure expérience de défilement */
  border-radius: 10px; /* Coins arrondis pour la scrollbar */
}

.scrollable-div::-webkit-scrollbar-thumb {
  background-color:#00284f; /* Couleur plus douce et moderne pour le pouce */
  border-radius: 8px; /* Arrondir les bords du pouce */
}

.scrollable-div::-webkit-scrollbar-track {
  background-color: #f3f4f6; /* Couleur plus claire pour la piste */
  border-radius: 10px;
}

<<<<<<< HEAD
/* Prevent layout shifts during loading states */
html {
  scrollbar-gutter: stable;
  overflow-y: scroll;
  overflow-x: hidden;
}

/* Ensure fixed elements maintain position */
.navbar, 
.fixed,
.fixed-top,
[class*="navbar-"],
[class*="fixed-"] {
  padding-right: var(--removed-body-scroll-bar-size, 0px);
}

/* Handle data-scroll-locked state */
html > body[data-scroll-locked] {
  overflow: visible !important;
  margin-right: 0 !important;
  min-width: 100%;
}

=======
>>>>>>> fc6dc0b3
/* Smooth transitions for loading state changes */
.transition-opacity {
  transition-property: opacity;
  transition-timing-function: cubic-bezier(0.4, 0, 0.2, 1);
  transition-duration: 150ms;
}

/* Loading dots animation */
.dots-loading::after {
  content: "...";
  display: inline-block;
  animation: dots 1.5s infinite;
  width: 1.5em;
  text-align: left;
}

@keyframes dots {
  0%, 20% { content: "."; }
  40% { content: ".."; }
  60%, 100% { content: "..."; }
}<|MERGE_RESOLUTION|>--- conflicted
+++ resolved
@@ -82,8 +82,6 @@
     margin: 0;
     padding: 0;
     min-width: 100%;
-<<<<<<< HEAD
-=======
     /* Enable scrolling but hide scrollbar */
     -ms-overflow-style: none !important; /* IE and Edge */
     scrollbar-width: none !important; /* Firefox */
@@ -127,7 +125,6 @@
     display: none !important;
     width: 0 !important;
     height: 0 !important;
->>>>>>> fc6dc0b3
   }
 }
 
@@ -500,32 +497,6 @@
   border-radius: 10px;
 }
 
-<<<<<<< HEAD
-/* Prevent layout shifts during loading states */
-html {
-  scrollbar-gutter: stable;
-  overflow-y: scroll;
-  overflow-x: hidden;
-}
-
-/* Ensure fixed elements maintain position */
-.navbar, 
-.fixed,
-.fixed-top,
-[class*="navbar-"],
-[class*="fixed-"] {
-  padding-right: var(--removed-body-scroll-bar-size, 0px);
-}
-
-/* Handle data-scroll-locked state */
-html > body[data-scroll-locked] {
-  overflow: visible !important;
-  margin-right: 0 !important;
-  min-width: 100%;
-}
-
-=======
->>>>>>> fc6dc0b3
 /* Smooth transitions for loading state changes */
 .transition-opacity {
   transition-property: opacity;
