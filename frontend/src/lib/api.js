import { addressApiInstance } from './axios';

// Configuration de l'API Adresse du gouvernement français
const API_ADRESSE_URL = 'https://api-adresse.data.gouv.fr';

/**
 * Service pour l'API Adresse du gouvernement français
 */
export const adresseApi = {
  /**
   * Recherche d'adresses par autocomplétion
   * @param {string} query - Texte de recherche
   * @param {number} limit - Nombre maximum de résultats (défaut: 5)
   * @returns {Promise} - Promesse contenant les résultats de la recherche
   */
  searchAddress: async (query, limit = 5) => {
    // Ne pas faire de requête si la requête est trop courte
    if (!query || query.length < 3) return [];
    
    // Filtres améliorés pour éviter les requêtes problématiques
    const trimmedQuery = query.trim();
    
    // Cas spécial: si c'est un code postal complet (5 chiffres), on l'accepte
    const isFullPostalCode = /^\d{5}$/.test(trimmedQuery);
    
    // Cas problématiques à filtrer:
    // 1. Code postal partiel
    // 2. Requête trop courte avec un seul mot
    if (!isFullPostalCode) {
      if (/^\d+$/.test(trimmedQuery) && trimmedQuery.length < 5) {
        return [];
      }
      if (trimmedQuery.split(/\s+/).length === 1 && trimmedQuery.length < 4) {
        return [];
      }
    }
    
    try {
<<<<<<< HEAD
      const response = await addressApiInstance.get('/search', {
        params: {
          q: query,
          limit,
          type: 'housenumber',
          autocomplete: 1
        }
      });
=======
      // Paramètres optimisés selon la documentation officielle
      const params = {
        q: trimmedQuery,
        limit: limit,
        // Paramètres qui aident à améliorer la qualité des résultats
        autocomplete: 1
      };
>>>>>>> 5d317b97
      
      const response = await axios.get(`${API_ADRESSE_URL}/search`, { params });
      
      if (!response.data || !response.data.features || response.data.features.length === 0) {
        return [];
      }
      
      // Transformer les résultats en format utilisable
      return response.data.features.map(feature => {
        const properties = feature.properties || {};
        return {
          id: properties.id || `temp-${Math.random()}`,
          label: properties.label || '',
          houseNumber: properties.housenumber || '',
          street: properties.street || '',
          postcode: properties.postcode || '',
          city: properties.city || '',
          context: properties.context || '',
          coordinates: feature.geometry?.coordinates || [0, 0],
          score: properties.score || 0
        };
      });
    } catch (error) {
      // Gestion silencieuse des erreurs en production
      if (import.meta.env.DEV) {
        console.error('Erreur lors de la recherche d\'adresse:', error);
      }
      return [];
    }
  },
  
  /**
   * Recherche inverse (coordonnées vers adresse)
   * @param {number} lon - Longitude
   * @param {number} lat - Latitude
   * @returns {Promise} - Promesse contenant les résultats de la recherche
   */
  reverseGeocode: async (lon, lat) => {
    try {
      const response = await addressApiInstance.get('/reverse', {
        params: {
          lon,
          lat
        }
      });
      
      if (response.data.features.length === 0) {
        return null;
      }
      
      const feature = response.data.features[0];
      return {
        id: feature.properties.id,
        label: feature.properties.label,
        houseNumber: feature.properties.housenumber || '',
        street: feature.properties.street || '',
        postcode: feature.properties.postcode || '',
        city: feature.properties.city || '',
        context: feature.properties.context || '',
        coordinates: feature.geometry.coordinates
      };
    } catch (error) {
      console.error('Erreur lors de la géolocalisation inverse:', error);
      return null;
    }
  }
}; <|MERGE_RESOLUTION|>--- conflicted
+++ resolved
@@ -36,16 +36,6 @@
     }
     
     try {
-<<<<<<< HEAD
-      const response = await addressApiInstance.get('/search', {
-        params: {
-          q: query,
-          limit,
-          type: 'housenumber',
-          autocomplete: 1
-        }
-      });
-=======
       // Paramètres optimisés selon la documentation officielle
       const params = {
         q: trimmedQuery,
@@ -53,7 +43,6 @@
         // Paramètres qui aident à améliorer la qualité des résultats
         autocomplete: 1
       };
->>>>>>> 5d317b97
       
       const response = await axios.get(`${API_ADRESSE_URL}/search`, { params });
       
