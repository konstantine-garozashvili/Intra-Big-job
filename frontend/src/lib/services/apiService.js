--- conflicted
+++ resolved
@@ -42,7 +42,6 @@
     return 50; // Score moyen par défaut
   }
 }
-<<<<<<< HEAD
 
 // Calculer les timeouts adaptatifs en fonction de la performance du dispositif
 function getAdaptiveTimeout(baseTimeout, isImportant = false) {
@@ -105,35 +104,8 @@
   const token = localStorage.getItem('token');
   if (token) {
     request.headers['Authorization'] = `Bearer ${token}`;
-=======
-
-// Calculer les timeouts adaptatifs en fonction de la performance du dispositif
-function getAdaptiveTimeout(baseTimeout, isImportant = false) {
-  const performanceScore = detectDevicePerformance();
-  
-  // Pour les requêtes importantes, limiter l'augmentation du timeout
-  const multiplier = isImportant ? 
-    Math.max(1, 1 + (performanceScore / 100)) : // Max 2x pour importantes
-    Math.max(1, 1.5 + (performanceScore / 50));  // Max 3.5x pour non-importantes
-  
-  return Math.round(baseTimeout * multiplier);
-}
-
-// Determine if we're in low performance mode
-const isLowPerformanceMode = () => {
-  // Run the performance detection on first call
-  if (window._devicePerformanceScore === undefined) {
-    detectDevicePerformance();
->>>>>>> ef2d17f8
-  }
-  return localStorage.getItem('preferLowPerformanceMode') === 'true' || window._devicePerformanceScore > 70;
-};
-
-// Configure default timeouts based on performance mode
-const getDefaultTimeout = (isProfileRequest = false) => {
-  const lowPerformance = isLowPerformanceMode();
-  
-<<<<<<< HEAD
+  }
+  
   return request;
 }, error => {
   return Promise.reject(error);
@@ -146,44 +118,6 @@
     isAuthResponse = response.config.url.includes('/login_check') || 
                     response.config.url.includes('/token/refresh') ||
                     response.config.url.includes('/token/revoke');
-=======
-  if (isProfileRequest) {
-    return lowPerformance ? 3000 : 2000; // Increase timeout for profile requests on low-perf devices
-  }
-  
-  return lowPerformance ? 15000 : 30000; // Shorter timeout for low-perf devices to avoid hanging
-};
-
-// Configure des intercepteurs pour logger les requêtes et réponses
-axios.interceptors.request.use(request => {
-  // Ne pas afficher les informations sensibles comme les mots de passe
-  const requestData = { ...request.data };
-  if (requestData.password) {
-    requestData.password = '********';
-  }
-  
-  // Identifier les requêtes d'authentification
-  let isAuthRequest = false;
-  if (request.url) {
-    isAuthRequest = request.url.includes('/login_check') || 
-                   request.url.includes('/token/refresh') ||
-                   request.url.includes('/token/revoke');
-  }
-  
-  // Set default timeout based on performance mode
-  if (!request.timeout) {
-    const isProfileRequest = request.url && (request.url.includes('/profile/') || request.url.includes('/me'));
-    request.timeout = getDefaultTimeout(isProfileRequest);
-  }
-  
-  // Ajouter les credentials et les headers CORS
-  request.withCredentials = true;
-  
-  // Récupérer le token depuis le localStorage si disponible
-  const token = localStorage.getItem('token');
-  if (token) {
-    request.headers['Authorization'] = `Bearer ${token}`;
->>>>>>> ef2d17f8
   }
   
   return response;
@@ -191,7 +125,6 @@
   return Promise.reject(error);
 });
 
-<<<<<<< HEAD
 // Configuration de base pour axios
 axios.defaults.withCredentials = true;
 axios.defaults.timeout = 15000; // Augmenter le délai d'attente global à 15 secondes
@@ -290,47 +223,6 @@
     }
   }
 };
-=======
-axios.interceptors.response.use(response => {
-  // Identifier les réponses d'authentification
-  let isAuthResponse = false;
-  if (response.config?.url) {
-    isAuthResponse = response.config.url.includes('/login_check') || 
-                    response.config.url.includes('/token/refresh') ||
-                    response.config.url.includes('/token/revoke');
-  }
-  
-  return response;
-}, error => {
-  return Promise.reject(error);
-});
->>>>>>> ef2d17f8
-
-// Configuration de base pour axios
-axios.defaults.withCredentials = true;
-axios.defaults.timeout = 15000; // Augmenter le délai d'attente global à 15 secondes
-
-// Create a simple in-memory request cache with expiration
-const apiCache = new Map();
-const DEFAULT_CACHE_TTL = isLowPerformanceMode() ? 120000 : 60000; // 2 minutes for low-perf, 1 minute otherwise
-
-// Add cache size limits for memory management
-const MAX_CACHE_SIZE = isLowPerformanceMode() ? 50 : 100; // Fewer items for low-perf devices
-
-// Add cache cleanup function
-const cleanupCache = () => {
-  if (apiCache.size <= MAX_CACHE_SIZE) return;
-  
-  // Convert to array for sorting
-  const entries = Array.from(apiCache.entries());
-  
-  // Sort by expiry (oldest first)
-  entries.sort((a, b) => a[1].expiry - b[1].expiry);
-  
-  // Remove oldest entries until we're under the limit
-  const toRemove = entries.slice(0, entries.length - MAX_CACHE_SIZE);
-  toRemove.forEach(([key]) => apiCache.delete(key));
-};
 
 /**
  * Normalise une URL d'API en gérant les doublons de "/api"
@@ -340,7 +232,6 @@
 export const normalizeApiUrl = (path) => {
   // Handle null or undefined paths
   if (!path) return '/api';
-<<<<<<< HEAD
   
   // Remove trailing slashes for consistency
   const trimmedPath = path.replace(/\/+$/, '');
@@ -355,22 +246,6 @@
     return trimmedPath;
   }
   
-=======
-  
-  // Remove trailing slashes for consistency
-  const trimmedPath = path.replace(/\/+$/, '');
-  
-  // If the path starts with http:// or https://, it's an absolute URL - return it as is
-  if (trimmedPath.match(/^https?:\/\//)) {
-    return trimmedPath;
-  }
-  
-  // Check if the path already has the /api prefix
-  if (trimmedPath.startsWith('/api/')) {
-    return trimmedPath;
-  }
-  
->>>>>>> ef2d17f8
   // Simplify handling of the /api prefix
   // Add /api prefix if it's not already there
   if (trimmedPath.startsWith('/')) {
@@ -407,7 +282,6 @@
       
       // Générer une clé unique pour cette requête
       const requestKey = `${path}${JSON.stringify(options.params || {})}`;
-<<<<<<< HEAD
       
       // Identify if this is a profile request for special handling
       const isPublicProfileRequest = path.includes('/profile/public/');
@@ -583,92 +457,6 @@
         throw lastError;
       })();
       
-=======
-      
-      // Vérifier si une requête identique est déjà en cours
-      if (pendingRequests.has(requestKey)) {
-        return pendingRequests.get(requestKey);
-      }
-      
-      // Check for in-memory cache if caching is not disabled
-      if (!options.noCache) {
-        const cacheKey = generateCacheKey('GET', url, options.params);
-        const cached = apiCache.get(cacheKey);
-        
-        if (cached && cached.expiry > Date.now()) {
-          return cached.data;
-        }
-      }
-      
-      // Identifier le type de requête pour optimiser les timeouts
-      const isProfileRequest = path.includes('/profile') || path.includes('/me');
-      const isMessagesRequest = path.includes('/messages');
-      const isCriticalRequest = path.includes('/auth') || options.critical === true;
-      
-      // Définir les timeouts de base selon le type de requête
-      const baseTimeout = isProfileRequest ? 3000 : 
-                          isMessagesRequest ? 5000 : 
-                          isCriticalRequest ? 8000 : 10000;
-      
-      // Appliquer le timeout adaptatif en fonction des performances de l'appareil
-      const adaptiveTimeout = options.timeout || getAdaptiveTimeout(baseTimeout, isCriticalRequest);
-      
-      // Configure axios request with appropriate timeouts
-      const requestConfig = {
-        ...options,
-        timeout: adaptiveTimeout
-      };
-      
-      // Implement retries for profile and messages requests
-      const maxRetries = options.retries !== undefined ? Math.min(options.retries, 2) : 
-                         (isProfileRequest || isMessagesRequest) ? 1 : 0;
-      
-      // Créer une promesse pour cette requête
-      const requestPromise = (async () => {
-        let retries = 0;
-        let lastError = null;
-        
-        // Utiliser une boucle while au lieu d'une récursion pour éviter des problèmes de pile
-        while (retries <= maxRetries) {
-          try {
-            const response = await axios.get(url, requestConfig);
-            
-            // Si success, mettre en cache si le caching n'est pas désactivé
-            if (!options.noCache) {
-              const cacheKey = generateCacheKey('GET', url, options.params);
-              const ttl = options.cacheDuration || DEFAULT_CACHE_TTL;
-              apiCache.set(cacheKey, {
-                data: response.data,
-                expiry: Date.now() + ttl
-              });
-              cleanupCache();
-            }
-            
-            return response.data;
-          } catch (error) {
-            lastError = error;
-            
-            // Ne pas retenter si c'est une erreur 4xx (sauf timeout)
-            if (error.response && error.response.status >= 400 && error.response.status < 500) {
-              break;
-            }
-            
-            // Attendre avant de réessayer avec backoff exponentiel
-            if (retries < maxRetries) {
-              const backoffDelay = Math.min(1000 * Math.pow(2, retries), 8000);
-              await new Promise(resolve => setTimeout(resolve, backoffDelay));
-              retries++;
-            } else {
-              break;
-            }
-          }
-        }
-        
-        // Toutes les tentatives ont échoué
-        throw lastError;
-      })();
-      
->>>>>>> ef2d17f8
       // Enregistrer cette promesse
       pendingRequests.set(requestKey, requestPromise);
       
@@ -753,7 +541,6 @@
     try {
       const response = await axios.delete(normalizeApiUrl(path), options);
       return response.data;
-<<<<<<< HEAD
     } catch (error) {
       throw error;
     }
@@ -802,8 +589,6 @@
     try {
       // Tenter d'obtenir les rôles depuis l'API
       return await this.get('/user-roles/roles');
-=======
->>>>>>> ef2d17f8
     } catch (error) {
       console.warn("Erreur lors de la récupération des rôles depuis l'API, utilisation des rôles prédéfinis", error);
       
@@ -824,20 +609,6 @@
   },
   
   /**
-<<<<<<< HEAD
-=======
-   * Fonctions spécifiques pour la gestion des rôles utilisateurs
-   */
-  async getUsersByRole(roleName) {
-    return this.get(`/user-roles/users/${roleName}`);
-  },
-  
-  async getAllRoles() {
-    return this.get('/user-roles/roles');
-  },
-  
-  /**
->>>>>>> ef2d17f8
    * Change a user's role (for admins, superadmins, and recruiters)
    * @param {number} userId - The user's ID
    * @param {string} oldRoleName - The user's current role name
@@ -853,7 +624,6 @@
   },
   
   /**
-<<<<<<< HEAD
    * Update user information
    * @param {number} userId - The user's ID
    * @param {Object} userData - User data to update (firstName, lastName, email, phoneNumber, birthDate, roles, etc.)
@@ -864,8 +634,6 @@
   },
   
   /**
-=======
->>>>>>> ef2d17f8
    * Ajoute le token d'authentification aux headers
    * @param {Object} options - Options de la requête
    * @returns {Object} - Options avec le header d'authentification ajouté
@@ -885,7 +653,6 @@
     };
   },
 
-<<<<<<< HEAD
   /**
    * Invalide le cache pour un chemin spécifique
    * @param {string} path - Chemin de l'API à invalider
@@ -940,19 +707,9 @@
     
     // Notify the application that the cache has been cleared
     window.dispatchEvent(new Event('api-cache-cleared'));
-=======
-  /**
-   * Invalide le cache pour un chemin spécifique
-   * @param {string} path - Chemin de l'API à invalider
-   */
-  invalidateCache(path) {
-    // Logique d'invalidation du cache pour un chemin spécifique
-    // Ici, on pourrait implémenter une logique avec localStorage ou IndexedDB si nécessaire
->>>>>>> ef2d17f8
-  },
-
-  /**
-<<<<<<< HEAD
+  },
+  
+  /**
    * Invalidate a specific cache entry
    * @param {string} method - The HTTP method
    * @param {string} path - The API path
@@ -962,18 +719,9 @@
     const url = normalizeApiUrl(path);
     const cacheKey = generateCacheKey(method, url, params);
     apiCache.delete(cacheKey);
-=======
-   * Invalide le cache lié au profil utilisateur
-   */
-  invalidateProfileCache() {
-    // Logique d'invalidation du cache spécifique au profil
-    this.invalidateCache('/profile');
-    this.invalidateCache('/api/me');
->>>>>>> ef2d17f8
-  },
-
-  /**
-<<<<<<< HEAD
+  },
+  
+  /**
    * Optimized method specifically for fetching user profile data
    * @param {Object} options - Additional options for the request
    * @returns {Promise<Object>} - User profile data
@@ -1052,47 +800,9 @@
     if (userData.permissions) minimalData.permissions = userData.permissions;
     
     return minimalData;
-=======
-   * Invalide le cache lié aux documents
-   */
-  invalidateDocumentCache() {
-    // Logique d'invalidation du cache spécifique aux documents
-    this.invalidateCache('/documents');
-  },
-
-  /**
-   * Vide complètement le cache API
-   */
-  clearCache() {
-    // Clear in-memory cache - much faster than localStorage operations
-    apiCache.clear();
-    
-    // Only clear critical localStorage items, not everything
-    const criticalKeys = [
-      'token', 
-      'refresh_token',
-      'user',
-      'userRoles'
-    ];
-    
-    // Remove only the critical keys
-    criticalKeys.forEach(key => {
-      try {
-        if (localStorage.getItem(key)) {
-          localStorage.removeItem(key);
-        }
-      } catch (e) {
-        // Silent error handling
-      }
-    });
-    
-    // Notify the application that the cache has been cleared
-    window.dispatchEvent(new Event('api-cache-cleared'));
->>>>>>> ef2d17f8
-  },
-
-  /**
-<<<<<<< HEAD
+  },
+
+  /**
    * Clear memory cache to free up RAM
    * Can be called during low memory situations
    */
@@ -1192,17 +902,6 @@
         }
       }
     }
-=======
-   * Invalidate a specific cache entry
-   * @param {string} method - The HTTP method
-   * @param {string} path - The API path
-   * @param {Object} params - Query parameters if any
-   */
-  invalidateCacheEntry(method, path, params = {}) {
-    const url = normalizeApiUrl(path);
-    const cacheKey = generateCacheKey(method, url, params);
-    apiCache.delete(cacheKey);
->>>>>>> ef2d17f8
   }
 };
 
