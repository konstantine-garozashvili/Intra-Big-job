--- conflicted
+++ resolved
@@ -1,7 +1,6 @@
 import axiosInstance from '@/lib/axios';
 import axios from 'axios';
 
-<<<<<<< HEAD
 // Ajouter un cache simple pour les requêtes GET
 const cache = new Map();
 
@@ -33,15 +32,6 @@
     if (key.includes(normalizedPath)) {
       cache.delete(key);
     }
-=======
-// Créer une instance axios avec des configurations par défaut
-const axiosInstance = axios.create({
-  timeout: 8000, // Réduit de 15000ms à 8000ms
-  headers: {
-    'Accept': 'application/json',
-    'X-Requested-With': 'XMLHttpRequest'
-    // Remove default Content-Type header to allow axios to set it correctly for FormData
->>>>>>> 90a09268
   }
 };
 
@@ -52,20 +42,7 @@
       cache.delete(key);
     }
   }
-<<<<<<< HEAD
-};
-=======
-  
-  // Set Content-Type only for non-FormData requests
-  if (request.data && !(request.data instanceof FormData)) {
-    request.headers['Content-Type'] = 'application/json';
-  }
-  
-  return request;
-}, error => {
-  return Promise.reject(error);
-});
->>>>>>> 90a09268
+};
 
 // Fonction pour invalider le cache des documents
 const invalidateDocumentCache = () => {
@@ -76,39 +53,26 @@
   }
 };
 
-<<<<<<< HEAD
 // Fonction pour vider complètement le cache
 const clearCache = () => {
   cache.clear();
 };
 
 // Configurer des intercepteurs pour les réponses
-=======
-// Define cache keys that should never be cached or have short TTL
-const CACHE_CONFIG = {
-  // Never cache these endpoints (always fetch fresh data)
-  neverCache: [
-    '/api/profile/picture',
-    '/api/documents/type/CV',
-    '/api/documents/type'
-  ],
-  // Short TTL for these endpoints (10 seconds)
-  shortTtl: [
-    '/api/profile',
-    '/api/documents'
-  ]
-};
-
-// Function to get a session-aware cache key
-const getCacheKey = (url, params = {}) => {
-  const sessionId = localStorage.getItem('session_id') || 'anonymous';
-  return `session_${sessionId}:${url}:${JSON.stringify(params || {})}`;
-};
-
->>>>>>> 90a09268
 axiosInstance.interceptors.response.use(response => {
   // Mettre en cache les réponses GET
   if (response.config.method === 'get' && response.config.url) {
+    const url = response.config.url;
+    const cacheKey = getCacheKey(url, response.config.params || {});
+    
+    // Skip caching for endpoints that should never be cached
+    const shouldNeverCache = CACHE_CONFIG.neverCache.some(endpoint => url.includes(endpoint));
+    if (!shouldNeverCache) {
+      cache.set(cacheKey, {
+        data: response.data,
+        timestamp: Date.now()
+      });
+    }
     const url = response.config.url;
     const cacheKey = getCacheKey(url, response.config.params || {});
     
@@ -206,7 +170,6 @@
       const url = normalizeApiUrl(path);
       const authOptions = this.withAuth(options);
       
-<<<<<<< HEAD
       // Si pas de token et route protégée (sauf login et register), éviter la requête
       if (!localStorage.getItem('token') && 
           !path.includes('/login_check') && 
@@ -214,8 +177,6 @@
         return null;
       }
       
-=======
->>>>>>> 90a09268
       // Check if this endpoint should never be cached
       const shouldNeverCache = CACHE_CONFIG.neverCache.some(endpoint => path.includes(endpoint));
       if (shouldNeverCache) {
@@ -237,6 +198,7 @@
       // Vérifier si la réponse est en cache et toujours valide
       if (useCache) {
         const cacheKey = getCacheKey(url, authOptions.params || {});
+        const cacheKey = getCacheKey(url, authOptions.params || {});
         const cachedResponse = cache.get(cacheKey);
         
         if (cachedResponse && (Date.now() - cachedResponse.timestamp) < cacheDuration) {
@@ -244,16 +206,11 @@
         }
       }
       
-<<<<<<< HEAD
       // Use retry mechanism for the actual request
       const response = await retryRequest(
         () => axiosInstance.get(url, authOptions)
       );
       
-=======
-      // Si pas en cache ou cache expiré, faire la requête
-      const response = await axiosInstance.get(url, authOptions);
->>>>>>> 90a09268
       return response.data;
     } catch (error) {
       // Gérer silencieusement les erreurs d'authentification pendant la déconnexion
@@ -277,7 +234,6 @@
     try {
       const url = normalizeApiUrl(path);
       
-<<<<<<< HEAD
       // Pour le login_check, utiliser la fonction d'authentification spécialisée
       if (path.includes('/login_check')) {
         try {
@@ -289,8 +245,6 @@
       }
       
       // Pour les autres requêtes, on continue avec le traitement normal
-=======
->>>>>>> 90a09268
       // Check if data is FormData
       const isFormData = data instanceof FormData;
       
@@ -309,7 +263,6 @@
           ? formDataOptions 
           : this.withAuth(formDataOptions);
         
-<<<<<<< HEAD
         try {
           const response = await retryRequest(
             () => axiosInstance.post(url, data, authOptions)
@@ -324,16 +277,6 @@
         } catch (requestError) {
           throw requestError;
         }
-=======
-        const response = await axiosInstance.post(url, data, authOptions);
-        
-        // Invalidate related caches for profile picture operations
-        if (path.includes('/profile/picture')) {
-          this.invalidateProfileCache();
-        }
-        
-        return response.data;
->>>>>>> 90a09268
       } else {
         // For regular JSON data
         // Add authentication to the request for protected routes
@@ -341,7 +284,6 @@
           ? options 
           : this.withAuth(options);
         
-<<<<<<< HEAD
         try {
           const response = await retryRequest(
             () => axiosInstance.post(url, data, authOptions)
@@ -356,16 +298,6 @@
         } catch (requestError) {
           throw requestError;
         }
-=======
-        const response = await axiosInstance.post(url, data, authOptions);
-        
-        // Invalidate related caches for profile operations
-        if (path.includes('/profile')) {
-          this.invalidateProfileCache();
-        }
-        
-        return response.data;
->>>>>>> 90a09268
       }
     } catch (error) {
       console.error(`Error in POST request to ${path}:`, error);
@@ -384,14 +316,10 @@
     try {
       const url = normalizeApiUrl(path);
       const authOptions = this.withAuth(options);
-<<<<<<< HEAD
       
       const response = await retryRequest(
         () => axiosInstance.put(url, data, authOptions)
       );
-=======
-      const response = await axiosInstance.put(normalizeApiUrl(path), data, authOptions);
->>>>>>> 90a09268
       
       // Invalidate related caches for profile operations
       if (path.includes('/profile')) {
@@ -423,7 +351,6 @@
         options.params._t = timestamp;
       }
       
-<<<<<<< HEAD
       // Use retry mechanism for the actual request
       const response = await retryRequest(
         () => axiosInstance.delete(url, {
@@ -432,15 +359,6 @@
           data: options.data
         })
       );
-=======
-      // Pour Axios delete, le second paramètre doit être un objet de configuration
-      // avec une propriété 'headers'
-      const response = await axiosInstance.delete(normalizeApiUrl(path), {
-        headers: authOptions.headers,
-        params: options.params,
-        data: options.data // Si vous avez besoin d'envoyer des données dans le corps
-      });
->>>>>>> 90a09268
       
       // Invalidate related caches for profile picture operations
       if (path.includes('/profile/picture')) {
@@ -475,23 +393,23 @@
     newOptions.headers.Authorization = `Bearer ${token}`;
     
     return newOptions;
+    // Create a new options object to avoid modifying the original
+    const newOptions = { ...options };
+    
+    // Ensure headers exist (avec vérification)
+    newOptions.headers = { ...(options.headers || {}) };
+    
+    // Add Authorization header
+    newOptions.headers.Authorization = `Bearer ${token}`;
+    
+    return newOptions;
   },
   
-<<<<<<< HEAD
   // Ajouter les nouvelles méthodes de gestion du cache
   invalidateCache,
   invalidateProfileCache,
   invalidateDocumentCache,
   clearCache,
-=======
-  /**
-   * Vide le cache
-   */
-  clearCache() {
-    // Just clear everything - safer and simpler
-    cache.clear();
-  },
->>>>>>> 90a09268
   
   /**
    * Vérifie si l'entrée de cache est toujours valide
@@ -499,55 +417,6 @@
    * @param {number} cacheDuration - Durée de validité du cache
    * @returns {boolean} - True si l'entrée est valide
    */
-<<<<<<< HEAD
-=======
-  invalidateCache(path, params = {}) {
-    const url = normalizeApiUrl(path);
-    const cacheKey = getCacheKey(url, params);
-    cache.delete(cacheKey);
-  },
-  
-  /**
-   * Invalide toutes les entrées du cache liées au profil
-   */
-  invalidateProfileCache() {
-    // Get all cache keys
-    const keys = Array.from(cache.keys());
-    
-    // Filter keys related to profile
-    const profileKeys = keys.filter(key => 
-      key.includes('/profile') || 
-      key.includes('/profil')
-    );
-    
-    // Delete all profile-related cache entries
-    profileKeys.forEach(key => cache.delete(key));
-  },
-  
-  /**
-   * Invalide toutes les entrées du cache liées aux documents
-   */
-  invalidateDocumentCache() {
-    // Get all cache keys
-    const keys = Array.from(cache.keys());
-    
-    // Filter keys related to documents
-    const documentKeys = keys.filter(key => 
-      key.includes('/documents') || 
-      key.includes('/document')
-    );
-    
-    // Delete all document-related cache entries
-    documentKeys.forEach(key => cache.delete(key));
-  },
-  
-  /**
-   * Vérifie si l'entrée de cache est toujours valide
-   * @param {string} cacheKey - Clé de cache
-   * @param {number} cacheDuration - Durée de validité du cache
-   * @returns {boolean} - True si l'entrée est valide
-   */
->>>>>>> 90a09268
   isCacheValid(cacheKey, cacheDuration) {
     const cachedResponse = cache.get(cacheKey);
     return cachedResponse && (Date.now() - cachedResponse.timestamp) < cacheDuration;
