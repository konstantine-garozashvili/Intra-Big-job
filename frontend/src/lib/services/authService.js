--- conflicted
+++ resolved
@@ -688,9 +688,7 @@
 
   // Méthode pour déclencher manuellement une mise à jour des rôles
   triggerRoleUpdate: () => {
-<<<<<<< HEAD
     window.dispatchEvent(new Event('role-change'));
-=======
     triggerRoleUpdate();
   },
 
@@ -771,7 +769,6 @@
       console.error('Error ensuring user data:', error);
       return false;
     }
->>>>>>> bbca273a
   }
 };
 
