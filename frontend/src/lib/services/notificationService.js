--- conflicted
+++ resolved
@@ -33,11 +33,7 @@
    */
   async getNotifications(page = 1, limit = 10, includeRead = true, refresh = false) {
     try {
-<<<<<<< HEAD
-      console.log('Using Firebase notifications data');
-=======
       // console.log('Using Firebase notifications data');
->>>>>>> bd159f81
       
       await new Promise(resolve => setTimeout(resolve, 300));
       
