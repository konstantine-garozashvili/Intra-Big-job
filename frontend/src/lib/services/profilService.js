--- conflicted
+++ resolved
@@ -67,12 +67,9 @@
   getAllProfilData: async () => {
     try {
       const response = await apiService.get('/api/profile/all');
-<<<<<<< HEAD
       
       // Normalisation des données pour garantir une structure cohérente
       let normalizedData = {};
-=======
->>>>>>> ef2d17f8
       
       if (response && response.data) {
         const data = response.data.data;
