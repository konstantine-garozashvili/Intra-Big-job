import { createRoot } from 'react-dom/client'
import { StrictMode } from 'react'
<<<<<<< HEAD
import { QueryClientProvider } from '@tanstack/react-query'
=======
import { QueryClient, QueryClientProvider } from '@tanstack/react-query'
import { ReactQueryDevtools } from '@tanstack/react-query-devtools'
>>>>>>> 80f6adfc
import App from './App.jsx'
import './index.css'
import { queryClient } from './lib/services/queryClient'
import { ReactQueryDevTools } from './components/devtools/ReactQueryDevTools.jsx'



// Expose queryClient globally for debugging
window.queryClient = queryClient;

// Initialize queryClient with test data for debugging
if (import.meta.env.DEV) {
  queryClient.setQueryData(['persistent-test-query'], {
    message: 'React Query is working!',
    timestamp: new Date().toISOString(),
    status: 'active'
  });
  queryClient.setQueryData(['persistent-mutation'], {
    message: 'Mutation example',
    status: 'idle'
  });
}

// Configuration du QueryClient avec des options par défaut optimisées
const queryClient = new QueryClient({
  defaultOptions: {
    queries: {
      staleTime: 60 * 1000, // 1 minute
      cacheTime: 5 * 60 * 1000, // 5 minutes
      refetchOnWindowFocus: false,
      retry: 1,
      logging: false, // Disable query logging in console
    },
  },
  logger: {
    log: () => {},
    warn: () => {},
    error: () => {}
  }
})

// StrictMode est activé pour assurer une meilleure qualité du code
// Note: Si des problèmes d'interface surviennent pendant le développement (double montage/démontage),
// vous pouvez temporairement désactiver StrictMode en supprimant les balises <StrictMode>
createRoot(document.getElementById('root')).render(
  <StrictMode>
    <QueryClientProvider client={queryClient}>
      <App />
      {/* Les DevTools ne sont affichés qu'en développement */}
      {import.meta.env.DEV && (
<<<<<<< HEAD
        <ReactQueryDevTools />
=======
        <ReactQueryDevtools 
          initialIsOpen={false} 
          position="bottom-right"
          buttonPosition="bottom-right"
          styleNonce="rq-devtools"
        />
>>>>>>> 80f6adfc
      )}
    </QueryClientProvider>
  </StrictMode>
)<|MERGE_RESOLUTION|>--- conflicted
+++ resolved
@@ -1,17 +1,10 @@
 import { createRoot } from 'react-dom/client'
 import { StrictMode } from 'react'
-<<<<<<< HEAD
 import { QueryClientProvider } from '@tanstack/react-query'
-=======
-import { QueryClient, QueryClientProvider } from '@tanstack/react-query'
-import { ReactQueryDevtools } from '@tanstack/react-query-devtools'
->>>>>>> 80f6adfc
 import App from './App.jsx'
 import './index.css'
 import { queryClient } from './lib/services/queryClient'
 import { ReactQueryDevTools } from './components/devtools/ReactQueryDevTools.jsx'
-
-
 
 // Expose queryClient globally for debugging
 window.queryClient = queryClient;
@@ -29,24 +22,6 @@
   });
 }
 
-// Configuration du QueryClient avec des options par défaut optimisées
-const queryClient = new QueryClient({
-  defaultOptions: {
-    queries: {
-      staleTime: 60 * 1000, // 1 minute
-      cacheTime: 5 * 60 * 1000, // 5 minutes
-      refetchOnWindowFocus: false,
-      retry: 1,
-      logging: false, // Disable query logging in console
-    },
-  },
-  logger: {
-    log: () => {},
-    warn: () => {},
-    error: () => {}
-  }
-})
-
 // StrictMode est activé pour assurer une meilleure qualité du code
 // Note: Si des problèmes d'interface surviennent pendant le développement (double montage/démontage),
 // vous pouvez temporairement désactiver StrictMode en supprimant les balises <StrictMode>
@@ -56,16 +31,7 @@
       <App />
       {/* Les DevTools ne sont affichés qu'en développement */}
       {import.meta.env.DEV && (
-<<<<<<< HEAD
         <ReactQueryDevTools />
-=======
-        <ReactQueryDevtools 
-          initialIsOpen={false} 
-          position="bottom-right"
-          buttonPosition="bottom-right"
-          styleNonce="rq-devtools"
-        />
->>>>>>> 80f6adfc
       )}
     </QueryClientProvider>
   </StrictMode>
