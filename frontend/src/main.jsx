import { createRoot } from 'react-dom/client'
import { StrictMode } from 'react'
import { QueryClient, QueryClientProvider } from '@tanstack/react-query'
import { ReactQueryDevtools } from '@tanstack/react-query-devtools'
import App from './App.jsx'
import './index.css'
import './lib/animations.css'
<<<<<<< HEAD
=======
import './lib/no-scrollbars.css'
>>>>>>> fc6dc0b3
import { setQueryClient } from './lib/services/queryClient'

// Configuration du client React Query
const queryClient = new QueryClient({
  defaultOptions: {
    queries: {
      staleTime: 10 * 60 * 1000, // 10 minutes (augmenté de 5 à 10 minutes)
      cacheTime: 30 * 60 * 1000, // 30 minutes (augmenté de 10 à 30 minutes)
      refetchOnWindowFocus: false, // Désactivé pour éviter les requêtes inutiles
      retry: 1, // Réessayer une fois en cas d'échec
      refetchOnMount: false, // Ne pas refetch automatiquement au montage
      refetchOnReconnect: false, // Ne pas refetch automatiquement à la reconnexion
      retryDelay: 1000, // Attendre 1 seconde avant de réessayer
      timeout: 3000, // Réduit de 10000ms à 5000ms pour accélérer les requêtes
      useErrorBoundary: false, // Ne pas utiliser les error boundaries
      suspense: false, // Ne pas utiliser Suspense pour les requêtes
    },
    mutations: {
      retry: 1,
      retryDelay: 1000,
      timeout: 3000, // Réduit de 10000ms à 5000ms pour accélérer les mutations
      useErrorBoundary: false, // Ne pas utiliser les error boundaries
    }
  },
})

// Définir l'instance du queryClient pour l'accès global
setQueryClient(queryClient)

// StrictMode est activé pour assurer une meilleure qualité du code
// Note: Si des problèmes d'interface surviennent pendant le développement (double montage/démontage),
// vous pouvez temporairement désactiver StrictMode en supprimant les balises <StrictMode>
createRoot(document.getElementById('root')).render(
  <StrictMode>
    <QueryClientProvider client={queryClient}>
      <App />
      {/* Les DevTools ne sont affichés qu'en développement */}
      {import.meta.env.DEV && <ReactQueryDevtools initialIsOpen={false} />}
    </QueryClientProvider>
  </StrictMode>
)<|MERGE_RESOLUTION|>--- conflicted
+++ resolved
@@ -4,39 +4,6 @@
 import { ReactQueryDevtools } from '@tanstack/react-query-devtools'
 import App from './App.jsx'
 import './index.css'
-import './lib/animations.css'
-<<<<<<< HEAD
-=======
-import './lib/no-scrollbars.css'
->>>>>>> fc6dc0b3
-import { setQueryClient } from './lib/services/queryClient'
-
-// Configuration du client React Query
-const queryClient = new QueryClient({
-  defaultOptions: {
-    queries: {
-      staleTime: 10 * 60 * 1000, // 10 minutes (augmenté de 5 à 10 minutes)
-      cacheTime: 30 * 60 * 1000, // 30 minutes (augmenté de 10 à 30 minutes)
-      refetchOnWindowFocus: false, // Désactivé pour éviter les requêtes inutiles
-      retry: 1, // Réessayer une fois en cas d'échec
-      refetchOnMount: false, // Ne pas refetch automatiquement au montage
-      refetchOnReconnect: false, // Ne pas refetch automatiquement à la reconnexion
-      retryDelay: 1000, // Attendre 1 seconde avant de réessayer
-      timeout: 3000, // Réduit de 10000ms à 5000ms pour accélérer les requêtes
-      useErrorBoundary: false, // Ne pas utiliser les error boundaries
-      suspense: false, // Ne pas utiliser Suspense pour les requêtes
-    },
-    mutations: {
-      retry: 1,
-      retryDelay: 1000,
-      timeout: 3000, // Réduit de 10000ms à 5000ms pour accélérer les mutations
-      useErrorBoundary: false, // Ne pas utiliser les error boundaries
-    }
-  },
-})
-
-// Définir l'instance du queryClient pour l'accès global
-setQueryClient(queryClient)
 
 // StrictMode est activé pour assurer une meilleure qualité du code
 // Note: Si des problèmes d'interface surviennent pendant le développement (double montage/démontage),
