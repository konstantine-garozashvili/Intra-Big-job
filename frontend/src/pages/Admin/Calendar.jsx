import React, { useState, useEffect, useRef } from 'react';
import FullCalendar from '@fullcalendar/react';
import dayGridPlugin from '@fullcalendar/daygrid';
import timeGridPlugin from '@fullcalendar/timegrid';
import interactionPlugin from '@fullcalendar/interaction';
import frLocale from '@fullcalendar/core/locales/fr';
import apiService from '@/lib/services/apiService';
import { Dialog, DialogContent, DialogHeader, DialogTitle, DialogFooter, DialogDescription } from '@/components/ui/dialog';
import { Button } from '@/components/ui/button';
import { Input } from '@/components/ui/input';
import { Label } from '@/components/ui/label';
import { Checkbox } from '@/components/ui/checkbox';
import { Card, CardContent, CardHeader, CardTitle } from '@/components/ui/card';
import { motion, AnimatePresence } from 'framer-motion';
import { ChevronLeft, ChevronRight, X, Calendar as CalendarIcon, Clock, MapPin, Users, Info, Plus } from 'lucide-react';
import PageTransition from '../../components/PageTransition';
import "./Calendar.css";

const cardVariants = {
    hidden: { opacity: 0, y: 20 },
    visible: (custom) => ({
        opacity: 1,
        y: 0,
        transition: {
            delay: custom * 0.1,
            duration: 0.5,
            ease: "easeOut",
        },
    }),
};

const itemVariants = {
    hidden: { opacity: 0, x: -10 },
    visible: (custom) => ({
        opacity: 1,
        x: 0,
        transition: {
            delay: custom * 0.05 + 0.3,
            duration: 0.3,
        },
    }),
};

const Calendar = () => {
    const [events, setEvents] = useState([]);
    const [loading, setLoading] = useState(true);
    const [error, setError] = useState(null);
    const [showAddModal, setShowAddModal] = useState(false);
    const [allUsers, setAllUsers] = useState([]);
    const [isLoadingUsers, setIsLoadingUsers] = useState(false);
    const [selectedParticipants, setSelectedParticipants] = useState([]);
    const [editMode, setEditMode] = useState(false);
    const [selectedInfo, setSelectedInfo] = useState(null);
    const [currentView, setCurrentView] = useState('timeGridDay');
    const [selectedDayEvents, setSelectedDayEvents] = useState([]);
    const [showDayEventsModal, setShowDayEventsModal] = useState(false);
    const [selectedDate, setSelectedDate] = useState(null);
    const [isSaving, setIsSaving] = useState(false);
    const [filteredUsers, setFilteredUsers] = useState(null);
    const calendarRef = useRef(null);

    const [newEvent, setNewEvent] = useState({
        title: '',
        date: '',
        startTime: '09:00',
        endTime: '10:00',
        location: '',
        type: '',
        description: '',
    });

    useEffect(() => {
        // Ajouter un petit délai pour s'assurer que le token et les données utilisateur sont chargés
        const timer = setTimeout(() => {
            fetchEvents();
        }, 500);
        
        // Nettoyer le timer si le composant est démonté
        return () => clearTimeout(timer);
    }, []);

    useEffect(() => {
        if (showAddModal) {
            fetchUsers();
        }
    }, [showAddModal]);

    const fetchEvents = async (retryCount = 0) => {
        setLoading(true);
        setError(null);
        try {
<<<<<<< HEAD
            const response = await apiService.get('/get-user-events', {
                timeout: 15000 // 15 seconds timeout
            });
=======
            // Vérifier si le token existe avant de faire la requête
            const token = localStorage.getItem('token');
            if (!token) {
                throw new Error("Vous n'êtes pas authentifié. Veuillez vous reconnecter.");
            }
            
            const response = await apiService.get('/get-user-events');
>>>>>>> 90a09268

            if (response) {
                const formattedEvents = response.map(event => ({
                    id: event.id.toString(),
                    title: event.title,
                    start: `${event.startDateTime}`,
                    end: `${event.endDateTime}`,
                    extendedProps: {
                        location: event.location || '',
                        type: event.type || '',
                        description: event.description || '',
                        createdBy: event.createdBy,
                        participants: event.participants || []
                    }
                }));
                setEvents(formattedEvents);
            } else {
                setEvents([]);
                setError("Aucun événement trouvé.");
            }
        } catch (error) {
<<<<<<< HEAD
            console.error("Erreur lors du chargement des événements:", error);
            
            // Retry logic for network errors
            if (retryCount < 3 && (error.code === 'ECONNABORTED' || error.message.includes('timeout'))) {
                console.log(`Retrying events fetch attempt ${retryCount + 1}/3...`);
                setTimeout(() => fetchEvents(retryCount + 1), 1000 * (retryCount + 1));
                return;
            }
            
            setError("Impossible de charger les événements. Veuillez réessayer plus tard.");
=======
            console.error("Erreur lors de la récupération des événements:", error);
            // Message d'erreur plus descriptif
            setError(error.response?.data?.error || error.message || "Impossible de charger les événements. Veuillez vous déconnecter et vous reconnecter.");
>>>>>>> 90a09268
        } finally {
            setLoading(false);
        }
    };

    const fetchUsers = async () => {
        setIsLoadingUsers(true);
        setError(null);

        try {
            const userData = await apiService.get('/users');

            if (userData && userData.success) {
                setAllUsers(userData.data);
            } else {
                setError('Format de réponse incorrect');
            }
        } catch (error) {
            setError(error.response?.data?.message || error.message || 'Erreur inconnue');
        } finally {
            setIsLoadingUsers(false);
        }
    };

    const handleParticipantToggle = (userId) => {
        setSelectedParticipants(prev =>
            prev.includes(userId)
                ? prev.filter(id => id !== userId)
                : [...prev, userId]
        );
    };

    const handleSaveEvent = async () => {
        try {
            setIsSaving(true);

            const eventData = {
                title: newEvent.title,
                description: newEvent.description,
                date: newEvent.date,
                startTime: newEvent.startTime,
                endTime: newEvent.endTime,
                location: newEvent.location,
                type: newEvent.type,
                participants: selectedParticipants
            };

            const headers = {
                'Authorization': `Bearer ${localStorage.getItem('token')}`,
                'Content-Type': 'application/json'
            };

            await apiService.post('/create-event', eventData, { headers });

            await fetchEvents();

            setShowAddModal(false);
            setEditMode(false);
            setIsSaving(false);
        } catch (error) {
            console.error('Erreur lors de la sauvegarde de l\'événement:', error);
            setError(error.response?.data?.message || 'Erreur lors de la sauvegarde de l\'événement');
            setIsSaving(false);
        }
    };

    const handleDateSelect = (info) => {
    };

    const handleEventClick = (info) => {
        const event = info.event;
        const extendedProps = event.extendedProps;

        const startDate = event.start.toISOString().split('T')[0];
        const startTime = event.start.toTimeString().substring(0, 5);
        const endTime = event.end ? event.end.toTimeString().substring(0, 5) : '';

        setNewEvent({
            id: event.id,
            title: event.title,
            date: startDate,
            startTime: startTime,
            endTime: endTime,
            location: extendedProps.location || '',
            type: extendedProps.type || '',
            description: extendedProps.description || '',
        });

        if (extendedProps.participants && Array.isArray(extendedProps.participants)) {
            setSelectedParticipants(extendedProps.participants.map(p => typeof p === 'object' ? p.id : p));
        } else {
            setSelectedParticipants([]);
        }

        setEditMode(true);
        setShowAddModal(true);
    };

    const renderEventContent = (eventInfo) => {
        const { event } = eventInfo;
        const extendedProps = event.extendedProps;

        const start = new Date(event.start);
        const end = new Date(event.end || start);
        const durationMs = end - start;
        const durationHours = durationMs / (1000 * 60 * 60);

        const sizeClass = durationHours < 1 ? 'fc-timegrid-event-short duration-very-short' : 'fc-timegrid-event-long';

        return (
            <div className={`event-content-wrapper ${sizeClass}`}>
                <div className="font-medium fc-event-title">{event.title}</div>
                {extendedProps.location && (
                    <div className="mt-1 text-xs event-location">{extendedProps.location}</div>
                )}
                <div className="text-xs event-time">
                    {event.start.toLocaleTimeString('fr-FR', { hour: '2-digit', minute: '2-digit' })} -
                    {event.end ? event.end.toLocaleTimeString('fr-FR', { hour: '2-digit', minute: '2-digit' }) : ''}
                </div>
            </div>
        );
    };

    const handleNavigate = (direction) => {
        const calendarApi = calendarRef.current.getApi();
        direction === 'prev' ? calendarApi.prev() : calendarApi.next();
    };

    const handleViewChange = (viewName) => {
        const calendarApi = calendarRef.current.getApi();
        calendarApi.changeView(viewName);
        setCurrentView(viewName);
    };

    const countEventsForDay = (date) => {
        if (!events || events.length === 0) return 0;

        const dayStart = new Date(date);
        dayStart.setHours(0, 0, 0, 0);

        const dayEnd = new Date(date);
        dayEnd.setHours(23, 59, 59, 999);

        return events.filter(event => {
            const eventStart = new Date(event.start);
            return eventStart >= dayStart && eventStart <= dayEnd;
        }).length;
    };

    const handleDayClick = (info) => {
        if (info.view.type === 'dayGridMonth') {
            const dayStart = new Date(info.date);
            dayStart.setHours(0, 0, 0, 0);

            const dayEnd = new Date(info.date);
            dayEnd.setHours(23, 59, 59, 999);

            const dayEvents = events.filter(event => {
                const eventStart = new Date(event.start);
                return eventStart >= dayStart && eventStart <= dayEnd;
            });

            setSelectedDayEvents(dayEvents);
            setSelectedDate(info.date);
            setShowDayEventsModal(true);
        }
    };

    const dayCellContent = (args) => {
        const { date, dayNumberText, view } = args;

        if (view.type !== 'dayGridMonth') {
            return { html: dayNumberText };
        }

        const isToday = new Date().toDateString() === date.toDateString();

        const eventCount = countEventsForDay(date);

        return (
            <div className="flex flex-col h-full">
                <div className={`text-right p-1 ${isToday ? 'bg-blue-100 font-bold rounded-full w-7 h-7 flex items-center justify-center ml-auto' : ''}`}>
                    {dayNumberText}
                </div>
                <div className="flex items-center justify-center flex-grow">
                    {eventCount > 0 && (
                        <div className="event-count-indicator">
                            {eventCount} {eventCount === 1 ? 'événement' : 'événements'}
                        </div>
                    )}
                </div>
            </div>
        );
    };

    const DayEventsModal = () => {
        if (!selectedDate) return null;

        const formattedDate = new Intl.DateTimeFormat('fr-FR', {
            weekday: 'long',
            year: 'numeric',
            month: 'long',
            day: 'numeric'
        }).format(selectedDate);
        const capitalizedDate = formattedDate.charAt(0).toUpperCase() + formattedDate.slice(1);

        return (
            <Dialog open={showDayEventsModal} onOpenChange={setShowDayEventsModal}>
                <DialogContent className="max-w-lg border-0 shadow-xl day-events-dialog">
                    <motion.div
                        initial={{ opacity: 0, y: 10 }}
                        animate={{ opacity: 1, y: 0 }}
                        transition={{ duration: 0.3 }}
                    >
                        <DialogHeader className="flex flex-row items-center justify-between">
                            <DialogTitle className="text-xl font-semibold text-transparent bg-clip-text bg-gradient-to-r from-blue-600 to-indigo-600 dark:from-blue-400 dark:to-indigo-400">
                                {capitalizedDate}
                            </DialogTitle>
                            <button
                                onClick={() => setShowDayEventsModal(false)}
                                className="p-1 rounded-full hover:bg-gray-100"
                            >
                                <X className="w-5 h-5" />
                            </button>
                        </DialogHeader>

                        <div className="mt-4 event-list-container">
                            {selectedDayEvents.length === 0 ? (
                                <div className="py-8 text-center">
                                    <CalendarIcon className="w-12 h-12 mx-auto text-gray-400" />
                                    <p className="mt-4 text-lg text-gray-500 dark:text-gray-400">
                                        Aucun événement ce jour
                                    </p>
                                    <p className="mt-2 text-sm text-gray-400 dark:text-gray-500">
                                        Cliquez sur "Ajouter un événement" pour planifier une activité
                                    </p>
                                </div>
                            ) : (
                                <div className="mt-2 space-y-3">
                                    {selectedDayEvents.map((event, index) => {
                                        const startDate = new Date(event.start);
                                        const endDate = new Date(event.end);

                                        return (
                                            <motion.div
                                                key={event.id}
                                                initial={{ opacity: 0, y: 10 }}
                                                animate={{ opacity: 1, y: 0 }}
                                                transition={{ delay: index * 0.05, duration: 0.3 }}
                                                className="p-3 bg-white border rounded-md cursor-pointer hover:bg-gray-50 event-list-item"
                                                onClick={() => {
                                                    const eventObj = {
                                                        id: event.id,
                                                        title: event.title,
                                                        date: startDate.toISOString().split('T')[0],
                                                        startTime: startDate.toTimeString().substring(0, 5),
                                                        endTime: endDate.toTimeString().substring(0, 5),
                                                        location: event.extendedProps.location || '',
                                                        type: event.extendedProps.type || '',
                                                        description: event.extendedProps.description || '',
                                                    };

                                                    setNewEvent(eventObj);

                                                    if (event.extendedProps.participants && Array.isArray(event.extendedProps.participants)) {
                                                        setSelectedParticipants(event.extendedProps.participants.map(p =>
                                                            typeof p === 'object' ? p.id : p
                                                        ));
                                                    } else {
                                                        setSelectedParticipants([]);
                                                    }

                                                    setEditMode(true);
                                                    setShowDayEventsModal(false);
                                                    setShowAddModal(true);
                                                }}
                                            >
                                                <div className="flex items-start justify-between">
                                                    <h3 className="font-medium text-gray-800">{event.title}</h3>
                                                    <span className="text-sm font-medium text-gray-500">
                                                        {startDate.toLocaleTimeString('fr-FR', { hour: '2-digit', minute: '2-digit' })} -
                                                        {endDate.toLocaleTimeString('fr-FR', { hour: '2-digit', minute: '2-digit' })}
                                                    </span>
                                                </div>

                                                {event.extendedProps.location && (
                                                    <div className="flex items-center mt-2 text-sm text-gray-600">
                                                        <MapPin className="h-3.5 w-3.5 mr-1.5 text-blue-500" />
                                                        {event.extendedProps.location}
                                                    </div>
                                                )}

                                                {event.extendedProps.type && (
                                                    <div className="flex items-center mt-1 text-sm text-gray-600">
                                                        <Info className="h-3.5 w-3.5 mr-1.5 text-blue-500" />
                                                        {event.extendedProps.type}
                                                    </div>
                                                )}
                                            </motion.div>
                                        );
                                    })}
                                </div>
                            )}
                        </div>

                        <DialogFooter className="mt-6">
                            <Button
                                variant="outline"
                                onClick={() => setShowDayEventsModal(false)}
                                className="transition-all duration-200 border-2 rounded-full hover:bg-gray-100"
                            >
                                Fermer
                            </Button>
                            <Button
                                onClick={() => {
                                    const today = selectedDate;
                                    setNewEvent({
                                        ...newEvent,
                                        date: today.toISOString().split('T')[0],
                                        startTime: '09:00',
                                        endTime: '10:00'
                                    });
                                    setEditMode(false);
                                    setShowDayEventsModal(false);
                                    setShowAddModal(true);
                                }}
                                className="transition-all duration-200 rounded-full bg-gradient-to-r from-blue-500 to-indigo-600 hover:from-blue-600 hover:to-indigo-700"
                            >
                                <Plus className="mr-1.5 h-4 w-4" />
                                Nouvel événement
                            </Button>
                        </DialogFooter>
                    </motion.div>
                </DialogContent>
            </Dialog>
        );
    };

    const renderContent = () => {
        if (loading) {
            return (
                <div className="flex justify-center items-center h-[400px]">
                    <div className="flex flex-col items-center">
                        <motion.div
                            className="w-10 h-10 border-4 border-blue-200 border-t-blue-600 rounded-full"
                            animate={{ rotate: 360 }}
                            transition={{ repeat: Infinity, ease: "linear", duration: 1 }}
                        />
                        <p className="mt-3 text-sm font-medium text-gray-600">Chargement du calendrier...</p>
                    </div>
                </div>
            );
        }

        if (error) {
            return (
                <div className="flex justify-center items-center h-[400px]">
                    <div className="flex flex-col items-center max-w-md text-center">
                        <div className="text-red-500 mb-2">
                            <svg xmlns="http://www.w3.org/2000/svg" width="40" height="40" viewBox="0 0 24 24" fill="none" stroke="currentColor" strokeWidth="2" strokeLinecap="round" strokeLinejoin="round">
                                <circle cx="12" cy="12" r="10"></circle>
                                <line x1="12" y1="8" x2="12" y2="12"></line>
                                <line x1="12" y1="16" x2="12.01" y2="16"></line>
                            </svg>
                        </div>
                        <h3 className="text-lg font-semibold text-gray-800 mb-2">Erreur de chargement</h3>
                        <p className="text-gray-600 mb-4">{error}</p>
                        <motion.button
                            whileHover={{ scale: 1.05 }}
                            whileTap={{ scale: 0.95 }}
                            onClick={() => fetchEvents()}
                            className="px-4 py-2 bg-blue-600 text-white font-medium rounded-md hover:bg-blue-700 shadow-sm"
                        >
                            Réessayer
                        </motion.button>
                    </div>
                </div>
            );
        }
        
        return (
            <motion.div
                initial={{ opacity: 0 }}
                animate={{ opacity: 1 }}
                transition={{ duration: 0.5 }}
                className="w-full"
            >
                <div className="grid grid-cols-1 gap-4">
                    <motion.div
                        custom={0}
                        variants={cardVariants}
                        initial="hidden"
                        animate="visible"
                    >
                        <Card className="overflow-hidden transition-shadow duration-300 border-0 shadow-none hover:shadow-sm">
                            <CardHeader className="py-3 bg-gradient-to-r from-blue-50 to-indigo-50 dark:from-blue-950 dark:to-indigo-950">
                                <div className="flex items-center justify-between w-full">
                                    <div className="flex items-center">
                                        <CalendarIcon className="w-5 h-5 mr-2 text-blue-600 dark:text-blue-400" />
                                        <CardTitle className="text-lg">Calendrier</CardTitle>
                                    </div>
                                    <div className="flex items-center space-x-3">
                                        <div className="inline-flex rounded-md shadow-sm">
                                            <motion.button
                                                whileHover={{ scale: 1.03 }}
                                                whileTap={{ scale: 0.97 }}
                                                onClick={() => handleViewChange('timeGridDay')}
                                                className={`view-button relative inline-flex items-center rounded-l-md px-3 py-1 text-sm font-semibold ring-1 ring-inset ring-gray-300 ${currentView === 'timeGridDay'
                                                    ? 'bg-blue-600 text-white'
                                                    : 'bg-white text-gray-900 hover:bg-gray-50'
                                                    }`}
                                            >
                                                Jour
                                            </motion.button>
                                            <motion.button
                                                whileHover={{ scale: 1.03 }}
                                                whileTap={{ scale: 0.97 }}
                                                onClick={() => handleViewChange('timeGridWeek')}
                                                className={`view-button relative -ml-px inline-flex items-center px-3 py-1 text-sm font-semibold ring-1 ring-inset ring-gray-300 ${currentView === 'timeGridWeek'
                                                    ? 'bg-blue-600 text-white'
                                                    : 'bg-white text-gray-900 hover:bg-gray-50'
                                                    }`}
                                            >
                                                Semaine
                                            </motion.button>
                                            <motion.button
                                                whileHover={{ scale: 1.03 }}
                                                whileTap={{ scale: 0.97 }}
                                                onClick={() => handleViewChange('dayGridMonth')}
                                                className={`view-button relative -ml-px inline-flex items-center rounded-r-md px-3 py-1 text-sm font-semibold ring-1 ring-inset ring-gray-300 ${currentView === 'dayGridMonth'
                                                    ? 'bg-blue-600 text-white'
                                                    : 'bg-white text-gray-900 hover:bg-gray-50'
                                                    }`}
                                            >
                                                Mois
                                            </motion.button>
                                        </div>

                                        <div className="flex items-center gap-1">
                                            <motion.button
                                                whileHover={{ scale: 1.1 }}
                                                whileTap={{ scale: 0.9 }}
                                                onClick={() => handleNavigate('prev')}
                                                className="p-1 transition-colors rounded-full hover:bg-gray-100"
                                            >
                                                <ChevronLeft className="w-4 h-4" />
                                            </motion.button>

                                            <motion.button
                                                whileHover={{ scale: 1.05 }}
                                                whileTap={{ scale: 0.95 }}
                                                onClick={() => {
                                                    const calendarApi = calendarRef.current.getApi();
                                                    calendarApi.today();
                                                }}
                                                className="px-2 py-1 text-xs font-medium border border-gray-300 rounded-md hover:bg-gray-50"
                                            >
                                                Aujourd'hui
                                            </motion.button>

                                            <motion.button
                                                whileHover={{ scale: 1.1 }}
                                                whileTap={{ scale: 0.9 }}
                                                onClick={() => handleNavigate('next')}
                                                className="p-1 transition-colors rounded-full hover:bg-gray-100"
                                            >
                                                <ChevronRight className="w-4 h-4" />
                                            </motion.button>
                                        </div>

                                        <motion.div
                                            whileHover={{ scale: 1.03 }}
                                            whileTap={{ scale: 0.97 }}
                                        >
                                            <Button
                                                onClick={() => {
                                                    const today = new Date();
                                                    setNewEvent({
                                                        ...newEvent,
                                                        date: today.toISOString().split('T')[0],
                                                        startTime: '09:00',
                                                        endTime: '10:00'
                                                    });
                                                    setEditMode(false);
                                                    setShowAddModal(true);
                                                }}
                                                className="flex items-center text-xs transition-all duration-200 rounded-full bg-gradient-to-r from-blue-500 to-indigo-600 hover:from-blue-600 hover:to-indigo-700"
                                                size="sm"
                                            >
                                                <Plus className="mr-1 h-3.5 w-3.5" />
                                                Ajouter un événement
                                            </Button>
                                        </motion.div>
                                    </div>
                                </div>
                            </CardHeader>
                            <CardContent className="p-0">
                                <div className={`overflow-hidden bg-white ${currentView === 'timeGridDay' ? 'day-view-container' : ''}`}>
                                    <FullCalendar
                                        allDaySlot={false}
                                        slotMinTime="07:00:00"
                                        slotMaxTime="20:00:00"
                                        slotDuration="01:00:00"
                                        slotLabelInterval="01:00"
                                        ref={calendarRef}
                                        plugins={[dayGridPlugin, timeGridPlugin, interactionPlugin]}
                                        initialView="timeGridDay"
                                        headerToolbar={false}
                                        events={events}
                                        selectable={false}
                                        select={handleDateSelect}
                                        eventClick={handleEventClick}
                                        editable={true}
                                        dayMaxEvents={true}
                                        height="auto"
                                        locale={frLocale}
                                        eventContent={renderEventContent}
                                        slotLabelFormat={{
                                            hour: '2-digit',
                                            minute: '2-digit',
                                            hour12: false,
                                            omitZeroMinute: true
                                        }}
                                        dateClick={handleDayClick}
                                        dayCellContent={dayCellContent}
                                        nowIndicator={true}
                                    />
                                </div>
                            </CardContent>
                        </Card>
                    </motion.div>
                </div>
            </motion.div>
        );
    };

    return (
        <>
            <div className="bg-white">
                {renderContent()}
            </div>

            <AnimatePresence>
                {showAddModal && (
                    <Dialog open={showAddModal} onOpenChange={setShowAddModal}>
                        <DialogContent className="max-w-4xl overflow-hidden border-0 shadow-xl rounded-2xl">
                            <motion.div
                                initial={{ opacity: 0, y: 10 }}
                                animate={{ opacity: 1, y: 0 }}
                                transition={{ duration: 0.3 }}
                                className="overflow-y-auto max-h-[80vh]"
                            >
                                <DialogHeader>
                                    <DialogTitle className="text-xl font-semibold text-transparent bg-clip-text bg-gradient-to-r from-blue-600 to-indigo-600 dark:from-blue-400 dark:to-indigo-400">
                                        {editMode ? "Modifier l'événement" : "Nouvel événement"}
                                    </DialogTitle>
                                    <DialogDescription className="mt-2 text-base">
                                        {editMode ? "Apportez les modifications nécessaires à votre événement." : "Complétez les informations pour créer un nouvel événement."}
                                    </DialogDescription>
                                </DialogHeader>

                                <div className="grid grid-cols-1 gap-6 mt-4 md:grid-cols-2">
                                    <motion.div
                                        custom={0}
                                        variants={itemVariants}
                                        initial="hidden"
                                        animate="visible"
                                        className="space-y-4"
                                    >
                                        <div>
                                            <Label htmlFor="title" className="font-medium">Titre</Label>
                                            <Input
                                                id="title"
                                                value={newEvent.title}
                                                onChange={(e) => setNewEvent({ ...newEvent, title: e.target.value })}
                                                placeholder="Titre de l'événement"
                                                className="mt-1.5"
                                            />
                                        </div>

                                        <div>
                                            <Label htmlFor="date" className="font-medium">Date</Label>
                                            <Input
                                                id="date"
                                                type="date"
                                                value={newEvent.date}
                                                onChange={(e) => setNewEvent({ ...newEvent, date: e.target.value })}
                                                className="mt-1.5"
                                            />
                                        </div>

                                        <div className="flex space-x-4">
                                            <div className="flex-1">
                                                <Label htmlFor="startTime" className="font-medium">Heure de début</Label>
                                                <div className="flex items-center mt-1.5">
                                                    <Clock className="w-4 h-4 mr-2 text-gray-500" />
                                                    <Input
                                                        id="startTime"
                                                        type="time"
                                                        value={newEvent.startTime}
                                                        onChange={(e) => setNewEvent({ ...newEvent, startTime: e.target.value })}
                                                    />
                                                </div>
                                            </div>
                                            <div className="flex-1">
                                                <Label htmlFor="endTime" className="font-medium">Heure de fin</Label>
                                                <div className="flex items-center mt-1.5">
                                                    <Clock className="w-4 h-4 mr-2 text-gray-500" />
                                                    <Input
                                                        id="endTime"
                                                        type="time"
                                                        value={newEvent.endTime}
                                                        onChange={(e) => setNewEvent({ ...newEvent, endTime: e.target.value })}
                                                    />
                                                </div>
                                            </div>
                                        </div>

                                        <motion.div
                                            custom={1}
                                            variants={itemVariants}
                                            initial="hidden"
                                            animate="visible"
                                        >
                                            <Label htmlFor="location" className="font-medium">Lieu</Label>
                                            <div className="flex items-center mt-1.5">
                                                <MapPin className="w-4 h-4 mr-2 text-gray-500" />
                                                <Input
                                                    id="location"
                                                    value={newEvent.location}
                                                    onChange={(e) => setNewEvent({ ...newEvent, location: e.target.value })}
                                                    placeholder="Lieu de l'événement (ex: Salle A101)"
                                                />
                                            </div>
                                        </motion.div>

                                        <motion.div
                                            custom={2}
                                            variants={itemVariants}
                                            initial="hidden"
                                            animate="visible"
                                        >
                                            <Label htmlFor="type" className="font-medium">Type d'événement</Label>
                                            <Input
                                                id="type"
                                                value={newEvent.type}
                                                onChange={(e) => setNewEvent({ ...newEvent, type: e.target.value })}
                                                placeholder="Type d'événement (ex: Cours, TP, Réunion...)"
                                                maxLength={30}
                                                className="mt-1.5"
                                            />
                                        </motion.div>

                                        <motion.div
                                            custom={3}
                                            variants={itemVariants}
                                            initial="hidden"
                                            animate="visible"
                                        >
                                            <Label htmlFor="description" className="font-medium">Description</Label>
                                            <div className="flex items-center mt-1.5">
                                                <Info className="self-start w-4 h-4 mt-2 mr-2 text-gray-500" />
                                                <Input
                                                    id="description"
                                                    value={newEvent.description}
                                                    onChange={(e) => setNewEvent({ ...newEvent, description: e.target.value })}
                                                    placeholder="Description de l'événement"
                                                />
                                            </div>
                                        </motion.div>
                                    </motion.div>

                                    <motion.div
                                        custom={1}
                                        variants={cardVariants}
                                        initial="hidden"
                                        animate="visible"
                                    >
                                        <div className="p-4 rounded-lg bg-gradient-to-r from-blue-50 to-indigo-50 dark:from-blue-950 dark:to-indigo-950">
                                            <div className="flex items-center justify-between mb-4">
                                                <div className="flex items-center">
                                                    <Users className="w-5 h-5 mr-2 text-blue-600 dark:text-blue-400" />
                                                    <h3 className="text-lg font-semibold">Participants</h3>
                                                </div>
                                                <div className="text-xs text-gray-500">
                                                    <span className="px-2 py-1 text-blue-800 bg-blue-100 rounded-full">
                                                        {selectedParticipants.length} sélectionné(s)
                                                    </span>
                                                </div>
                                            </div>

                                            {isLoadingUsers ? (
                                                <div className="flex items-center justify-center h-32">
                                                    <div className="w-6 h-6 border-2 border-t-2 border-blue-500 rounded-full animate-spin"></div>
                                                    <span className="ml-2 text-gray-600">Chargement des utilisateurs...</span>
                                                </div>
                                            ) : (
                                                <>
                                                    <div className="relative mb-3">
                                                        <div className="absolute inset-y-0 left-0 flex items-center pl-3 pointer-events-none">
                                                            <svg className="w-4 h-4 text-gray-400" fill="none" stroke="currentColor" viewBox="0 0 24 24" xmlns="http://www.w3.org/2000/svg">
                                                                <path strokeLinecap="round" strokeLinejoin="round" strokeWidth="2" d="M21 21l-6-6m2-5a7 7 0 11-14 0 7 7 0 0114 0z"></path>
                                                            </svg>
                                                        </div>
                                                        <Input
                                                            type="search"
                                                            id="user-search"
                                                            className="pl-10 bg-white"
                                                            placeholder="Rechercher par nom..."
                                                            onChange={(e) => {
                                                                const searchTerm = e.target.value.toLowerCase();
                                                                const filteredUsers = allUsers.filter(user =>
                                                                    `${user.firstName} ${user.lastName}`.toLowerCase().includes(searchTerm) ||
                                                                    user.email.toLowerCase().includes(searchTerm)
                                                                );
                                                                if (searchTerm) {
                                                                    setFilteredUsers(filteredUsers);
                                                                } else {
                                                                    setFilteredUsers(null);
                                                                }
                                                            }}
                                                        />
                                                    </div>

                                                    <div className="space-y-2 max-h-[330px] overflow-y-auto bg-white rounded-md p-3 shadow-inner">
                                                        {(filteredUsers || allUsers).length > 0 ? (
                                                            (filteredUsers || allUsers).map((user, index) => (
                                                                <motion.div
                                                                    key={user.id}
                                                                    custom={index}
                                                                    variants={itemVariants}
                                                                    initial="hidden"
                                                                    animate="visible"
                                                                    className="flex items-center p-2 space-x-2 transition-colors rounded hover:bg-gray-100"
                                                                >
                                                                    <Checkbox
                                                                        id={`user-${user.id}`}
                                                                        checked={selectedParticipants.includes(user.id)}
                                                                        onCheckedChange={() => handleParticipantToggle(user.id)}
                                                                        className="text-blue-600 focus:ring-blue-500"
                                                                    />
                                                                    <label
                                                                        htmlFor={`user-${user.id}`}
                                                                        className="text-sm font-medium leading-none cursor-pointer"
                                                                    >
                                                                        {user.firstName} {user.lastName}
                                                                        <span className="ml-1 text-xs text-gray-500">({user.email})</span>
                                                                    </label>
                                                                </motion.div>
                                                            ))
                                                        ) : (
                                                            <div className="py-4 text-center text-gray-500">
                                                                Aucun utilisateur trouvé
                                                            </div>
                                                        )}
                                                    </div>
                                                </>
                                            )}
                                        </div>
                                    </motion.div>
                                </div>

                                <DialogFooter className="flex justify-end mt-6 space-x-2">
                                    <Button
                                        variant="outline"
                                        onClick={() => {
                                            setShowAddModal(false);
                                            setEditMode(false);
                                        }}
                                        className="transition-all duration-200 border-2 rounded-full hover:bg-gray-100"
                                        disabled={isSaving}
                                    >
                                        Annuler
                                    </Button>
                                    <Button
                                        onClick={handleSaveEvent}
                                        disabled={!newEvent.title || !newEvent.date || isSaving}
                                        className="transition-all duration-200 rounded-full bg-gradient-to-r from-blue-500 to-indigo-600 hover:from-blue-600 hover:to-indigo-700"
                                    >
                                        {isSaving ? (
                                            <>
                                                <motion.div
                                                    animate={{ rotate: 360 }}
                                                    transition={{
                                                        duration: 1,
                                                        repeat: Infinity,
                                                        ease: "linear",
                                                    }}
                                                    className="w-4 h-4 mr-2"
                                                >
                                                    <svg
                                                        className="w-4 h-4 text-white animate-spin"
                                                        xmlns="http://www.w3.org/2000/svg"
                                                        fill="none"
                                                        viewBox="0 0 24 24"
                                                    >
                                                        <circle
                                                            className="opacity-25"
                                                            cx="12"
                                                            cy="12"
                                                            r="10"
                                                            stroke="currentColor"
                                                            strokeWidth="4"
                                                        ></circle>
                                                        <path
                                                            className="opacity-75"
                                                            fill="currentColor"
                                                            d="M4 12a8 8 0 018-8V0C5.373 0 0 5.373 0 12h4zm2 5.291A7.962 7.962 0 014 12H0c0 3.042 1.135 5.824 3 7.938l3-2.647z"
                                                        ></path>
                                                    </svg>
                                                </motion.div>
                                                {editMode ? "Mise à jour en cours..." : "Enregistrement en cours..."}
                                            </>
                                        ) : (
                                            <>
                                                {editMode ? "Mettre à jour" : "Enregistrer"}
                                            </>
                                        )}
                                    </Button>
                                </DialogFooter>
                            </motion.div>
                        </DialogContent>
                    </Dialog>
                )}
            </AnimatePresence>

            {showDayEventsModal && <DayEventsModal />}
        </>
    );
};

export default Calendar;<|MERGE_RESOLUTION|>--- conflicted
+++ resolved
@@ -89,19 +89,9 @@
         setLoading(true);
         setError(null);
         try {
-<<<<<<< HEAD
             const response = await apiService.get('/get-user-events', {
                 timeout: 15000 // 15 seconds timeout
             });
-=======
-            // Vérifier si le token existe avant de faire la requête
-            const token = localStorage.getItem('token');
-            if (!token) {
-                throw new Error("Vous n'êtes pas authentifié. Veuillez vous reconnecter.");
-            }
-            
-            const response = await apiService.get('/get-user-events');
->>>>>>> 90a09268
 
             if (response) {
                 const formattedEvents = response.map(event => ({
@@ -123,7 +113,6 @@
                 setError("Aucun événement trouvé.");
             }
         } catch (error) {
-<<<<<<< HEAD
             console.error("Erreur lors du chargement des événements:", error);
             
             // Retry logic for network errors
@@ -134,11 +123,6 @@
             }
             
             setError("Impossible de charger les événements. Veuillez réessayer plus tard.");
-=======
-            console.error("Erreur lors de la récupération des événements:", error);
-            // Message d'erreur plus descriptif
-            setError(error.response?.data?.error || error.message || "Impossible de charger les événements. Veuillez vous déconnecter et vous reconnecter.");
->>>>>>> 90a09268
         } finally {
             setLoading(false);
         }
