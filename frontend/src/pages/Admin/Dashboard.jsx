import React, { useState, useEffect, useMemo, useRef } from 'react';
import { Link } from 'react-router-dom';
import { Edit, Trash2, Calendar as CalendarIcon, Users, Shield, Book, ChevronRight } from 'lucide-react';
import Calendar from './Calendar';
import { useAdminDashboardData } from '@/hooks/useDashboardQueries';
import { useApiMutation } from '@/hooks/useReactQuery';
import { Dialog, DialogContent, DialogHeader, DialogTitle, DialogDescription, DialogFooter } from '@/components/ui/dialog';
import { Button } from '@/components/ui/button';
import { Input } from '@/components/ui/input';
import { Label } from '@/components/ui/label';
import { Select, SelectContent, SelectItem, SelectTrigger, SelectValue } from '@/components/ui/select';
import { motion } from 'framer-motion';
import DashboardLayout from '@/components/DashboardLayout';
import { Tabs, TabsContent, TabsList, TabsTrigger } from "@/components/ui/tabs";
import { Card, CardContent } from "@/components/ui/card";
import { toast } from 'sonner';
import authService from '@/lib/services/authService';
import { Checkbox } from '@/components/ui/checkbox';
import apiService from '@/lib/services/apiService';

const ROLE_COLORS = {
  'ADMIN': 'bg-blue-100 text-blue-800',
  'SUPERADMIN': 'bg-purple-100 text-purple-800',
  'HR': 'bg-green-100 text-green-800',
  'TEACHER': 'bg-yellow-100 text-yellow-800',
  'STUDENT': 'bg-indigo-100 text-indigo-800',
  'GUEST': 'bg-gray-100 text-gray-800'
};

const containerVariants = {
  hidden: { opacity: 0 },
  visible: { 
    opacity: 1,
    transition: { 
      staggerChildren: 0.08,
      delayChildren: 0.1
    }
  }
};

const itemVariants = {
  hidden: { y: 15, opacity: 0 },
  visible: { 
    y: 0, 
    opacity: 1,
    transition: { type: "spring", stiffness: 400, damping: 25 }
  }
};

const AdminDashboard = () => {
  const { user, users, isLoading, isError, error, refetch } = useAdminDashboardData();
  
  const [isEditModalOpen, setIsEditModalOpen] = useState(false);
  const [isDeleteModalOpen, setIsDeleteModalOpen] = useState(false);
  const [selectedUser, setSelectedUser] = useState(null);
  const [roleFilter, setRoleFilter] = useState('ALL');
  const [activeTab, setActiveTab] = useState("calendar");
  const [editFormData, setEditFormData] = useState({
    firstName: '',
    lastName: '',
    email: '',
    phoneNumber: '',
  });
  const hasAttemptedRefresh = useRef(false);
  const [availableRoles, setAvailableRoles] = useState([]);
  const [selectedRoles, setSelectedRoles] = useState([]);
  const [isLoadingRoles, setIsLoadingRoles] = useState(false);

  // Définir les cartes pour les accès rapides
  const quickAccessCards = [
    {
<<<<<<< HEAD
      title: 'Gestion des rôles',
      description: 'Gérer les rôles des utilisateurs',
      icon: Users,
      color: 'from-blue-500 to-blue-600',
      textColor: 'text-blue-50',
      link: '/admin/user-roles',
=======
      title: 'Gestion des utilisateurs',
      description: 'Gérer les utilisateurs',
      icon: Users,
      color: 'from-blue-500 to-blue-600',
      textColor: 'text-blue-50',
      link: '/admin/users',
>>>>>>> 01240e9e
    },
    {
      title: 'Gestion des invités',
      description: 'Gérer les rôles des étudiants invités',
      icon: Users,
      color: 'from-indigo-500 to-indigo-600',
      textColor: 'text-indigo-50',
      link: '/recruiter/guest-student-roles',
    },
    {
      title: 'Formations',
      description: 'Gérer et consulter les formations',
      icon: Book,
      color: 'from-purple-500 to-purple-600',
      textColor: 'text-purple-50',
      link: '/formations',
    }
  ];

  const editUserMutation = useApiMutation(
    (data) => data && data.id ? `/users/${data.id}` : '/users',
    'put',
    'admin-users',
    {
      onSuccess: () => {
        setIsEditModalOpen(false);
        refetch();
        toast.success('Les informations de l\'utilisateur ont été mises à jour.');
      },
      onError: (error) => {
        console.error('Erreur lors de la modification de l\'utilisateur:', error);
        toast.error('Impossible de modifier l\'utilisateur.');
      }
    }
  );

  const deleteUserMutation = useApiMutation(
    (id) => id ? `/users/${id}` : '/users',
    'delete',
    'admin-users',
    {
      onSuccess: () => {
        setIsDeleteModalOpen(false);
        refetch();
        toast.success('L\'utilisateur a été supprimé avec succès.');
      },
      onError: (error) => {
        console.error('Erreur lors de la suppression de l\'utilisateur:', error);
        toast.error('Impossible de supprimer l\'utilisateur.');
      }
    }
  );

  const fetchAvailableRoles = async () => {
    setIsLoadingRoles(true);
    try {
      const response = await apiService.get('/user-roles/roles');
      if (response.success && response.data) {
        setAvailableRoles(response.data);
      } else {
        toast.error('Impossible de récupérer les rôles disponibles');
      }
    } catch (error) {
      console.error('Erreur lors de la récupération des rôles:', error);
      toast.error('Échec de la récupération des rôles');
    } finally {
      setIsLoadingRoles(false);
    }
  };

  useEffect(() => {
    fetchAvailableRoles();
  }, []);

  const handleEditUser = async (e) => {
    e.preventDefault();
    if (!selectedUser || !selectedUser.id) {
      toast.error('Utilisateur invalide. Veuillez réessayer.');
      return;
    }

    const userData = {
      ...editFormData,
      id: selectedUser.id,
      roles: selectedRoles
    };

    try {
      editUserMutation.mutate(userData);
    } catch (error) {
      console.error('Error in handleEditUser:', error);
      toast.error('Une erreur s\'est produite. Veuillez réessayer.');
    }
  };

  const handleDeleteUser = async () => {
    if (!selectedUser || !selectedUser.id) {
      toast.error('Utilisateur invalide. Impossible de supprimer.');
      return;
    }
    
    try {
      deleteUserMutation.mutate(selectedUser.id);
    } catch (error) {
      console.error('Error in handleDeleteUser:', error);
      toast.error('Une erreur s\'est produite lors de la suppression.');
    }
  };

  const openEditModal = (user) => {
    if (!user || !user.id) {
      console.error('Invalid user object received in openEditModal:', user);
      toast.error('Impossible d\'éditer cet utilisateur. Données invalides.');
      return;
    }
    
    setSelectedUser(user);
    setEditFormData({
      firstName: user.firstName || '',
      lastName: user.lastName || '',
      email: user.email || '',
      phoneNumber: user.phoneNumber || '',
    });
    
    if (user.roles && Array.isArray(user.roles)) {
      const roleIds = user.roles.map(role => role.id);
      setSelectedRoles(roleIds);
    } else {
      setSelectedRoles([]);
    }
    
    setIsEditModalOpen(true);
  };

  const openDeleteModal = (user) => {
    if (!user || !user.id) {
      console.error('Invalid user object received in openDeleteModal:', user);
      toast.error('Impossible de supprimer cet utilisateur. Données invalides.');
      return;
    }
    
    setSelectedUser(user);
    setIsDeleteModalOpen(true);
  };

  const handleEditChange = (e) => {
    const { name, value } = e.target;
    setEditFormData(prev => ({
      ...prev,
      [name]: value
    }));
  };

  const handleRoleChange = (roleId) => {
    setSelectedRoles(prev => {
      if (prev.includes(roleId)) {
        return prev.filter(id => id !== roleId);
      } else {
        return [...prev, roleId];
      }
    });
  };

  const filteredUsers = users?.filter(user => {
    if (roleFilter === 'ALL' || !roleFilter) return true;

    return user.roles && user.roles.some(role => role.name === roleFilter);
  }) || [];

  // Avoid infinite loop of refreshes but try once if we don't have user data
  useEffect(() => {
    if (!user && !hasAttemptedRefresh.current && !isLoading) {
      hasAttemptedRefresh.current = true;
      // Wait a short delay before attempting to refresh
      const timer = setTimeout(() => {
        authService.getCurrentUser();
      }, 300);
      return () => clearTimeout(timer);
    }
  }, [user, isLoading]);

  return (
    <DashboardLayout 
      loading={isLoading} 
      error={isError ? error?.message || 'Une erreur est survenue lors du chargement des données' : null}
      className="p-0"
      user={user}
      headerIcon={Shield}
      headerTitle="Tableau de bord administrateur"
    >
      <div className="container p-4 mx-auto sm:p-6 lg:p-8 bg-gray-50 dark:bg-gray-900 min-h-screen">
        {/* Statistiques essentielles */}
        <motion.div
          variants={containerVariants}
          initial="hidden"
          animate="visible"
          className="grid gap-4 md:grid-cols-2 lg:grid-cols-4 mb-8"
        >
          {/* ... existing stats code ... */}
        </motion.div>

        <Card className="border-0 shadow-md mb-6">
          <CardContent className="p-6">
            <h2 className="text-xl font-semibold text-gray-800 mb-6">Accès rapide</h2>
            
            <motion.div 
              variants={containerVariants}
              initial="hidden"
              animate="visible"
              className="grid grid-cols-1 md:grid-cols-2 gap-5"
            >
              {quickAccessCards.map((card, index) => (
                <motion.div key={index} variants={itemVariants} className="h-full">
                  <Link to={card.link} className="block h-full">
                    <div className="relative h-full overflow-hidden rounded-xl shadow-sm hover:shadow-md transition-all duration-300 group">
                      <div className={`absolute inset-0 bg-gradient-to-br ${card.color} opacity-90 group-hover:opacity-100 transition-opacity`}></div>
                      <div className="relative p-5 h-full flex flex-col">
                        <div className="flex items-center justify-between mb-4">
                          <div className="p-2.5 rounded-lg bg-white/20 backdrop-blur-sm">
                            <card.icon className="w-5 h-5 text-white" />
                          </div>
                          <div className="p-1.5 rounded-full bg-white/20 backdrop-blur-sm">
                            <ChevronRight className="w-4 h-4 text-white" />
                          </div>
                        </div>
                        
                        <h2 className="text-xl font-semibold text-white mb-1">
                          {card.title}
                        </h2>
                        <p className="text-white/80 text-sm mb-4">
                          {card.description}
                        </p>
                      </div>
                    </div>
                  </Link>
                </motion.div>
              ))}
            </motion.div>
          </CardContent>
        </Card>
        
        <Card className="border-0 shadow-md">
          <Tabs defaultValue="calendar" value={activeTab} onValueChange={setActiveTab} className="w-full">
            <div className="flex items-center justify-between px-4 py-2 border-b">
              <h1 className="text-xl font-semibold text-gray-800">Tableau de bord administrateur</h1>
              <TabsList className="grid w-auto grid-cols-2 bg-gray-100 no-focus-outline">
                <TabsTrigger 
                  value="calendar" 
                  className="flex items-center gap-1.5 data-[state=active]:bg-gradient-to-r data-[state=active]:from-blue-500 data-[state=active]:to-indigo-600 data-[state=active]:text-white no-focus-outline"
                >
                  <CalendarIcon className="w-4 h-4" />
                  <span>Emploi du temps</span>
                </TabsTrigger>
                <TabsTrigger 
                  value="users" 
                  className="flex items-center gap-1.5 data-[state=active]:bg-gradient-to-r data-[state=active]:from-blue-500 data-[state=active]:to-indigo-600 data-[state=active]:text-white no-focus-outline"
                >
                  <Users className="w-4 h-4" />
                  <span>Utilisateurs</span>
                </TabsTrigger>
              </TabsList>
            </div>
            
            <CardContent className="p-0">
              <TabsContent value="calendar" className="mt-0 no-focus-outline">
                <Calendar />
              </TabsContent>

              <TabsContent value="users" className="mt-0 no-focus-outline">
                <div className="p-4">
                  <div className="flex flex-col md:flex-row md:items-center justify-between mb-4 gap-3">
                    <h2 className="text-lg font-medium text-gray-800">Utilisateurs de la formation</h2>
                    <div className="flex items-center space-x-3">
                      <Select value={roleFilter} onValueChange={setRoleFilter}>
                        <SelectTrigger className="w-[180px] no-focus-outline">
                          <SelectValue placeholder="Filtrer par rôle" />
                        </SelectTrigger>
                        <SelectContent className="no-focus-outline">
                          <SelectItem value="ALL" className="no-focus-outline">Tous les rôles</SelectItem>
                          <SelectItem value="ADMIN" className="no-focus-outline">Administrateurs</SelectItem>
                          <SelectItem value="TEACHER" className="no-focus-outline">Formateurs</SelectItem>
                          <SelectItem value="STUDENT" className="no-focus-outline">Étudiants</SelectItem>
                          <SelectItem value="HR" className="no-focus-outline">RH</SelectItem>
                          <SelectItem value="SUPERADMIN" className="no-focus-outline">Super Administrateurs</SelectItem>
                          <SelectItem value="GUEST" className="no-focus-outline">Invités</SelectItem>
                        </SelectContent>
                      </Select>
                      <Button
                        onClick={refetch}
                        variant="outline"
                        className="no-focus-outline"
                      >
                        Actualiser la liste
                      </Button>
                    </div>
                  </div>

                  {editUserMutation.isError && (
                    <div className="p-3 mb-3 text-sm text-red-700 bg-red-100 rounded-lg">
                      <p>Erreur: {editUserMutation.error?.message || 'Une erreur est survenue'}</p>
                      <p className="mt-1 font-mono text-xs">Vérifiez la console pour plus de détails.</p>
                    </div>
                  )}

                  {editUserMutation.isLoading || deleteUserMutation.isLoading ? (
                    <div className="flex justify-center py-6">
                      <div className="flex flex-col items-center">
                        <motion.div
                          className="w-10 h-10 border-4 border-blue-200 border-t-blue-600 rounded-full"
                          animate={{ rotate: 360 }}
                          transition={{ repeat: Infinity, ease: "linear", duration: 1 }}
                        />
                        <p className="mt-3 text-sm font-medium text-gray-600">Traitement en cours...</p>
                      </div>
                    </div>
                  ) : (
                    <div className="overflow-x-auto bg-white rounded-lg shadow">
                      <table className="w-full">
                        <thead>
                          <tr className="text-xs font-medium tracking-wider text-left text-gray-500 uppercase border-b bg-gray-50">
                            <th className="px-4 py-3">Nom</th>
                            <th className="px-4 py-3">Email</th>
                            <th className="px-4 py-3">Téléphone</th>
                            <th className="px-4 py-3">Rôle(s)</th>
                            <th className="px-4 py-3">Actions</th>
                          </tr>
                        </thead>
                        <tbody className="divide-y divide-gray-200">
                          {filteredUsers.length > 0 ? (
                            filteredUsers.map((user) => (
                              <tr key={user.id} className="hover:bg-gray-50">
                                <td className="px-4 py-3 text-sm font-medium text-gray-800">
                                  {user.firstName} {user.lastName}
                                </td>
                                <td className="px-4 py-3 text-sm text-gray-500">{user.email}</td>
                                <td className="px-4 py-3 text-sm text-gray-500">{user.phoneNumber}</td>
                                <td className="px-4 py-3 text-sm">
                                  {user.roles && user.roles.map((role) => (
                                    <span
                                      key={role.id}
                                      className={`inline-block px-2 py-1 mr-1 mb-1 text-xs font-medium rounded-full ${ROLE_COLORS[role.name] || 'bg-gray-100 text-gray-800'}`}
                                    >
                                      {role.name}
                                    </span>
                                  ))}
                                </td>
                                <td className="px-4 py-3 text-sm">
                                  <div className="flex items-center space-x-2">
                                    <button
                                      className="p-1 text-blue-600 bg-blue-100 rounded hover:bg-blue-200 no-focus-outline"
                                      title="Modifier"
                                      onClick={() => openEditModal(user)}
                                    >
                                      <Edit size={16} />
                                    </button>
                                  </div>
                                </td>
                              </tr>
                            ))
                          ) : (
                            <tr>
                              <td colSpan="5" className="px-4 py-6 text-center text-gray-500">
                                {error ? 'Impossible de charger les utilisateurs' : 'Aucun utilisateur trouvé'}
                              </td>
                            </tr>
                          )}
                        </tbody>
                      </table>
                    </div>
                  )}
                </div>
              </TabsContent>
            </CardContent>
          </Tabs>
        </Card>

        <Dialog open={isEditModalOpen} onOpenChange={setIsEditModalOpen}>
          <DialogContent className="no-focus-outline">
            <DialogHeader>
              <DialogTitle>Modifier l'utilisateur</DialogTitle>
              <DialogDescription>Modifier les informations de l'utilisateur</DialogDescription>
            </DialogHeader>
            <form onSubmit={handleEditUser} className="space-y-4">
              <div>
                <Label htmlFor="firstName">Prénom</Label>
                <Input
                  id="firstName"
                  name="firstName"
                  value={editFormData.firstName}
                  onChange={handleEditChange}
                  required
                  className="no-focus-outline"
                />
              </div>
              <div>
                <Label htmlFor="lastName">Nom</Label>
                <Input
                  id="lastName"
                  name="lastName"
                  value={editFormData.lastName}
                  onChange={handleEditChange}
                  required
                  className="no-focus-outline"
                />
              </div>
              <div>
                <Label htmlFor="email">Email</Label>
                <Input
                  id="email"
                  name="email"
                  type="email"
                  value={editFormData.email}
                  onChange={handleEditChange}
                  required
                  className="no-focus-outline"
                />
              </div>
              <div>
                <Label htmlFor="phoneNumber">Numéro de téléphone</Label>
                <Input
                  id="phoneNumber"
                  name="phoneNumber"
                  value={editFormData.phoneNumber}
                  onChange={handleEditChange}
                  className="no-focus-outline"
                />
              </div>
              
              <div>
                <Label className="mb-2 block">Rôles</Label>
                {isLoadingRoles ? (
                  <div className="py-2 text-sm text-gray-500">Chargement des rôles...</div>
                ) : (
                  <div className="grid grid-cols-2 gap-2">
                    {availableRoles.map(role => (
                      <div key={role.id} className="flex items-center space-x-2">
                        <Checkbox 
                          id={`role-${role.id}`}
                          checked={selectedRoles.includes(role.id)}
                          onCheckedChange={() => handleRoleChange(role.id)}
                          className="no-focus-outline"
                        />
                        <Label 
                          htmlFor={`role-${role.id}`}
                          className="text-sm font-normal"
                        >
                          {role.name}
                        </Label>
                      </div>
                    ))}
                  </div>
                )}
              </div>
              
              <DialogFooter>
                <Button type="button" variant="outline" onClick={() => setIsEditModalOpen(false)} className="no-focus-outline">
                  Annuler
                </Button>
                <Button type="submit" disabled={editUserMutation.isLoading} className="no-focus-outline">
                  {editUserMutation.isLoading ? 'Enregistrement...' : 'Enregistrer'}
                </Button>
              </DialogFooter>
            </form>
          </DialogContent>
        </Dialog>

        <Dialog open={isDeleteModalOpen} onOpenChange={setIsDeleteModalOpen}>
          <DialogContent className="no-focus-outline">
            <DialogHeader>
              <DialogTitle>Supprimer l'utilisateur</DialogTitle>
              <DialogDescription>
                Êtes-vous sûr de vouloir supprimer cet utilisateur ?
                Cette action est irréversible.
              </DialogDescription>
            </DialogHeader>
            <DialogFooter>
              <Button variant="outline" onClick={() => setIsDeleteModalOpen(false)} className="no-focus-outline">
                Annuler
              </Button>
            </DialogFooter>
          </DialogContent>
        </Dialog>
      </div>
    </DashboardLayout>
  );
};

export default AdminDashboard;<|MERGE_RESOLUTION|>--- conflicted
+++ resolved
@@ -69,21 +69,12 @@
   // Définir les cartes pour les accès rapides
   const quickAccessCards = [
     {
-<<<<<<< HEAD
-      title: 'Gestion des rôles',
-      description: 'Gérer les rôles des utilisateurs',
-      icon: Users,
-      color: 'from-blue-500 to-blue-600',
-      textColor: 'text-blue-50',
-      link: '/admin/user-roles',
-=======
       title: 'Gestion des utilisateurs',
       description: 'Gérer les utilisateurs',
       icon: Users,
       color: 'from-blue-500 to-blue-600',
       textColor: 'text-blue-50',
       link: '/admin/users',
->>>>>>> 01240e9e
     },
     {
       title: 'Gestion des invités',
