--- conflicted
+++ resolved
@@ -1,13 +1,6 @@
-<<<<<<< HEAD
 import React, { useState, useEffect, useRef, useCallback } from 'react';
 import { Link } from 'react-router-dom';
 import { Users, Shield, Book, ChevronRight } from 'lucide-react';
-=======
-import React, { useState, useEffect, useMemo, useRef } from 'react';
-import { Link } from 'react-router-dom';
-import { Edit, Trash2, Calendar as CalendarIcon, Users, Shield, Book, ChevronRight } from 'lucide-react';
-import Calendar from './Calendar';
->>>>>>> ef2d17f8
 import { useAdminDashboardData } from '@/hooks/useDashboardQueries';
 import { useApiMutation } from '@/hooks/useReactQuery';
 import { Dialog, DialogContent, DialogHeader, DialogTitle, DialogDescription, DialogFooter } from '@/components/ui/dialog';
@@ -19,14 +12,11 @@
 import { Card, CardContent } from "@/components/ui/card";
 import { toast } from 'sonner';
 import authService from '@/lib/services/authService';
-<<<<<<< HEAD
 import { Checkbox } from '@/components/ui/checkbox';
 import apiService from '@/lib/services/apiService';
 import { useTranslation } from '@/contexts/TranslationContext';
 import AsyncTranslation from '@/components/Translation/AsyncTranslation';
 import DashboardHeader from '@/components/shared/DashboardHeader';
-=======
->>>>>>> ef2d17f8
 
 const ROLE_COLORS = {
   'ADMIN': 'bg-blue-100 text-blue-800 dark:bg-blue-900/50 dark:text-blue-300',
@@ -93,7 +83,6 @@
     phoneNumber: '',
   });
   const hasAttemptedRefresh = useRef(false);
-<<<<<<< HEAD
   const [availableRoles, setAvailableRoles] = useState([]);
   const [selectedRoles, setSelectedRoles] = useState([]);
   const [isLoadingRoles, setIsLoadingRoles] = useState(false);
@@ -130,26 +119,6 @@
       description: 'Gérer les événements et les actualités',
       link: '/admin/events',
       color: 'bg-yellow-500'
-=======
-
-  // Définir les cartes pour les accès rapides
-  const quickAccessCards = [
-    {
-      title: 'Gestion des rôles',
-      description: 'Gérer les rôles des étudiants invités',
-      icon: Users,
-      color: 'from-blue-500 to-blue-600',
-      textColor: 'text-blue-50',
-      link: '/recruiter/guest-student-roles',
-    },
-    {
-      title: 'Formations',
-      description: 'Gérer et consulter les formations',
-      icon: Book,
-      color: 'from-purple-500 to-purple-600',
-      textColor: 'text-purple-50',
-      link: '/formations',
->>>>>>> ef2d17f8
     }
   ];
 
@@ -315,7 +284,6 @@
     }
   }, [user, isLoading]);
 
-<<<<<<< HEAD
   // Log initial mount
   useEffect(() => {
     console.log('[AdminDashboard] Component mounted');
@@ -419,201 +387,6 @@
               ))}
             </motion.div>
           </CardContent>
-=======
-  return (
-    <DashboardLayout 
-      loading={isLoading} 
-      error={isError ? error?.message || 'Une erreur est survenue lors du chargement des données' : null}
-      className="p-0"
-      user={user}
-      headerIcon={Shield}
-      headerTitle="Tableau de bord administrateur"
-    >
-      <div className="container p-4 mx-auto sm:p-6 lg:p-8 bg-gray-50 dark:bg-gray-900 min-h-screen">
-        {/* Statistiques essentielles */}
-        <motion.div
-          variants={containerVariants}
-          initial="hidden"
-          animate="visible"
-          className="grid gap-4 md:grid-cols-2 lg:grid-cols-4 mb-8"
-        >
-          {/* ... existing stats code ... */}
-        </motion.div>
-
-        <Card className="border-0 shadow-md mb-6">
-          <CardContent className="p-6">
-            <h2 className="text-xl font-semibold text-gray-800 dark:text-gray-100 mb-6">Accès rapide</h2>
-            
-            <motion.div 
-              variants={containerVariants}
-              initial="hidden"
-              animate="visible"
-              className="grid grid-cols-1 md:grid-cols-2 gap-5"
-            >
-              {quickAccessCards.map((card, index) => (
-                <motion.div key={index} variants={itemVariants} className="h-full">
-                  <Link to={card.link} className="block h-full">
-                    <div className="relative h-full overflow-hidden rounded-xl shadow-sm hover:shadow-md transition-all duration-300 group">
-                      <div className={`absolute inset-0 bg-gradient-to-br ${card.color} opacity-90 group-hover:opacity-100 transition-opacity`}></div>
-                      <div className="relative p-5 h-full flex flex-col">
-                        <div className="flex items-center justify-between mb-4">
-                          <div className="p-2.5 rounded-lg bg-white/20 backdrop-blur-sm">
-                            <card.icon className="w-5 h-5 text-white" />
-                          </div>
-                          <div className="p-1.5 rounded-full bg-white/20 backdrop-blur-sm">
-                            <ChevronRight className="w-4 h-4 text-white" />
-                          </div>
-                        </div>
-                        
-                        <h2 className="text-xl font-semibold text-white mb-1">
-                          {card.title}
-                        </h2>
-                        <p className="text-white/80 text-sm mb-4">
-                          {card.description}
-                        </p>
-                      </div>
-                    </div>
-                  </Link>
-                </motion.div>
-              ))}
-            </motion.div>
-          </CardContent>
-        </Card>
-        
-        <Card className="border-0 shadow-md">
-          <Tabs defaultValue="calendar" value={activeTab} onValueChange={setActiveTab} className="w-full">
-            <div className="flex items-center justify-between px-4 py-2 border-b dark:border-gray-700">
-              <h1 className="text-xl font-semibold text-gray-800 dark:text-gray-100">Tableau de bord administrateur</h1>
-              <TabsList className="grid w-auto grid-cols-2 bg-gray-100 dark:bg-gray-700 no-focus-outline">
-                <TabsTrigger 
-                  value="calendar" 
-                  className="flex items-center gap-1.5 data-[state=active]:bg-gradient-to-r data-[state=active]:from-blue-500 data-[state=active]:to-indigo-600 data-[state=active]:text-white dark:text-gray-300 dark:data-[state=inactive]:bg-gray-800 no-focus-outline"
-                >
-                  <CalendarIcon className="w-4 h-4" />
-                  <span>Emploi du temps</span>
-                </TabsTrigger>
-                <TabsTrigger 
-                  value="users" 
-                  className="flex items-center gap-1.5 data-[state=active]:bg-gradient-to-r data-[state=active]:from-blue-500 data-[state=active]:to-indigo-600 data-[state=active]:text-white dark:text-gray-300 dark:data-[state=inactive]:bg-gray-800 no-focus-outline"
-                >
-                  <Users className="w-4 h-4" />
-                  <span>Utilisateurs</span>
-                </TabsTrigger>
-              </TabsList>
-            </div>
-            
-            <CardContent className="p-0">
-              <TabsContent value="calendar" className="mt-0 no-focus-outline">
-                <Calendar />
-              </TabsContent>
-
-              <TabsContent value="users" className="mt-0 no-focus-outline">
-                <div className="p-4">
-                  <div className="flex flex-col md:flex-row md:items-center justify-between mb-4 gap-3">
-                    <h2 className="text-lg font-medium text-gray-800 dark:text-gray-200">Utilisateurs de la formation</h2>
-                    <div className="flex items-center space-x-3">
-                      <Select value={roleFilter} onValueChange={setRoleFilter}>
-                        <SelectTrigger className="w-[180px] no-focus-outline">
-                          <SelectValue placeholder="Filtrer par rôle" />
-                        </SelectTrigger>
-                        <SelectContent className="no-focus-outline">
-                          <SelectItem value="ALL" className="no-focus-outline">Tous les rôles</SelectItem>
-                          <SelectItem value="ADMIN" className="no-focus-outline">Administrateurs</SelectItem>
-                          <SelectItem value="TEACHER" className="no-focus-outline">Formateurs</SelectItem>
-                          <SelectItem value="STUDENT" className="no-focus-outline">Étudiants</SelectItem>
-                          <SelectItem value="HR" className="no-focus-outline">RH</SelectItem>
-                          <SelectItem value="SUPERADMIN" className="no-focus-outline">Super Administrateurs</SelectItem>
-                          <SelectItem value="GUEST" className="no-focus-outline">Invités</SelectItem>
-                        </SelectContent>
-                      </Select>
-                      <Button
-                        onClick={refetch}
-                        variant="outline"
-                        className="no-focus-outline"
-                      >
-                        Actualiser la liste
-                      </Button>
-                    </div>
-                  </div>
-
-                  {editUserMutation.isError && (
-                    <div className="p-3 mb-3 text-sm text-red-700 bg-red-100 dark:bg-red-900/30 dark:text-red-300 rounded-lg">
-                      <p>Erreur: {editUserMutation.error?.message || 'Une erreur est survenue'}</p>
-                      <p className="mt-1 font-mono text-xs">Vérifiez la console pour plus de détails.</p>
-                    </div>
-                  )}
-
-                  {editUserMutation.isLoading || deleteUserMutation.isLoading ? (
-                    <div className="flex justify-center py-6">
-                      <div className="flex flex-col items-center">
-                        <motion.div
-                          className="w-10 h-10 border-4 border-blue-200 border-t-blue-600 rounded-full"
-                          animate={{ rotate: 360 }}
-                          transition={{ repeat: Infinity, ease: "linear", duration: 1 }}
-                        />
-                        <p className="mt-3 text-sm font-medium text-gray-600">Traitement en cours...</p>
-                      </div>
-                    </div>
-                  ) : (
-                    <div className="overflow-x-auto bg-white dark:bg-gray-800 rounded-lg shadow">
-                      <table className="w-full">
-                        <thead>
-                          <tr className="text-xs font-medium tracking-wider text-left text-gray-500 dark:text-gray-400 uppercase border-b bg-gray-50 dark:bg-gray-700 dark:border-gray-600">
-                            <th className="px-4 py-3">Nom</th>
-                            <th className="px-4 py-3">Email</th>
-                            <th className="px-4 py-3">Téléphone</th>
-                            <th className="px-4 py-3">Rôle(s)</th>
-                            <th className="px-4 py-3">Actions</th>
-                          </tr>
-                        </thead>
-                        <tbody className="divide-y divide-gray-200 dark:divide-gray-700">
-                          {filteredUsers.length > 0 ? (
-                            filteredUsers.map((user) => (
-                              <tr key={user.id} className="hover:bg-gray-50 dark:hover:bg-gray-700/50">
-                                <td className="px-4 py-3 text-sm font-medium text-gray-800 dark:text-gray-200">
-                                  {user.firstName} {user.lastName}
-                                </td>
-                                <td className="px-4 py-3 text-sm text-gray-500 dark:text-gray-400">{user.email}</td>
-                                <td className="px-4 py-3 text-sm text-gray-500 dark:text-gray-400">{user.phoneNumber}</td>
-                                <td className="px-4 py-3 text-sm">
-                                  {user.roles && user.roles.map((role) => (
-                                    <span
-                                      key={role.id}
-                                      className={`inline-block px-2 py-1 mr-1 mb-1 text-xs font-medium rounded-full ${ROLE_COLORS[role.name] || 'bg-gray-100 text-gray-800 dark:bg-gray-700 dark:text-gray-300'}`}
-                                    >
-                                      {role.name}
-                                    </span>
-                                  ))}
-                                </td>
-                                <td className="px-4 py-3 text-sm">
-                                  <div className="flex items-center space-x-2">
-                                    <button
-                                      className="p-1 text-blue-600 dark:text-blue-400 bg-blue-100 dark:bg-blue-900/30 rounded hover:bg-blue-200 dark:hover:bg-blue-800/50 no-focus-outline"
-                                      title="Modifier"
-                                      onClick={() => openEditModal(user)}
-                                    >
-                                      <Edit size={16} />
-                                    </button>
-                                  </div>
-                                </td>
-                              </tr>
-                            ))
-                          ) : (
-                            <tr>
-                              <td colSpan="5" className="px-4 py-6 text-center text-gray-500 dark:text-gray-400">
-                                {error ? 'Impossible de charger les utilisateurs' : 'Aucun utilisateur trouvé'}
-                              </td>
-                            </tr>
-                          )}
-                        </tbody>
-                      </table>
-                    </div>
-                  )}
-                </div>
-              </TabsContent>
-            </CardContent>
-          </Tabs>
->>>>>>> ef2d17f8
         </Card>
         
         <Dialog open={isEditModalOpen} onOpenChange={setIsEditModalOpen}>
