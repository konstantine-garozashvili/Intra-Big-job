--- conflicted
+++ resolved
@@ -148,27 +148,6 @@
                           className="object-cover w-full h-full"
                         />
                       </div>
-<<<<<<< HEAD
-                      <h2
-                        className="text-xl font-bold text-gray-900 mb-1 line-clamp-2 min-h-[2.5em]"
-                        title={f.name}
-                        style={{ display: '-webkit-box', WebkitLineClamp: 2, WebkitBoxOrient: 'vertical', overflow: 'hidden' }}
-                      >
-                        {f.name}
-                      </h2>
-                      <p
-                        className="text-gray-700 text-sm mb-3 min-h-[40px] line-clamp-2"
-                        title={f.description}
-                        style={{ display: '-webkit-box', WebkitLineClamp: 2, WebkitBoxOrient: 'vertical', overflow: 'hidden' }}
-                      >
-                        {f.description || 'Aucune description.'}
-                      </p>
-                      <div className="flex flex-wrap gap-4 text-gray-500 text-xs mb-3">
-                        <div className="flex items-center gap-1"><Calendar className="w-4 h-4 text-[#528eb2]" />{f.dateStart ? new Date(f.dateStart).toLocaleDateString() : 'N/A'}</div>
-                        <div className="flex items-center gap-1"><Clock className="w-4 h-4 text-[#528eb2]" />{f.duration ? `${f.duration} mois` : 'N/A'}</div>
-                        <div className="flex items-center gap-1"><Users className="w-4 h-4 text-[#528eb2]" />Places: {Array.isArray(f.students) ? `${f.students.length}/${f.capacity}` : `0/${f.capacity}`}</div>
-                        {f.location && <div className="flex items-center gap-1"><MapPin className="w-4 h-4 text-[#528eb2]" />{f.location}</div>}
-=======
                       <div className="p-6 z-20 relative flex flex-col flex-1 min-h-0">
                         <div className="flex flex-wrap gap-2 mb-2">
                           <Badge className="bg-[#528eb2]/10 text-[#528eb2] border border-[#528eb2]/30 font-medium">{f.specialization?.name || 'Formation'}</Badge>
@@ -220,7 +199,6 @@
                         >
                           Voir détails
                         </button>
->>>>>>> 70efdfca
                       </div>
                     </Card>
                   </motion.div>
