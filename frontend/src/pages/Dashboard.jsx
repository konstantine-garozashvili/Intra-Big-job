import React, { useMemo, useEffect, useState } from 'react';
import DashboardLayout from '../components/DashboardLayout';
import { useUserData } from '../hooks/useDashboardQueries';
import { motion } from 'framer-motion';

/**
 * Composant Tableau de bord affiché comme page d'accueil pour les utilisateurs connectés
 * avec un message de bienvenue personnalisé selon le rôle
 */
const Dashboard = () => {
  // État local pour suivre si nous avons affiché les données de secours
  const [hasShownFallback, setHasShownFallback] = useState(false);
  
  // Utiliser le hook optimisé pour récupérer les données utilisateur
  const { data: user, error, isLoading, refetch } = useUserData();
  
<<<<<<< HEAD
  // Forcer un refetch au montage du composant
  useEffect(() => {
    console.log("Dashboard mounted, forcing data refresh");
    const timer = setTimeout(() => {
      refetch().catch(err => {
        console.error("Error refreshing dashboard data:", err);
      });
    }, 50); // Court délai pour s'assurer que le composant est monté
    
    return () => clearTimeout(timer);
  }, [refetch]);
=======
  // Forcer un refetch au montage du composant, mais seulement si nécessaire
  useEffect(() => {
    // Check if we already have user data before forcing a refetch
    if (!user && !isLoading) {
      console.log("Dashboard mounted, no user data available, forcing data refresh");
      const timer = setTimeout(() => {
        refetch().catch(err => {
          console.error("Error refreshing dashboard data:", err);
        });
      }, 50); // Court délai pour s'assurer que le composant est monté
      
      return () => clearTimeout(timer);
    } else {
      console.log("Dashboard mounted, user data already available, skipping refetch");
    }
  }, [refetch, user, isLoading]);
>>>>>>> 01240e9e
  
  // Marquer quand nous avons affiché les données de secours
  useEffect(() => {
    if (user && !hasShownFallback) {
      setHasShownFallback(true);
    }
  }, [user, hasShownFallback]);
  
  // Aussi essayer de récupérer les données du localStorage comme filet de sécurité
  const fallbackUser = useMemo(() => {
    if (user) return null; // Ne pas calculer si nous avons déjà des données
    
    try {
      const storedUser = localStorage.getItem('user');
      console.log("Dashboard fallback: localStorage check", !!storedUser);
      return storedUser ? JSON.parse(storedUser) : null;
    } catch (e) {
      console.error("Error parsing localStorage user:", e);
      return null;
    }
  }, [user]);
  
  // Utiliser soit les données de l'API, soit les données de fallback
  const displayUser = user || fallbackUser;
  
  // Debugging - log complet des données disponibles
  useEffect(() => {
    console.log("Dashboard component state:", {
      user: user ? { id: user.id, firstName: user.firstName, lastName: user.lastName, roles: user.roles } : null,
      fallbackUser: fallbackUser ? { id: fallbackUser.id, firstName: fallbackUser.firstName, roles: fallbackUser.roles } : null,
      displayUser: displayUser ? { id: displayUser.id, firstName: displayUser.firstName, roles: displayUser.roles } : null,
      isLoading,
      error: error?.message
    });
    
    if (displayUser) {
      // Tentative de mise à jour localStorage si nécessaire
      try {
        localStorage.setItem('user', JSON.stringify(displayUser));
      } catch (e) {
        console.error("Error updating localStorage user:", e);
      }
    }
  }, [user, fallbackUser, displayUser, isLoading, error]);
  
  // Utiliser useMemo pour éviter les re-rendus inutiles
  const welcomeMessage = useMemo(() => {
    if (!displayUser) return '';
    
    // Extraire le rôle correctement
    let role = '';
    if (displayUser.roles) {
      if (Array.isArray(displayUser.roles) && displayUser.roles.length > 0) {
        role = displayUser.roles[0].replace('ROLE_', '');
      } else if (typeof displayUser.roles === 'string') {
        role = displayUser.roles.replace('ROLE_', '');
      }
    }
    
    return `Bienvenue ${displayUser.firstName || ''} ${displayUser.lastName || ''} - ${role}`;
  }, [displayUser]);
  
  // Si pas de données du tout, essayer de forcer un rechargement
  useEffect(() => {
    if (!displayUser && !isLoading) {
      console.log("No display user data, forcing reload");
      const reloadTimer = setTimeout(() => {
        window.location.reload();
      }, 2000);
      
      return () => clearTimeout(reloadTimer);
    }
  }, [displayUser, isLoading]);

  return (
    <DashboardLayout error={error?.message} isLoading={isLoading && !displayUser}>
      {displayUser ? (
        <motion.div 
          className="bg-white rounded-lg shadow-lg p-6"
          initial={{ opacity: 0 }}
          animate={{ opacity: 1 }}
          transition={{ duration: 0.3 }}
        >
          <h1 className="text-3xl font-bold text-gray-800 mb-8">
            {welcomeMessage}
          </h1>
        </motion.div>
      ) : !isLoading ? (
        <div className="bg-yellow-100 p-4 rounded-md text-yellow-800">
          Problème de chargement des données utilisateur. 
          <button 
            onClick={() => refetch()} 
            className="ml-2 text-blue-600 underline"
          >
            Réessayer
          </button>
        </div>
      ) : null}
    </DashboardLayout>
  );
};

// Utiliser React.memo pour éviter les re-rendus inutiles
export default React.memo(Dashboard);<|MERGE_RESOLUTION|>--- conflicted
+++ resolved
@@ -14,19 +14,6 @@
   // Utiliser le hook optimisé pour récupérer les données utilisateur
   const { data: user, error, isLoading, refetch } = useUserData();
   
-<<<<<<< HEAD
-  // Forcer un refetch au montage du composant
-  useEffect(() => {
-    console.log("Dashboard mounted, forcing data refresh");
-    const timer = setTimeout(() => {
-      refetch().catch(err => {
-        console.error("Error refreshing dashboard data:", err);
-      });
-    }, 50); // Court délai pour s'assurer que le composant est monté
-    
-    return () => clearTimeout(timer);
-  }, [refetch]);
-=======
   // Forcer un refetch au montage du composant, mais seulement si nécessaire
   useEffect(() => {
     // Check if we already have user data before forcing a refetch
@@ -43,7 +30,6 @@
       console.log("Dashboard mounted, user data already available, skipping refetch");
     }
   }, [refetch, user, isLoading]);
->>>>>>> 01240e9e
   
   // Marquer quand nous avons affiché les données de secours
   useEffect(() => {
