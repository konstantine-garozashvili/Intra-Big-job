import React, { useMemo, useEffect, useState } from 'react';
import DashboardLayout from '../components/DashboardLayout';
<<<<<<< HEAD
import { useOptimizedProfile } from '../hooks/useOptimizedProfile';
import { motion } from 'framer-motion';
import apiService from '@/lib/services/apiService';

=======
import { useUserData } from '../hooks/useDashboardQueries';
import { motion } from 'framer-motion';
import mercureService, { TOPICS } from '../lib/services/mercureService';
import DocumentNotifications from '../components/DocumentNotifications';
import axios from 'axios';
>>>>>>> ef2d17f8
/**
 * Composant Tableau de bord affiché comme page d'accueil pour les utilisateurs connectés
 * avec un message de bienvenue personnalisé selon le rôle
 */
const Dashboard = () => {
  // État local pour suivre si nous avons affiché les données de secours
  const [hasShownFallback, setHasShownFallback] = useState(false);
<<<<<<< HEAD
  // Track if we need full data or minimal data
  const [needsFullData, setNeedsFullData] = useState(false);
  
  // Preload profile data when dashboard mounts
  useEffect(() => {
    // Preload profile data in the background to warm up the cache
    // Use minimal data by default to save memory
    apiService.preloadProfileData({ minimal: true });
    
    // Clean up function to help with memory management
    return () => {
      // Clear any unnecessary data when unmounting
      if (window._dashboardCleanupTimeout) {
        clearTimeout(window._dashboardCleanupTimeout);
      }
    };
  }, []);
  
  // Utiliser le hook optimisé pour récupérer les données utilisateur
  const { 
    data: user, 
    error, 
    isLoading, 
    refetch 
  } = useOptimizedProfile({
    // Use shorter staleTime for dashboard to ensure fresh data
    staleTime: 20000, // 20 seconds
    // Enable refetch on mount for dashboard to ensure fresh data
    refetchOnMount: true,
    // Use minimal data by default to save memory
    fullData: needsFullData
  });
  
  // Forcer un refetch au montage du composant, mais seulement si nécessaire
  useEffect(() => {
    // Check if we already have user data before forcing a refetch
    if (!user && !isLoading) {
      // Use a shorter timeout to improve perceived performance
      const timer = setTimeout(() => {
        refetch().catch(err => {
          console.error("Error refreshing dashboard data:", err);
        });
      }, 20); // Reduced from 50ms to 20ms for faster response
      
      return () => clearTimeout(timer);
    }
  }, [refetch, user, isLoading]);
  
  // Only load full data when needed (e.g., when user interacts with profile)
  const loadFullProfileData = () => {
    if (!needsFullData) {
      setNeedsFullData(true);
      // Refetch with full data
      setTimeout(() => refetch(), 0);
    }
  };
  
  // Memory optimization: clean up unused resources when idle
  useEffect(() => {
    // Set up a timer to clean up resources after inactivity
    const setupCleanupTimer = () => {
      if (window._dashboardCleanupTimeout) {
        clearTimeout(window._dashboardCleanupTimeout);
      }
      
      window._dashboardCleanupTimeout = setTimeout(() => {
        // Clear any unnecessary caches after 5 minutes of inactivity
        if (!document.hasFocus()) {
          apiService.clearMemoryCache();
        }
      }, 5 * 60 * 1000); // 5 minutes
    };
    
    // Set up initial timer
    setupCleanupTimer();
    
    // Reset timer on user interaction
    const resetTimer = () => setupCleanupTimer();
    window.addEventListener('click', resetTimer);
    window.addEventListener('keydown', resetTimer);
    window.addEventListener('mousemove', resetTimer);
    
    // Clean up event listeners
    return () => {
      window.removeEventListener('click', resetTimer);
      window.removeEventListener('keydown', resetTimer);
      window.removeEventListener('mousemove', resetTimer);
      if (window._dashboardCleanupTimeout) {
        clearTimeout(window._dashboardCleanupTimeout);
      }
    };
  }, []);
=======
  // État pour stocker les notifications reçues
  const [notifications, setNotifications] = useState([]);
  
  // Utiliser le hook optimisé pour récupérer les données utilisateur
  const { data: user, error, isLoading, refetch } = useUserData();
  
  // Forcer un refetch au montage du composant
  useEffect(() => {
    console.log("Dashboard mounted, forcing data refresh");
    const timer = setTimeout(() => {
      refetch().catch(err => {
        console.error("Error refreshing dashboard data:", err);
      });
    }, 50); // Court délai pour s'assurer que le composant est monté
    
    return () => clearTimeout(timer);
  }, [refetch]);
>>>>>>> ef2d17f8
  
  // Marquer quand nous avons affiché les données de secours
  useEffect(() => {
    if (user && !hasShownFallback) {
      setHasShownFallback(true);
    }
  }, [user, hasShownFallback]);
  
  // Aussi essayer de récupérer les données du localStorage comme filet de sécurité
  const fallbackUser = useMemo(() => {
    if (user) return null; // Ne pas calculer si nous avons déjà des données
    
    try {
      const storedUser = localStorage.getItem('user');
<<<<<<< HEAD
      return storedUser ? JSON.parse(storedUser) : null;
    } catch (e) {
=======
      console.log("Dashboard fallback: localStorage check", !!storedUser);
      return storedUser ? JSON.parse(storedUser) : null;
    } catch (e) {
      console.error("Error parsing localStorage user:", e);
>>>>>>> ef2d17f8
      return null;
    }
  }, [user]);
  
  // Utiliser soit les données de l'API, soit les données de fallback
  const displayUser = user || fallbackUser;
<<<<<<< HEAD
=======
  
  // Debugging - log complet des données disponibles
  useEffect(() => {
    console.log("Dashboard component state:", {
      user: user ? { id: user.id, firstName: user.firstName, lastName: user.lastName, roles: user.roles } : null,
      fallbackUser: fallbackUser ? { id: fallbackUser.id, firstName: fallbackUser.firstName, roles: fallbackUser.roles } : null,
      displayUser: displayUser ? { id: displayUser.id, firstName: displayUser.firstName, roles: displayUser.roles } : null,
      isLoading,
      error: error?.message
    });
    
    if (displayUser) {
      // Tentative de mise à jour localStorage si nécessaire
      try {
        localStorage.setItem('user', JSON.stringify(displayUser));
      } catch (e) {
        console.error("Error updating localStorage user:", e);
      }
    }
  }, [user, fallbackUser, displayUser, isLoading, error]);
>>>>>>> ef2d17f8
  
  // Utiliser useMemo pour éviter les re-rendus inutiles
  const welcomeMessage = useMemo(() => {
    if (!displayUser) return '';
    
    // Extraire le rôle correctement
    let role = '';
    if (displayUser.roles) {
      if (Array.isArray(displayUser.roles) && displayUser.roles.length > 0) {
        role = displayUser.roles[0].replace('ROLE_', '');
      } else if (typeof displayUser.roles === 'string') {
        role = displayUser.roles.replace('ROLE_', '');
      }
    }
    
    return `Bienvenue ${displayUser.firstName || ''} ${displayUser.lastName || ''} - ${role}`;
  }, [displayUser]);
  
  // Si pas de données du tout, essayer de forcer un rechargement
  useEffect(() => {
    if (!displayUser && !isLoading) {
<<<<<<< HEAD
=======
      console.log("No display user data, forcing reload");
>>>>>>> ef2d17f8
      const reloadTimer = setTimeout(() => {
        window.location.reload();
      }, 2000);
      
      return () => clearTimeout(reloadTimer);
    }
  }, [displayUser, isLoading]);
<<<<<<< HEAD

  return (
    <DashboardLayout error={error?.message} isLoading={isLoading && !displayUser}>
      {displayUser ? (
        <motion.div 
          className="bg-white rounded-lg shadow-lg p-6"
=======

  // Abonnement aux notifications Mercure
  useEffect(() => {
    // Définir le topic pour les notifications
    const topic = TOPICS.GENERAL;
    
    // Callback pour les messages reçus
    const handleMessage = (data) => {
      console.log("Dashboard: Message reçu:", data);
      // Ajouter la nouvelle notification à notre état avec un timestamp
      setNotifications(prev => [...prev, {
        id: Date.now(),
        message: data.status || JSON.stringify(data),
        timestamp: new Date().toLocaleTimeString()
      }]);
    };
    
    // S'abonner au topic avec le service Mercure
    const { close } = mercureService.subscribe(topic, handleMessage);
    
    // Nettoyage à la désactivation du composant
    return close;
  }, []);

  // Fonction pour tester directement l'EventSource sans passer par mercureService
  const testDirectEventSource = () => {
    try {
      // Créer un EventSource directement, sans withCredentials pour tester
      const topic = TOPICS.GENERAL;
      const mercureHubUrl = "http://localhost:9090/.well-known/mercure";
      const mercureUrl = `${mercureHubUrl}?topic=${encodeURIComponent(topic)}`;
      
      // Afficher un message
      console.log("DIRECT TEST: Creating EventSource for:", mercureUrl);
      
      // Créer l'EventSource et l'attacher à window pour un accès facile dans la console
      window.testEventSource = new EventSource(mercureUrl);
      
      // Ajouter les listeners
      window.testEventSource.onopen = () => {
        console.log("DIRECT TEST: EventSource connection opened");
        setNotifications(prev => [...prev, {
          id: Date.now(),
          message: "✅ Test direct: Connexion EventSource établie",
          timestamp: new Date().toLocaleTimeString()
        }]);
      };
      
      window.testEventSource.onmessage = (event) => {
        try {
          const data = JSON.parse(event.data);
          console.log("DIRECT TEST: Message received:", data);
          setNotifications(prev => [...prev, {
            id: Date.now(),
            message: `✅ Test direct: ${data.status || JSON.stringify(data)}`,
            timestamp: new Date().toLocaleTimeString()
          }]);
        } catch (error) {
          console.error("DIRECT TEST: Error parsing message:", error);
        }
      };
      
      window.testEventSource.onerror = (event) => {
        console.error("DIRECT TEST: EventSource error:", event);
        setNotifications(prev => [...prev, {
          id: Date.now(),
          message: "❌ Test direct: Erreur de connexion EventSource",
          timestamp: new Date().toLocaleTimeString()
        }]);
      };
      
      // Ajouter à notre liste de notifications qu'un test a été lancé
      setNotifications(prev => [...prev, {
        id: Date.now(),
        message: "🔄 Test direct EventSource lancé",
        timestamp: new Date().toLocaleTimeString()
      }]);
      
      // Retourner un message pour l'utilisateur
      alert("Test direct EventSource lancé. Vérifiez la console et les notifications.");
    } catch (error) {
      console.error("Error in direct EventSource test:", error);
    }
  };

  // Fonction pour tester la méthode de polling comme alternative à EventSource
  const testPolling = () => {
    try {
      if (window.pollingStop) {
        // Si un polling existe déjà, l'arrêter d'abord
        window.pollingStop();
        window.pollingStop = null;
        
        setNotifications(prev => [...prev, {
          id: Date.now(),
          message: "⏹️ Polling arrêté",
          timestamp: new Date().toLocaleTimeString()
        }]);
        return;
      }
      
      // Ajouter une notification pour indiquer que le polling démarre
      setNotifications(prev => [...prev, {
        id: Date.now(),
        message: "🔄 Démarrage du polling...",
        timestamp: new Date().toLocaleTimeString()
      }]);
      
      // Fonction de callback pour les messages
      const handleMessage = (data) => {
        console.log("POLLING: Message received:", data);
        setNotifications(prev => [...prev, {
          id: Date.now(),
          message: `📩 Polling: ${data.status || JSON.stringify(data)}`,
          timestamp: new Date().toLocaleTimeString()
        }]);
      };
      
      // Démarrer le polling et stocker la fonction d'arrêt
      window.pollingStop = mercureService.pollForUpdates(TOPICS.GENERAL, handleMessage);
      
      alert("Polling démarré. Cliquez à nouveau pour arrêter.");
    } catch (error) {
      console.error("Error starting polling:", error);
    }
  };

  // Fonction pour tester l'envoi de notifications
  const testNotification = async () => {
    try {
      const response = await axios.get('http://localhost:8000/publish');
      console.log('Notification sent:', response.data);
    } catch (error) {
      console.error('Error sending notification:', error);
    }
  };

  // Fonction pour tester la connexion directe au hub Mercure
  const testMercureConnection = async () => {
    try {
      console.log('Testing direct connection to Mercure hub...');
      
      // Récupérer les informations Mercure du backend
      const infoResponse = await axios.get('http://localhost:8000/mercure-info');
      console.log('Mercure info:', infoResponse.data);
      
      // Essayer de se connecter directement au hub Mercure
      const topic = infoResponse.data.topic;
      const mercureHubUrl = infoResponse.data.mercure_public_url;
      
      // Afficher un message pour l'utilisateur
      alert(`Tentative de connexion à ${mercureHubUrl}?topic=${encodeURIComponent(topic)}. Vérifiez la console pour les résultats.`);
    } catch (error) {
      console.error('Error testing Mercure connection:', error);
    }
  };

  // Fonction pour tester une notification de document
  const testDocumentNotification = async () => {
    try {
      // Simuler l'ajout d'un document
      const documentData = {
        documentId: Math.floor(Math.random() * 1000), // ID aléatoire pour les tests
        documentName: "Rapport Mensuel.pdf",
        addedBy: displayUser?.firstName ? `${displayUser.firstName} ${displayUser.lastName || ''}` : "Utilisateur"
      };
      
      const response = await mercureService.notifyDocumentAdded(documentData);
      console.log('Document notification sent:', response);
    } catch (error) {
      console.error('Error sending document notification:', error);
    }
  };

  return (
    <DashboardLayout error={error?.message} isLoading={isLoading && !displayUser}>
      {/* Insérer le composant de notifications de documents */}
      <DocumentNotifications />
      
      {displayUser ? (
        <motion.div 
          className="bg-white rounded-lg shadow-lg p-6 mb-6"
>>>>>>> ef2d17f8
          initial={{ opacity: 0 }}
          animate={{ opacity: 1 }}
          transition={{ duration: 0.3 }}
        >
          <h1 className="text-3xl font-bold text-gray-800 mb-8">
            {welcomeMessage}
          </h1>
        </motion.div>
      ) : !isLoading ? (
<<<<<<< HEAD
        <div className="bg-yellow-100 p-4 rounded-md text-yellow-800">
=======
        <div className="bg-yellow-100 p-4 rounded-md text-yellow-800 mb-6">
>>>>>>> ef2d17f8
          Problème de chargement des données utilisateur. 
          <button 
            onClick={() => refetch()} 
            className="ml-2 text-blue-600 underline"
          >
            Réessayer
          </button>
        </div>
      ) : null}
<<<<<<< HEAD
=======
      
      {/* Zone de notifications améliorée */}
      <motion.div 
        className="bg-white rounded-lg shadow-lg p-6"
        initial={{ opacity: 0, y: 20 }}
        animate={{ opacity: 1, y: 0 }}
        transition={{ duration: 0.3 }}
      >
        <div className="flex justify-between items-center mb-4">
          <h2 className="text-xl font-semibold text-gray-800">Notifications</h2>
          <div className="space-x-2">
            <button 
              onClick={testMercureConnection}
              className="px-4 py-2 bg-gray-500 text-white rounded-md hover:bg-gray-600 transition-colors"
            >
              Tester connexion
            </button>
            <button 
              onClick={testDirectEventSource}
              className="px-4 py-2 bg-purple-500 text-white rounded-md hover:bg-purple-600 transition-colors"
            >
              Test direct ES
            </button>
            <button 
              onClick={testPolling}
              className="px-4 py-2 bg-yellow-500 text-white rounded-md hover:bg-yellow-600 transition-colors"
            >
              {window.pollingStop ? "Arrêter polling" : "Tester polling"}
            </button>
            <button 
              onClick={testNotification}
              className="px-4 py-2 bg-blue-500 text-white rounded-md hover:bg-blue-600 transition-colors"
            >
              Notif générale
            </button>
            <button 
              onClick={testDocumentNotification}
              className="px-4 py-2 bg-green-500 text-white rounded-md hover:bg-green-600 transition-colors"
            >
              Notif document
            </button>
          </div>
        </div>
        <div id="messages" className="space-y-3">
          {notifications.length === 0 ? (
            <p className="text-gray-500 italic">Aucune notification pour le moment</p>
          ) : (
            notifications.map(notification => (
              <motion.div 
                key={notification.id}
                className="bg-blue-50 border-l-4 border-blue-500 p-4 rounded-r-md"
                initial={{ opacity: 0, x: -20 }}
                animate={{ opacity: 1, x: 0 }}
                transition={{ duration: 0.3 }}
              >
                <div className="flex justify-between">
                  <p className="text-blue-800">{notification.message}</p>
                  <span className="text-xs text-gray-500">{notification.timestamp}</span>
                </div>
              </motion.div>
            ))
          )}
        </div>
      </motion.div>
>>>>>>> ef2d17f8
    </DashboardLayout>
  );
};

export default React.memo(Dashboard);<|MERGE_RESOLUTION|>--- conflicted
+++ resolved
@@ -1,17 +1,11 @@
 import React, { useMemo, useEffect, useState } from 'react';
 import DashboardLayout from '../components/DashboardLayout';
-<<<<<<< HEAD
 import { useOptimizedProfile } from '../hooks/useOptimizedProfile';
 import { motion } from 'framer-motion';
 import apiService from '@/lib/services/apiService';
-
-=======
 import { useUserData } from '../hooks/useDashboardQueries';
-import { motion } from 'framer-motion';
-import mercureService, { TOPICS } from '../lib/services/mercureService';
 import DocumentNotifications from '../components/DocumentNotifications';
 import axios from 'axios';
->>>>>>> ef2d17f8
 /**
  * Composant Tableau de bord affiché comme page d'accueil pour les utilisateurs connectés
  * avec un message de bienvenue personnalisé selon le rôle
@@ -19,7 +13,6 @@
 const Dashboard = () => {
   // État local pour suivre si nous avons affiché les données de secours
   const [hasShownFallback, setHasShownFallback] = useState(false);
-<<<<<<< HEAD
   // Track if we need full data or minimal data
   const [needsFullData, setNeedsFullData] = useState(false);
   
@@ -112,25 +105,6 @@
       }
     };
   }, []);
-=======
-  // État pour stocker les notifications reçues
-  const [notifications, setNotifications] = useState([]);
-  
-  // Utiliser le hook optimisé pour récupérer les données utilisateur
-  const { data: user, error, isLoading, refetch } = useUserData();
-  
-  // Forcer un refetch au montage du composant
-  useEffect(() => {
-    console.log("Dashboard mounted, forcing data refresh");
-    const timer = setTimeout(() => {
-      refetch().catch(err => {
-        console.error("Error refreshing dashboard data:", err);
-      });
-    }, 50); // Court délai pour s'assurer que le composant est monté
-    
-    return () => clearTimeout(timer);
-  }, [refetch]);
->>>>>>> ef2d17f8
   
   // Marquer quand nous avons affiché les données de secours
   useEffect(() => {
@@ -145,44 +119,14 @@
     
     try {
       const storedUser = localStorage.getItem('user');
-<<<<<<< HEAD
       return storedUser ? JSON.parse(storedUser) : null;
     } catch (e) {
-=======
-      console.log("Dashboard fallback: localStorage check", !!storedUser);
-      return storedUser ? JSON.parse(storedUser) : null;
-    } catch (e) {
-      console.error("Error parsing localStorage user:", e);
->>>>>>> ef2d17f8
       return null;
     }
   }, [user]);
   
   // Utiliser soit les données de l'API, soit les données de fallback
   const displayUser = user || fallbackUser;
-<<<<<<< HEAD
-=======
-  
-  // Debugging - log complet des données disponibles
-  useEffect(() => {
-    console.log("Dashboard component state:", {
-      user: user ? { id: user.id, firstName: user.firstName, lastName: user.lastName, roles: user.roles } : null,
-      fallbackUser: fallbackUser ? { id: fallbackUser.id, firstName: fallbackUser.firstName, roles: fallbackUser.roles } : null,
-      displayUser: displayUser ? { id: displayUser.id, firstName: displayUser.firstName, roles: displayUser.roles } : null,
-      isLoading,
-      error: error?.message
-    });
-    
-    if (displayUser) {
-      // Tentative de mise à jour localStorage si nécessaire
-      try {
-        localStorage.setItem('user', JSON.stringify(displayUser));
-      } catch (e) {
-        console.error("Error updating localStorage user:", e);
-      }
-    }
-  }, [user, fallbackUser, displayUser, isLoading, error]);
->>>>>>> ef2d17f8
   
   // Utiliser useMemo pour éviter les re-rendus inutiles
   const welcomeMessage = useMemo(() => {
@@ -204,10 +148,6 @@
   // Si pas de données du tout, essayer de forcer un rechargement
   useEffect(() => {
     if (!displayUser && !isLoading) {
-<<<<<<< HEAD
-=======
-      console.log("No display user data, forcing reload");
->>>>>>> ef2d17f8
       const reloadTimer = setTimeout(() => {
         window.location.reload();
       }, 2000);
@@ -215,197 +155,12 @@
       return () => clearTimeout(reloadTimer);
     }
   }, [displayUser, isLoading]);
-<<<<<<< HEAD
 
   return (
     <DashboardLayout error={error?.message} isLoading={isLoading && !displayUser}>
       {displayUser ? (
         <motion.div 
           className="bg-white rounded-lg shadow-lg p-6"
-=======
-
-  // Abonnement aux notifications Mercure
-  useEffect(() => {
-    // Définir le topic pour les notifications
-    const topic = TOPICS.GENERAL;
-    
-    // Callback pour les messages reçus
-    const handleMessage = (data) => {
-      console.log("Dashboard: Message reçu:", data);
-      // Ajouter la nouvelle notification à notre état avec un timestamp
-      setNotifications(prev => [...prev, {
-        id: Date.now(),
-        message: data.status || JSON.stringify(data),
-        timestamp: new Date().toLocaleTimeString()
-      }]);
-    };
-    
-    // S'abonner au topic avec le service Mercure
-    const { close } = mercureService.subscribe(topic, handleMessage);
-    
-    // Nettoyage à la désactivation du composant
-    return close;
-  }, []);
-
-  // Fonction pour tester directement l'EventSource sans passer par mercureService
-  const testDirectEventSource = () => {
-    try {
-      // Créer un EventSource directement, sans withCredentials pour tester
-      const topic = TOPICS.GENERAL;
-      const mercureHubUrl = "http://localhost:9090/.well-known/mercure";
-      const mercureUrl = `${mercureHubUrl}?topic=${encodeURIComponent(topic)}`;
-      
-      // Afficher un message
-      console.log("DIRECT TEST: Creating EventSource for:", mercureUrl);
-      
-      // Créer l'EventSource et l'attacher à window pour un accès facile dans la console
-      window.testEventSource = new EventSource(mercureUrl);
-      
-      // Ajouter les listeners
-      window.testEventSource.onopen = () => {
-        console.log("DIRECT TEST: EventSource connection opened");
-        setNotifications(prev => [...prev, {
-          id: Date.now(),
-          message: "✅ Test direct: Connexion EventSource établie",
-          timestamp: new Date().toLocaleTimeString()
-        }]);
-      };
-      
-      window.testEventSource.onmessage = (event) => {
-        try {
-          const data = JSON.parse(event.data);
-          console.log("DIRECT TEST: Message received:", data);
-          setNotifications(prev => [...prev, {
-            id: Date.now(),
-            message: `✅ Test direct: ${data.status || JSON.stringify(data)}`,
-            timestamp: new Date().toLocaleTimeString()
-          }]);
-        } catch (error) {
-          console.error("DIRECT TEST: Error parsing message:", error);
-        }
-      };
-      
-      window.testEventSource.onerror = (event) => {
-        console.error("DIRECT TEST: EventSource error:", event);
-        setNotifications(prev => [...prev, {
-          id: Date.now(),
-          message: "❌ Test direct: Erreur de connexion EventSource",
-          timestamp: new Date().toLocaleTimeString()
-        }]);
-      };
-      
-      // Ajouter à notre liste de notifications qu'un test a été lancé
-      setNotifications(prev => [...prev, {
-        id: Date.now(),
-        message: "🔄 Test direct EventSource lancé",
-        timestamp: new Date().toLocaleTimeString()
-      }]);
-      
-      // Retourner un message pour l'utilisateur
-      alert("Test direct EventSource lancé. Vérifiez la console et les notifications.");
-    } catch (error) {
-      console.error("Error in direct EventSource test:", error);
-    }
-  };
-
-  // Fonction pour tester la méthode de polling comme alternative à EventSource
-  const testPolling = () => {
-    try {
-      if (window.pollingStop) {
-        // Si un polling existe déjà, l'arrêter d'abord
-        window.pollingStop();
-        window.pollingStop = null;
-        
-        setNotifications(prev => [...prev, {
-          id: Date.now(),
-          message: "⏹️ Polling arrêté",
-          timestamp: new Date().toLocaleTimeString()
-        }]);
-        return;
-      }
-      
-      // Ajouter une notification pour indiquer que le polling démarre
-      setNotifications(prev => [...prev, {
-        id: Date.now(),
-        message: "🔄 Démarrage du polling...",
-        timestamp: new Date().toLocaleTimeString()
-      }]);
-      
-      // Fonction de callback pour les messages
-      const handleMessage = (data) => {
-        console.log("POLLING: Message received:", data);
-        setNotifications(prev => [...prev, {
-          id: Date.now(),
-          message: `📩 Polling: ${data.status || JSON.stringify(data)}`,
-          timestamp: new Date().toLocaleTimeString()
-        }]);
-      };
-      
-      // Démarrer le polling et stocker la fonction d'arrêt
-      window.pollingStop = mercureService.pollForUpdates(TOPICS.GENERAL, handleMessage);
-      
-      alert("Polling démarré. Cliquez à nouveau pour arrêter.");
-    } catch (error) {
-      console.error("Error starting polling:", error);
-    }
-  };
-
-  // Fonction pour tester l'envoi de notifications
-  const testNotification = async () => {
-    try {
-      const response = await axios.get('http://localhost:8000/publish');
-      console.log('Notification sent:', response.data);
-    } catch (error) {
-      console.error('Error sending notification:', error);
-    }
-  };
-
-  // Fonction pour tester la connexion directe au hub Mercure
-  const testMercureConnection = async () => {
-    try {
-      console.log('Testing direct connection to Mercure hub...');
-      
-      // Récupérer les informations Mercure du backend
-      const infoResponse = await axios.get('http://localhost:8000/mercure-info');
-      console.log('Mercure info:', infoResponse.data);
-      
-      // Essayer de se connecter directement au hub Mercure
-      const topic = infoResponse.data.topic;
-      const mercureHubUrl = infoResponse.data.mercure_public_url;
-      
-      // Afficher un message pour l'utilisateur
-      alert(`Tentative de connexion à ${mercureHubUrl}?topic=${encodeURIComponent(topic)}. Vérifiez la console pour les résultats.`);
-    } catch (error) {
-      console.error('Error testing Mercure connection:', error);
-    }
-  };
-
-  // Fonction pour tester une notification de document
-  const testDocumentNotification = async () => {
-    try {
-      // Simuler l'ajout d'un document
-      const documentData = {
-        documentId: Math.floor(Math.random() * 1000), // ID aléatoire pour les tests
-        documentName: "Rapport Mensuel.pdf",
-        addedBy: displayUser?.firstName ? `${displayUser.firstName} ${displayUser.lastName || ''}` : "Utilisateur"
-      };
-      
-      const response = await mercureService.notifyDocumentAdded(documentData);
-      console.log('Document notification sent:', response);
-    } catch (error) {
-      console.error('Error sending document notification:', error);
-    }
-  };
-
-  return (
-    <DashboardLayout error={error?.message} isLoading={isLoading && !displayUser}>
-      {/* Insérer le composant de notifications de documents */}
-      <DocumentNotifications />
-      
-      {displayUser ? (
-        <motion.div 
-          className="bg-white rounded-lg shadow-lg p-6 mb-6"
->>>>>>> ef2d17f8
           initial={{ opacity: 0 }}
           animate={{ opacity: 1 }}
           transition={{ duration: 0.3 }}
@@ -415,11 +170,7 @@
           </h1>
         </motion.div>
       ) : !isLoading ? (
-<<<<<<< HEAD
         <div className="bg-yellow-100 p-4 rounded-md text-yellow-800">
-=======
-        <div className="bg-yellow-100 p-4 rounded-md text-yellow-800 mb-6">
->>>>>>> ef2d17f8
           Problème de chargement des données utilisateur. 
           <button 
             onClick={() => refetch()} 
@@ -429,73 +180,6 @@
           </button>
         </div>
       ) : null}
-<<<<<<< HEAD
-=======
-      
-      {/* Zone de notifications améliorée */}
-      <motion.div 
-        className="bg-white rounded-lg shadow-lg p-6"
-        initial={{ opacity: 0, y: 20 }}
-        animate={{ opacity: 1, y: 0 }}
-        transition={{ duration: 0.3 }}
-      >
-        <div className="flex justify-between items-center mb-4">
-          <h2 className="text-xl font-semibold text-gray-800">Notifications</h2>
-          <div className="space-x-2">
-            <button 
-              onClick={testMercureConnection}
-              className="px-4 py-2 bg-gray-500 text-white rounded-md hover:bg-gray-600 transition-colors"
-            >
-              Tester connexion
-            </button>
-            <button 
-              onClick={testDirectEventSource}
-              className="px-4 py-2 bg-purple-500 text-white rounded-md hover:bg-purple-600 transition-colors"
-            >
-              Test direct ES
-            </button>
-            <button 
-              onClick={testPolling}
-              className="px-4 py-2 bg-yellow-500 text-white rounded-md hover:bg-yellow-600 transition-colors"
-            >
-              {window.pollingStop ? "Arrêter polling" : "Tester polling"}
-            </button>
-            <button 
-              onClick={testNotification}
-              className="px-4 py-2 bg-blue-500 text-white rounded-md hover:bg-blue-600 transition-colors"
-            >
-              Notif générale
-            </button>
-            <button 
-              onClick={testDocumentNotification}
-              className="px-4 py-2 bg-green-500 text-white rounded-md hover:bg-green-600 transition-colors"
-            >
-              Notif document
-            </button>
-          </div>
-        </div>
-        <div id="messages" className="space-y-3">
-          {notifications.length === 0 ? (
-            <p className="text-gray-500 italic">Aucune notification pour le moment</p>
-          ) : (
-            notifications.map(notification => (
-              <motion.div 
-                key={notification.id}
-                className="bg-blue-50 border-l-4 border-blue-500 p-4 rounded-r-md"
-                initial={{ opacity: 0, x: -20 }}
-                animate={{ opacity: 1, x: 0 }}
-                transition={{ duration: 0.3 }}
-              >
-                <div className="flex justify-between">
-                  <p className="text-blue-800">{notification.message}</p>
-                  <span className="text-xs text-gray-500">{notification.timestamp}</span>
-                </div>
-              </motion.div>
-            ))
-          )}
-        </div>
-      </motion.div>
->>>>>>> ef2d17f8
     </DashboardLayout>
   );
 };
