--- conflicted
+++ resolved
@@ -85,8 +85,6 @@
     }
   };
 
-<<<<<<< HEAD
-=======
   const checkPermissions = () => {
     // Force hasCreatePermission to true to ensure the button appears
     setHasCreatePermission(true);
@@ -98,7 +96,6 @@
     // setHasCreatePermission(isTeacher || isAdmin || isSuperAdmin);
   };
 
->>>>>>> 05fdbec7
   const showAddStudentModal = async (formation) => {
     setSelectedFormation(formation);
     try {
@@ -167,8 +164,6 @@
       setFormations(prevFormations => [...prevFormations, response]);
       
       toast.success('Formation créée avec succès');
-<<<<<<< HEAD
-=======
       
       // Au lieu de recharger toutes les formations, ajoutez simplement la nouvelle formation à l'état
       // Assurez-vous que la structure de l'objet correspond à celle attendue par le composant
@@ -181,7 +176,6 @@
       setFormations(prevFormations => [...prevFormations, newFormationWithStudents]);
       
       // Fermer la modale
->>>>>>> 05fdbec7
       closeCreateModal();
       setNewFormation({ name: '', promotion: '', description: '' });
     } catch (error) {
@@ -257,22 +251,6 @@
       
       await Promise.all(promises);
       
-<<<<<<< HEAD
-      // Update the formations state with the new students
-      setFormations(prevFormations => 
-        prevFormations.map(formation => {
-          if (formation.id === selectedFormation.id) {
-            // Get the newly added students from availableStudents
-            const newStudents = availableStudents.filter(student => 
-              selectedStudentIds.includes(student.id)
-            );
-            return {
-              ...formation,
-              students: [...formation.students, ...newStudents]
-            };
-          }
-          return formation;
-=======
       // Fetch the complete student info for the newly added students
       const newStudents = availableStudents.filter(student => selectedStudentIds.includes(student.id));
       
@@ -286,7 +264,6 @@
             };
           }
           return f;
->>>>>>> 05fdbec7
         })
       );
       
@@ -400,11 +377,6 @@
       <Card>
         <CardHeader className="flex flex-row items-center justify-between space-y-0 pb-4">
           <CardTitle className="text-2xl font-bold">Gestion des Formations</CardTitle>
-<<<<<<< HEAD
-          <Button onClick={() => setShowCreateModal(true)}>
-            <Plus className="h-4 w-4 mr-2" />
-            Créer une formation
-=======
           {/* Force button to always show with inline style for visibility */}
           <Button 
             onClick={() => setShowCreateModal(true)}
@@ -412,7 +384,6 @@
           >
             <Plus className="h-4 w-4 mr-2" />
             Créer formation
->>>>>>> 05fdbec7
           </Button>
         </CardHeader>
         <CardContent>
