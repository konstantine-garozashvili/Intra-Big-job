import React, { useState, useEffect, useCallback } from 'react';
import { useApiQuery, useApiMutation } from '@/hooks/useReactQuery';
import { toast } from 'sonner';
import { Button } from '@/components/ui/button';
import { Card, CardContent, CardDescription, CardHeader, CardTitle } from '@/components/ui/card';
import { Skeleton } from '@/components/ui/skeleton';
import { useQueryClient } from '@tanstack/react-query';
import { profileService } from '../services/profileService';
import ProfilePicture from './settings/ProfilePicture';
import { useProfilePicture } from '../hooks/useProfilePicture';
<<<<<<< HEAD
import { isValidLinkedInUrl, isValidUrl } from '@/lib/utils/validation';
=======
import { isValidEmail, isValidPhone, isValidLinkedInUrl, isValidName } from '@/lib/utils/validation';
>>>>>>> da45cfdf

// Import our components using the barrel export
import {
  PersonalInformation,
  AdministrativeInformation
} from './settings';

/**
 * UserProfileSettings component that uses React Query to fetch and manage user profile data
 */
const UserProfileSettings = () => {
  // Get the query client instance
  const queryClient = useQueryClient();
  
  // Add state for edit mode and edited data
  const [editMode, setEditMode] = useState({
    personal: false,
    address: false,
    academic: false,
  });
  
  const [editedData, setEditedData] = useState({
    personal: {
      firstName: '',
      lastName: '',
      email: '',
      phoneNumber: '',
      linkedinUrl: '',
      portfolioUrl: '',
    },
    address: {},
    academic: {},
  });

  // Fetch user profile data using React Query
  const { 
    data: profileData, 
    isLoading: isProfileLoading, 
    isError: isProfileError,
    error: profileError,
    refetch: refetchProfile
  } = useApiQuery('/api/profil/consolidated', 'userProfileData', {
    refetchOnWindowFocus: false,
    staleTime: 0, // Ensure we always get fresh data
    cacheTime: 0, // Disable caching to prevent stale data
    onError: (error) => {
      toast.error('Failed to load profile data: ' + (error.response?.data?.message || error.message));
    }
  });

  // Extract user data from the response
  const userData = React.useMemo(() => ({
    ...(profileData?.data?.user || {}),
    addresses: profileData?.data?.addresses || [],
    studentProfile: profileData?.data?.studentProfile || null,
  }), [profileData]);
  
  // Determine if user is a student and get role - memoized to prevent unnecessary recalculations
  const { userRole, isStudent } = React.useMemo(() => {
    const userRoles = userData?.roles || [];
    const rolesArray = Array.isArray(userRoles) 
      ? userRoles 
      : (typeof userRoles === 'object' ? Object.values(userRoles) : []);
    
    const isStudent = rolesArray.some(role => 
      typeof role === 'string' && role.includes('STUDENT')
    ) || (userData.studentProfile && Object.keys(userData.studentProfile).length > 0);
    
    let userRole = '';
    if (isStudent) {
      userRole = 'ROLE_STUDENT';
    } else if (rolesArray.length > 0) {
      const firstRole = rolesArray[0];
      userRole = typeof firstRole === 'object' && firstRole !== null && firstRole.name
        ? firstRole.name
        : String(firstRole);
    }
    
    return { userRole, isStudent };
  }, [userData?.roles, userData?.studentProfile]);

  // Initialize editedData when userData changes
  useEffect(() => {
    if (userData && Object.keys(userData).length > 0) {
      // Use a deep comparison to avoid unnecessary updates
      const newPersonalData = {
        firstName: userData.firstName ?? '',
        lastName: userData.lastName ?? '',
        email: userData.email ?? '',
        phoneNumber: userData.phoneNumber ?? '',
        linkedinUrl: userData.linkedinUrl ?? '',
        portfolioUrl: userData.studentProfile?.portfolioUrl ?? '',
      };
      
      // Only update if the data has actually changed
      if (JSON.stringify(newPersonalData) !== JSON.stringify(editedData.personal)) {
        setEditedData(prev => ({
          ...prev,
          personal: newPersonalData,
          address: {},
          academic: {},
        }));
      }
    }
  }, [profileData]); // Only depend on profileData, not derived values

  // Helper function to calculate age from birthdate
  const calculateAge = (birthDateString) => {
    if (!birthDateString) return null;
    
    try {
      const birthDate = new Date(birthDateString);
      if (isNaN(birthDate.getTime())) return null;
      
      const today = new Date();
      const age = today.getFullYear() - birthDate.getFullYear();
      
      // Adjust age if birthday hasn't occurred yet this year
      const hasBirthdayOccurredThisYear = 
        today.getMonth() > birthDate.getMonth() || 
        (today.getMonth() === birthDate.getMonth() && today.getDate() >= birthDate.getDate());
      
      return hasBirthdayOccurredThisYear ? age : age - 1;
    } catch (e) {
      // console.error('Error calculating age:', e);
      return null;
    }
  };

  // Function to update local state optimistically
  const updateLocalState = useCallback((field, value) => {
    if (field === 'portfolioUrl') {
      setEditedData(prev => ({
        ...prev,
        personal: {
          ...prev.personal,
          portfolioUrl: value
        }
      }));
      // Update userData immediately for optimistic UI
      if (userData.studentProfile) {
        userData.studentProfile.portfolioUrl = value;
      }
    } else {
      setEditedData(prev => ({
        ...prev,
        personal: {
          ...prev.personal,
          [field]: value
        }
      }));
      // Update userData immediately for optimistic UI
      userData[field] = value;
      
      // If updating birthDate, also update the age
      if (field === 'birthDate' && value) {
        userData.age = calculateAge(value);
      }
    }
  }, [userData]);

  // Handler for saving personal information
  const handleSavePersonal = async (field) => {
    try {
      const value = editedData.personal[field];
      
      // Validation spécifique selon le type de champ
      if (field === 'birthDate' && value) {
        const birthDate = new Date(value);
        const today = new Date();
        const minAgeDate = new Date(today);
        minAgeDate.setFullYear(today.getFullYear() - 16);
        
        if (birthDate > minAgeDate) {
          toast.error("Vous devez avoir au moins 16 ans pour vous inscrire.");
          return;
        }
      }

      // Validate LinkedIn URL
      if (field === 'linkedinUrl' && value) {
        if (!isValidLinkedInUrl(value)) {
          toast.error("L'URL LinkedIn doit commencer par 'https://www.linkedin.com/in/'");
          return;
        }
      }

      // Validate portfolio URL
      if (field === 'portfolioUrl' && value) {
        if (!isValidUrl(value)) {
          toast.error("L'URL du portfolio doit commencer par 'https://'");
          return;
        }
      }
      
      // Validation de l'email
      if (field === 'email' && value) {
        if (!isValidEmail(value)) {
          toast.error("Format d'email invalide");
          return;
        }
      }
      
      // Validation du numéro de téléphone
      if (field === 'phoneNumber' && value) {
        if (!isValidPhone(value)) {
          toast.error("Format de numéro de téléphone invalide");
          return;
        }
      }
      
      // Validation de l'URL LinkedIn
      if (field === 'linkedinUrl' && value) {
        if (!isValidLinkedInUrl(value)) {
          toast.error("Format d'URL LinkedIn invalide. L'URL doit être au format linkedin.com/in/username");
          return;
        }
      }
      
      // Validation du nom et prénom
      if ((field === 'firstName' || field === 'lastName') && value) {
        if (!isValidName(value)) {
          toast.error(`Format de ${field === 'firstName' ? 'prénom' : 'nom'} invalide. Utilisez uniquement des lettres, espaces, tirets et apostrophes.`);
          return;
        }
      }
      
      // Apply optimistic update immediately
      updateLocalState(field, value);
      
      // Prepare data for saving
      const dataToSave = { [field]: value === '' ? null : value };
      
      // Make the API call in the background
      if (field === 'portfolioUrl' && isStudent) {
        await updatePortfolioUrl({ portfolioUrl: value });
      } else {
        await updatePersonalInfo(dataToSave);
      }
      
      // If we're updating birthDate, calculate and update the age
      if (field === 'birthDate' && value) {
        userData.age = calculateAge(value);
      }
      
      // Show success toast only if no error was thrown
      if (field !== 'portfolioUrl') {
        toast.success('Mise à jour réussie');
      }
      
    } catch (error) {
      // Revert optimistic update on error
      if (field === 'portfolioUrl' && isStudent) {
        updateLocalState('portfolioUrl', profileData?.data?.studentProfile?.portfolioUrl || null);
      } else {
        updateLocalState(field, profileData?.data?.user?.[field] || null);
        toast.error(`Erreur lors de la mise à jour de ${field}`);
      }
    }
  };

  // Add a new function to handle address updates
  const handleSaveAddress = async () => {
    try {
      const addressData = editedData.address;
      const formattedAddress = {
        name: addressData.name?.trim() || '',
        complement: addressData.complement?.trim() || null,
        postalCode: {
          code: addressData.postalCode?.code?.trim() || ''
        },
        city: {
          name: addressData.city?.name?.trim() || ''
        }
      };
      
      if (!formattedAddress.name || !formattedAddress.postalCode.code || !formattedAddress.city.name) {
        toast.error('Veuillez remplir tous les champs obligatoires');
        return;
      }
      
      // Apply optimistic update immediately
      const updatedUserData = {
        ...userData,
        addresses: [{
          ...formattedAddress,
          id: userData.addresses?.[0]?.id
        }]
      };
      
      // Update the cache with the new data
      queryClient.setQueryData(['userProfileData'], {
        data: {
          ...profileData?.data,
          user: updatedUserData,
          addresses: [formattedAddress]
        }
      });
      
      // Make the API call in the background
      await profileService.updateAddress(formattedAddress);
      
      toast.success('Adresse mise à jour avec succès');
      
      // Refetch in the background to ensure sync
      queryClient.invalidateQueries({ queryKey: ['userProfileData'] });
      
    } catch (error) {
      // console.error('Error saving address:', error);
      toast.error('Erreur lors de la mise à jour de l\'adresse');
      
      // Refetch to revert to the server state on error
      queryClient.invalidateQueries({ queryKey: ['userProfileData'] });
    }
  };

  // Mutation for updating personal information
  const { mutate: updatePersonalInfo } = useApiMutation(
    '/api/profile',
    'put',
    'userProfileData',
    {
      onMutate: async (variables) => {
        // Cancel any outgoing refetches
        await queryClient.cancelQueries({ queryKey: ['userProfileData'] });
        
        // Snapshot the previous value
        const previousData = queryClient.getQueryData(['userProfileData']);
        
        return { previousData };
      },
      onSuccess: (data, variables) => {
        toast.success('Informations mises à jour avec succès');
      },
      onError: (err, variables, context) => {
        // Rollback on error
        queryClient.setQueryData(['userProfileData'], context.previousData);
        toast.error('Une erreur est survenue lors de la mise à jour du profil');
      },
      onSettled: () => {
        // Refetch in the background to ensure sync
        queryClient.invalidateQueries({ queryKey: ['userProfileData'] });
      }
    }
  );

  // Mutation for updating portfolio URL
  const { mutate: updatePortfolioUrl } = useApiMutation(
    '/api/student/profile/portfolio-url',
    'put',
    'userProfileData',
    {
      onMutate: async (variables) => {
        // Cancel any outgoing refetches
        await queryClient.cancelQueries({ queryKey: ['userProfileData'] });
        
        // Snapshot the previous value
        const previousData = queryClient.getQueryData(['userProfileData']);
        
        return { previousData };
      },
      onError: (err, variables, context) => {
        // Rollback on error
        queryClient.setQueryData(['userProfileData'], context.previousData);
        toast.error(err.response?.data?.message || "L'URL du portfolio doit commencer par 'https://'");
      },
      onSettled: () => {
        // Refetch in the background to ensure sync
        queryClient.invalidateQueries({ queryKey: ['userProfileData'] });
      }
    }
  );

  // Render loading state
  if (isProfileLoading) {
    return <ProfileSettingsSkeleton />;
  }

  // Render error state
  if (isProfileError) {
    return (
      <div className="space-y-6 bg-white p-6 rounded-lg shadow">
        <div className="text-center py-8">
          <h2 className="text-xl font-semibold text-red-600 mb-2">Error Loading Profile</h2>
          <p className="text-gray-600 mb-4">{profileError?.response?.data?.message || profileError?.message || 'An unexpected error occurred'}</p>
          <Button onClick={() => refetchProfile()}>Try Again</Button>
        </div>
      </div>
    );
  }

  return (
    <div className="space-y-4 sm:space-y-6 w-full">
      <Card className="overflow-hidden w-full">
        <div className="flex flex-col xs:flex-row items-center p-2 xs:p-3">
          <ProfilePicture 
            userData={userData} 
            onProfilePictureChange={() => refetchProfile()}
            isLoading={isProfileLoading}
          />

        </div>
      </Card>

      <Card className="overflow-hidden w-full">
        <CardHeader className="px-4 sm:px-6 md:px-8 py-3 sm:py-4">
          <CardTitle className="text-lg sm:text-xl">Informations personnelles</CardTitle>
          <CardDescription className="text-xs sm:text-sm">Mettre à jour vos informations personnelles</CardDescription>
        </CardHeader>
        <CardContent className="px-3 sm:px-4 md:px-6 pb-6">
          <PersonalInformation 
            userData={userData}
            editMode={editMode}
            setEditMode={setEditMode}
            editedData={editedData}
            setEditedData={setEditedData}
            userRole={userRole}
            onSave={handleSavePersonal}
            onSaveAddress={handleSaveAddress}
          />
        </CardContent>
      </Card>
    </div>
  );
};

// Skeleton component for loading state
const ProfileSettingsSkeleton = () => {
  return (
    <div className="space-y-4 sm:space-y-6 w-full">
      {/* Profile Picture Card Skeleton */}
      <div className="bg-white rounded-lg shadow overflow-hidden w-full">
        {/* Card Header */}
        <div className="px-4 sm:px-6 md:px-8 py-4 sm:py-5 border-b">
          <Skeleton className="h-5 sm:h-6 w-36 sm:w-48 mb-2" />
          <Skeleton className="h-3 sm:h-4 w-48 sm:w-64" />
        </div>
        {/* Card Content */}
        <div className="px-4 sm:px-6 md:px-8 py-4 sm:py-6">
          <div className="flex flex-col xs:flex-row items-center justify-center">
            <div className="relative">
              <Skeleton className="h-20 w-20 sm:h-24 sm:w-24 md:h-32 md:w-32 rounded-full" />
              <Skeleton className="absolute bottom-0 right-0 w-6 sm:w-8 h-6 sm:h-8 rounded-full" />
            </div>
            <div className="mt-3 xs:mt-0 xs:ml-3">
              <Skeleton className="h-4 sm:h-5 w-32 mb-2" />
              <Skeleton className="h-3 w-40" />
            </div>
          </div>
          <div className="mt-4 flex justify-center">
            <Skeleton className="h-8 sm:h-9 w-24 sm:w-28" />
          </div>
        </div>
      </div>
      
      {/* Personal Information Card Skeleton */}
      <div className="bg-white rounded-lg shadow overflow-hidden w-full">
        {/* Card Header */}
        <div className="px-4 sm:px-6 md:px-8 py-4 sm:py-5 border-b">
          <Skeleton className="h-5 sm:h-6 w-48 sm:w-64 mb-2" />
          <Skeleton className="h-3 sm:h-4 w-56 sm:w-80" />
        </div>
        {/* Card Content */}
        <div className="px-4 sm:px-6 md:px-8 py-4 sm:py-6">
          {/* Form Fields */}
          <div className="space-y-4 sm:space-y-6">
            {/* First Row - Name Fields */}
            <div className="grid grid-cols-1 md:grid-cols-2 gap-4 sm:gap-6">
              <div className="space-y-2">
                <Skeleton className="h-4 sm:h-5 w-24 sm:w-32" />
                <Skeleton className="h-9 sm:h-10 w-full" />
              </div>
              
              <div className="space-y-2">
                <Skeleton className="h-4 sm:h-5 w-24 sm:w-32" />
                <Skeleton className="h-9 sm:h-10 w-full" />
              </div>
            </div>
            
            {/* Second Row */}
            <div className="grid grid-cols-1 md:grid-cols-2 gap-4 sm:gap-6">
              <div className="space-y-2">
                <Skeleton className="h-4 sm:h-5 w-24 sm:w-32" />
                <Skeleton className="h-9 sm:h-10 w-full" />
              </div>
              
              <div className="space-y-2">
                <Skeleton className="h-4 sm:h-5 w-24 sm:w-32" />
                <Skeleton className="h-9 sm:h-10 w-full" />
              </div>
            </div>
            
            {/* Full Width Fields */}
            <div className="space-y-2">
              <Skeleton className="h-4 sm:h-5 w-24 sm:w-32" />
              <Skeleton className="h-9 sm:h-10 w-full" />
            </div>
            
            {/* Address Section */}
            <div className="pt-3 sm:pt-4">
              <Skeleton className="h-5 sm:h-6 w-24 sm:w-32 mb-3 sm:mb-4" />
              <div className="grid grid-cols-1 md:grid-cols-2 gap-4 sm:gap-6">
                <Skeleton className="h-9 sm:h-10 w-full" />
                <Skeleton className="h-9 sm:h-10 w-full" />
              </div>
            </div>
            
            {/* Button */}
            <div className="flex justify-end mt-4 sm:mt-6">
              <Skeleton className="h-9 sm:h-10 w-32 sm:w-48" />
            </div>
          </div>
        </div>
      </div>
      
      {/* Additional Settings Card */}
      <div className="bg-white rounded-lg shadow overflow-hidden w-full">
        {/* Card Header */}
        <div className="px-4 sm:px-6 md:px-8 py-4 sm:py-5 border-b">
          <Skeleton className="h-5 sm:h-6 w-36 sm:w-48 mb-2" />
          <Skeleton className="h-3 sm:h-4 w-48 sm:w-64" />
        </div>
        {/* Card Content */}
        <div className="px-4 sm:px-6 md:px-8 py-4 sm:py-6">
          <div className="grid grid-cols-1 md:grid-cols-2 gap-4 sm:gap-6">
            <Skeleton className="h-9 sm:h-10 w-full" />
            <Skeleton className="h-9 sm:h-10 w-full" />
          </div>
        </div>
      </div>
    </div>
  );
};

export default UserProfileSettings; <|MERGE_RESOLUTION|>--- conflicted
+++ resolved
@@ -8,11 +8,8 @@
 import { profileService } from '../services/profileService';
 import ProfilePicture from './settings/ProfilePicture';
 import { useProfilePicture } from '../hooks/useProfilePicture';
-<<<<<<< HEAD
+import { isValidEmail, isValidPhone, isValidLinkedInUrl, isValidName } from '@/lib/utils/validation';
 import { isValidLinkedInUrl, isValidUrl } from '@/lib/utils/validation';
-=======
-import { isValidEmail, isValidPhone, isValidLinkedInUrl, isValidName } from '@/lib/utils/validation';
->>>>>>> da45cfdf
 
 // Import our components using the barrel export
 import {
@@ -191,6 +188,38 @@
           return;
         }
       }
+      
+      // Validation de l'email
+      if (field === 'email' && value) {
+        if (!isValidEmail(value)) {
+          toast.error("Format d'email invalide");
+          return;
+        }
+      }
+      
+      // Validation du numéro de téléphone
+      if (field === 'phoneNumber' && value) {
+        if (!isValidPhone(value)) {
+          toast.error("Format de numéro de téléphone invalide");
+          return;
+        }
+      }
+      
+      // Validation de l'URL LinkedIn
+      if (field === 'linkedinUrl' && value) {
+        if (!isValidLinkedInUrl(value)) {
+          toast.error("Format d'URL LinkedIn invalide. L'URL doit être au format linkedin.com/in/username");
+          return;
+        }
+      }
+      
+      // Validation du nom et prénom
+      if ((field === 'firstName' || field === 'lastName') && value) {
+        if (!isValidName(value)) {
+          toast.error(`Format de ${field === 'firstName' ? 'prénom' : 'nom'} invalide. Utilisez uniquement des lettres, espaces, tirets et apostrophes.`);
+          return;
+        }
+      }
 
       // Validate LinkedIn URL
       if (field === 'linkedinUrl' && value) {
@@ -204,38 +233,6 @@
       if (field === 'portfolioUrl' && value) {
         if (!isValidUrl(value)) {
           toast.error("L'URL du portfolio doit commencer par 'https://'");
-          return;
-        }
-      }
-      
-      // Validation de l'email
-      if (field === 'email' && value) {
-        if (!isValidEmail(value)) {
-          toast.error("Format d'email invalide");
-          return;
-        }
-      }
-      
-      // Validation du numéro de téléphone
-      if (field === 'phoneNumber' && value) {
-        if (!isValidPhone(value)) {
-          toast.error("Format de numéro de téléphone invalide");
-          return;
-        }
-      }
-      
-      // Validation de l'URL LinkedIn
-      if (field === 'linkedinUrl' && value) {
-        if (!isValidLinkedInUrl(value)) {
-          toast.error("Format d'URL LinkedIn invalide. L'URL doit être au format linkedin.com/in/username");
-          return;
-        }
-      }
-      
-      // Validation du nom et prénom
-      if ((field === 'firstName' || field === 'lastName') && value) {
-        if (!isValidName(value)) {
-          toast.error(`Format de ${field === 'firstName' ? 'prénom' : 'nom'} invalide. Utilisez uniquement des lettres, espaces, tirets et apostrophes.`);
           return;
         }
       }
