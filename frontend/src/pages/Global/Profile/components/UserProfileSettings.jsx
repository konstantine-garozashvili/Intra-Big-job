import React, { useState, useEffect, useCallback } from 'react';
import { useApiQuery, useApiMutation } from '@/hooks/useReactQuery';
import { toast } from 'sonner';
import { Button } from '@/components/ui/button';
import { Card, CardContent, CardDescription, CardHeader, CardTitle } from '@/components/ui/card';
import { Skeleton } from '@/components/ui/skeleton';
import { useQueryClient } from '@tanstack/react-query';
import { profileService } from '../services/profileService';
import { notificationService } from '@/lib/services/notificationService';
import ProfilePicture from './settings/ProfilePicture';
import { isValidEmail, isValidPhone, isValidLinkedInUrl, isValidName, isValidUrl } from '@/lib/utils/validation';
import { Label } from '@/components/ui/label';
import { Input } from '@/components/ui/input';
import { PhoneInput } from '@/components/ui/phone-input';
import { Upload, FileText, Trash2, Send } from 'lucide-react';
// Importer notre hook centralisé
import { useUserDataCentralized } from '@/hooks';

// Import our components using the barrel export
import {
  PersonalInformation,
  AdministrativeInformation
} from './settings';

/**
 * UserProfileSettings component that uses React Query to fetch and manage user profile data
 */
const UserProfileSettings = () => {
  // Get the query client instance
  const queryClient = useQueryClient();
  
  // Add state for edit mode and edited data
  const [editMode, setEditMode] = useState({
    personal: false,
    address: false,
    academic: false,
  });
  
  const [editedData, setEditedData] = useState({
    personal: {
      firstName: '',
      lastName: '',
      email: '',
      phoneNumber: '',
      linkedinUrl: '',
      portfolioUrl: '',
      nationality: '',
      birthDate: '',
    },
    address: {},
    academic: {},
  });

  // Utiliser notre hook centralisé pour récupérer les données utilisateur
  const { 
    user: userData, 
    isLoading: isProfileLoading, 
    isError: isProfileError,
    error: profileError,
    forceRefresh: refetchProfile
  } = useUserDataCentralized({
    refetchOnWindowFocus: true,    // Enable refetching when window focus changes
    refetchOnMount: true,          // Enable refetching when component mounts
    staleTime: 0,                  // Consider data stale immediately
    cacheTime: 5 * 60 * 1000,      // Keep in cache for 5 minutes
    onError: (error) => {
      toast.error('Failed to load profile data: ' + (error.message || 'Unknown error'));
    }
  });

  // Transformer les données utilisateur pour maintenir la compatibilité
  const profileData = React.useMemo(() => {
    if (!userData) return null;
    return {
      data: {
        user: userData,
        addresses: userData.addresses || [],
        studentProfile: userData.studentProfile || null,
      }
    };
  }, [userData]);
  
  // Determine if user is a student and get role - memoized to prevent unnecessary recalculations
  const { userRole, isStudent } = React.useMemo(() => {
    const userRoles = userData?.roles || [];
    const rolesArray = Array.isArray(userRoles) 
      ? userRoles 
      : (typeof userRoles === 'object' ? Object.values(userRoles) : []);
    
    const isStudent = rolesArray.some(role => 
      typeof role === 'string' && role.includes('STUDENT')
    ) || (userData?.studentProfile && Object.keys(userData?.studentProfile || {}).length > 0);
    
    let userRole = '';
    if (isStudent) {
      userRole = 'ROLE_STUDENT';
    } else if (rolesArray.length > 0) {
      const firstRole = rolesArray[0];
      userRole = typeof firstRole === 'object' && firstRole !== null && firstRole.name
        ? firstRole.name
        : String(firstRole);
    }
    
    return { userRole, isStudent };
  }, [userData?.roles, userData?.studentProfile]);

  // Initialize editedData when userData changes
  useEffect(() => {
    // Only reset if no field is being edited
    const isAnyFieldEditing = Object.values(editMode).some(Boolean);
    if (!isAnyFieldEditing && userData && Object.keys(userData).length > 0) {
      // Use a deep comparison to avoid unnecessary updates
      const newPersonalData = {
        firstName: userData.firstName ?? '',
        lastName: userData.lastName ?? '',
        email: userData.email ?? '',
        phoneNumber: userData.phoneNumber ?? '',
        linkedinUrl: userData.linkedinUrl ?? '',
        portfolioUrl: userData.studentProfile?.portfolioUrl ?? '',
        nationality: userData.nationality ?? '',
        birthDate: userData.birthDate ?? '',
      };
      
      // Only update if the data has actually changed
      if (JSON.stringify(newPersonalData) !== JSON.stringify(editedData.personal)) {
        setEditedData(prev => ({
          ...prev,
          personal: newPersonalData,
          address: {},
          academic: {},
        }));
      }
    }
  }, [profileData, editMode]);

  // Add event listener for portfolio URL updates from other components
  useEffect(() => {
    const handlePortfolioUrlUpdate = (event) => {
      if (event.detail?.portfolioUrl !== undefined) {
        const newPortfolioUrl = event.detail.portfolioUrl;
        
        // Update local state if different
        if (editedData.personal.portfolioUrl !== newPortfolioUrl) {
          setEditedData(prev => ({
            ...prev,
            personal: {
              ...prev.personal,
              portfolioUrl: newPortfolioUrl
            }
          }));
        }
      }
    };
    
    // Listen for portfolio URL update events
    window.addEventListener('portfolio-url-updated', handlePortfolioUrlUpdate);
    
    return () => {
      window.removeEventListener('portfolio-url-updated', handlePortfolioUrlUpdate);
    };
  }, [editedData.personal.portfolioUrl]);

  // Helper function to calculate age from birthdate
  const calculateAge = (birthDateString) => {
    if (!birthDateString) return null;
    
    try {
      const birthDate = new Date(birthDateString);
      if (isNaN(birthDate.getTime())) return null;
      
      const today = new Date();
      const age = today.getFullYear() - birthDate.getFullYear();
      
      // Adjust age if birthday hasn't occurred yet this year
      const hasBirthdayOccurredThisYear = 
        today.getMonth() > birthDate.getMonth() || 
        (today.getMonth() === birthDate.getMonth() && today.getDate() >= birthDate.getDate());
      
      return hasBirthdayOccurredThisYear ? age : age - 1;
    } catch (e) {
      return null;
    }
  };

  // Function to update local state optimistically
  const updateLocalState = useCallback((field, value) => {
    if (field === 'portfolioUrl') {
      setEditedData(prev => ({
        ...prev,
        personal: {
          ...prev.personal,
          portfolioUrl: value
        }
      }));
      // Update userData immediately for optimistic UI
      if (userData && userData.studentProfile) {
        // Create a new reference for studentProfile to trigger proper React updates
        userData.studentProfile = {
          ...userData.studentProfile,
          portfolioUrl: value
        };
        
        // Dispatch a custom event for other components listening to portfolio changes
        window.dispatchEvent(new CustomEvent('portfolio-update-local', {
          detail: { portfolioUrl: value }
        }));
      }
    } else {
      setEditedData(prev => ({
        ...prev,
        personal: {
          ...prev.personal,
          [field]: value
        }
      }));
      // Update userData immediately for optimistic UI
      if (userData) {
        userData[field] = value;
        
        // If updating birthDate, also update the age
        if (field === 'birthDate' && value) {
          userData.age = calculateAge(value);
        }
      }
    }
  }, [userData]);

  // Handler for saving personal information
  const handleSavePersonal = async (field) => {
    try {
      const value = editedData.personal[field];
      
      // Debug log for linkedinUrl
      if (field === 'linkedinUrl') {
        console.log(`handleSavePersonal - linkedinUrl value: ${JSON.stringify(value)}`);
      }
      
      // Validation spécifique selon le type de champ
      if (field === 'birthDate' && value) {
        const birthDate = new Date(value);
        const today = new Date();
        const minAgeDate = new Date(today);
        minAgeDate.setFullYear(today.getFullYear() - 16);
        
        if (birthDate > minAgeDate) {
          toast.error("Vous devez avoir au moins 16 ans pour vous inscrire.");
          return;
        }
      }
      
      // Validation de l'email
      if (field === 'email' && value) {
        if (!isValidEmail(value)) {
          toast.error("Format d'email invalide");
          return;
        }
      }
      
      // Validation du numéro de téléphone
      if (field === 'phoneNumber' && value) {
        if (!isValidPhone(value)) {
          toast.error("Format de numéro de téléphone invalide");
          return;
        }
      }
      
      // Validation du nom et prénom
      if ((field === 'firstName' || field === 'lastName') && value) {
        if (!isValidName(value)) {
          toast.error(`Format de ${field === 'firstName' ? 'prénom' : 'nom'} invalide. Utilisez uniquement des lettres, espaces, tirets et apostrophes.`);
          return;
        }
      }

      // Validate LinkedIn URL
      if (field === 'linkedinUrl' && value) {
        if (!isValidLinkedInUrl(value)) {
          toast.error("L'URL LinkedIn doit commencer par 'https://www.linkedin.com/in/'");
          return;
        }
      }
      // Special case: allow null/empty for linkedinUrl deletion
      if (field === 'linkedinUrl' && (value === null || value === '')) {
<<<<<<< HEAD
        console.log('Deleting LinkedIn URL');
=======
>>>>>>> bd159f81
        // Continue with deletion
      }

      // Validate portfolio URL
      if (field === 'portfolioUrl' && value) {
        if (!isValidUrl(value)) {
          toast.error("L'URL du portfolio doit commencer par 'https://'");
          return;
        }
      }
      
      // Use the service to update the profile
      await profileService.updateProfile({ [field]: value });
      
      // Optimistically update the local state
      updateLocalState(field, value);
      
      // Exit edit mode for this field
      setEditMode(prev => ({
        ...prev,
        [field]: false,
      }));
      
      // Dispatch event to notify other components like ProfileProgress
      document.dispatchEvent(new CustomEvent('user:data-updated'));

      toast.success(`${field} mis à jour avec succès`);
    } catch (error) {
      // Revert optimistic update on error
      if (field === 'portfolioUrl' && isStudent) {
        updateLocalState('portfolioUrl', profileData?.data?.studentProfile?.portfolioUrl || null);
        toast.error("Erreur lors de la mise à jour de l'URL du portfolio");
      } else {
        updateLocalState(field, profileData?.data?.user?.[field] || null);
        toast.error(`Erreur lors de la mise à jour de ${field}`);
      }
    }
  };

  // Add a new function to handle address updates
  const handleSaveAddress = async () => {
    try {
      const addressData = editedData.address;
      const formattedAddress = {
        name: addressData.name?.trim() || '',
        complement: addressData.complement?.trim() || null,
        postalCode: {
          code: addressData.postalCode?.code?.trim() || ''
        },
        city: {
          name: addressData.city?.name?.trim() || ''
        }
      };
      
      if (!formattedAddress.name || !formattedAddress.postalCode.code || !formattedAddress.city.name) {
        toast.error('Veuillez remplir tous les champs obligatoires');
        return;
      }
      
      // Créer un objet d'adresse complet avec ID si disponible
      const addressWithId = {
        ...formattedAddress,
        id: userData.addresses?.[0]?.id
      };
      
      // Make the API call first
      await profileService.updateAddress(addressWithId);
      
      toast.success('Adresse mise à jour avec succès');
      
      // Force refetch to get the latest data from the server
      await queryClient.invalidateQueries({ queryKey: ['userProfileData'] });
      await refetchProfile();
      
    } catch (error) {
      toast.error('Erreur lors de la mise à jour de l\'adresse');
    }
  };

  // Mutation for updating personal information
  const { mutate: updatePersonalInfo } = useApiMutation(
    '/api/profile',
    'put',
    'userProfileData',
    {
      onMutate: async (variables) => {
        // Cancel any outgoing refetches
        await queryClient.cancelQueries({ queryKey: ['userProfileData'] });
        
        // Snapshot the previous value
        const previousData = queryClient.getQueryData(['userProfileData']);
        
        return { previousData };
      },
      onSuccess: (data, variables) => {
        toast.success('Informations mises à jour avec succès');
      },
      onError: (err, variables, context) => {
        // Rollback on error
        queryClient.setQueryData(['userProfileData'], context.previousData);
        toast.error('Une erreur est survenue lors de la mise à jour du profil');
      },
      onSettled: () => {
        // Refetch in the background to ensure sync
        queryClient.invalidateQueries({ queryKey: ['userProfileData'] });
      }
    }
  );

  // Mutation for updating portfolio URL
  const { mutate: updatePortfolioUrl } = useApiMutation(
    '/api/student/profile/portfolio-url',
    'put',
    'userProfileData',
    {
      onMutate: async (variables) => {
        // Cancel any outgoing refetches
        await queryClient.cancelQueries({ queryKey: ['userProfileData'] });
        
        // Snapshot the previous value
        const previousData = queryClient.getQueryData(['userProfileData']);
        
        return { previousData };
      },
      onSuccess: async (data, variables) => {
        toast.success('URL du portfolio mise à jour avec succès');
        
        // Explicitly trigger a complete refresh of the profile data
        await queryClient.invalidateQueries({ queryKey: ['unified-user-data'] });
        setTimeout(() => refetchProfile(), 300);
        
        // Dispatch a custom event to notify other components about the portfolio URL update
        window.dispatchEvent(new CustomEvent('portfolio-url-updated', {
          detail: { portfolioUrl: variables.portfolioUrl }
        }));
      },
      onError: (err, variables, context) => {
        // Rollback on error
        queryClient.setQueryData(['userProfileData'], context.previousData);
        toast.error(err.response?.data?.message || "L'URL du portfolio doit commencer par 'https://'");
      },
      onSettled: () => {
        // Invalidate all relevant queries to ensure data consistency
        queryClient.invalidateQueries({ queryKey: ['userProfileData'] });
        queryClient.invalidateQueries({ queryKey: ['profile'] });
        queryClient.invalidateQueries({ queryKey: ['unified-user-data'] });
      }
    }
  );

  // Track the last URL we received to avoid duplicate refetches
  const [lastProfilePictureUrl, setLastProfilePictureUrl] = useState(null);
  const [lastRefetchTime, setLastRefetchTime] = useState(0);
  
  // Handler for profile picture changes - DISABLED TO BREAK CIRCULAR DEPENDENCY
  const handleProfilePictureChange = useCallback((newUrl) => {
    // TEMPORARILY DISABLED TO BREAK CIRCULAR DEPENDENCY
  }, []);

  // Render loading state
  if (isProfileLoading) {
    return <ProfileSettingsSkeleton />;
  }

  // Render error state
  if (isProfileError) {
    return (
      <div className="space-y-6 bg-white p-6 rounded-lg shadow">
        <div className="text-center py-8">
          <h2 className="text-xl font-semibold text-red-600 mb-2">Error Loading Profile</h2>
          <p className="text-gray-600 mb-4">{profileError?.response?.data?.message || profileError?.message || 'An unexpected error occurred'}</p>
          <Button onClick={() => refetchProfile()}>Try Again</Button>
        </div>
      </div>
    );
  }

  return (
    <div className="space-y-4 sm:space-y-6 w-full">
      <Card className="overflow-hidden w-full">
        <div className="flex flex-col xs:flex-row items-center p-2 xs:p-3">
          <ProfilePicture 
            userData={userData} 
            onProfilePictureChange={handleProfilePictureChange}
            isLoading={isProfileLoading}
          />

        </div>
      </Card>

      <Card className="overflow-hidden w-full">
        <CardHeader className="px-4 sm:px-6 md:px-8 py-3 sm:py-4">
          <CardTitle className="text-lg sm:text-xl">Informations personnelles</CardTitle>
          <CardDescription className="text-xs sm:text-sm">Mettre à jour vos informations personnelles</CardDescription>
        </CardHeader>
        <CardContent className="px-3 sm:px-4 md:px-6 pb-6">
          <PersonalInformation 
            userData={userData}
            editMode={editMode}
            setEditMode={setEditMode}
            editedData={editedData}
            setEditedData={setEditedData}
            userRole={userRole}
            onSave={handleSavePersonal}
            onSaveAddress={handleSaveAddress}
          >
            <div className="grid grid-cols-1 md:grid-cols-2 gap-4 sm:gap-6">
              <div className="space-y-2">
                <Label htmlFor="nationality">Nationalité</Label>
                <Input
                  id="nationality"
                  value={editedData.personal.nationality || ''}
                  onChange={(e) => handleSavePersonal('nationality')}
                  disabled={!editMode.personal}
                  placeholder="Votre nationalité"
                />
              </div>
              <div className="space-y-2">
                <Label htmlFor="birthDate">Date de naissance</Label>
                <Input
                  id="birthDate"
                  type="date"
                  value={editedData.personal.birthDate || ''}
                  onChange={(e) => handleSavePersonal('birthDate')}
                  disabled={!editMode.personal}
                />
              </div>
            </div>
          </PersonalInformation>
        </CardContent>
      </Card>
    </div>
  );
};

// Skeleton component for loading state
const ProfileSettingsSkeleton = () => {
  return (
    <div className="space-y-4 sm:space-y-6 w-full">
      {/* Profile Picture Card Skeleton */}
      <div className="bg-white rounded-lg shadow overflow-hidden w-full">
        {/* Card Header */}
        <div className="px-4 sm:px-6 md:px-8 py-4 sm:py-5 border-b">
          <Skeleton className="h-5 sm:h-6 w-36 sm:w-48 mb-2" />
          <Skeleton className="h-3 sm:h-4 w-48 sm:w-64" />
        </div>
        {/* Card Content */}
        <div className="px-4 sm:px-6 md:px-8 py-4 sm:py-6">
          <div className="flex flex-col xs:flex-row items-center justify-center">
            <div className="relative">
              <Skeleton className="h-20 w-20 sm:h-24 sm:w-24 md:h-32 md:w-32 rounded-full" />
              <Skeleton className="absolute bottom-0 right-0 w-6 sm:w-8 h-6 sm:h-8 rounded-full" />
            </div>
            <div className="mt-3 xs:mt-0 xs:ml-3">
              <Skeleton className="h-4 sm:h-5 w-32 mb-2" />
              <Skeleton className="h-3 w-40" />
            </div>
          </div>
          <div className="mt-4 flex justify-center">
            <Skeleton className="h-8 sm:h-9 w-24 sm:w-28" />
          </div>
        </div>
      </div>
      
      {/* Personal Information Card Skeleton */}
      <div className="bg-white rounded-lg shadow overflow-hidden w-full">
        {/* Card Header */}
        <div className="px-4 sm:px-6 md:px-8 py-4 sm:py-5 border-b">
          <Skeleton className="h-5 sm:h-6 w-48 sm:w-64 mb-2" />
          <Skeleton className="h-3 sm:h-4 w-56 sm:w-80" />
        </div>
        {/* Card Content */}
        <div className="px-4 sm:px-6 md:px-8 py-4 sm:py-6">
          {/* Form Fields */}
          <div className="space-y-4 sm:space-y-6">
            {/* First Row - Name Fields */}
            <div className="grid grid-cols-1 md:grid-cols-2 gap-4 sm:gap-6">
              <div className="space-y-2">
                <Skeleton className="h-4 sm:h-5 w-24 sm:w-32" />
                <Skeleton className="h-9 sm:h-10 w-full" />
              </div>
              
              <div className="space-y-2">
                <Skeleton className="h-4 sm:h-5 w-24 sm:w-32" />
                <Skeleton className="h-9 sm:h-10 w-full" />
              </div>
            </div>
            
            {/* Second Row */}
            <div className="grid grid-cols-1 md:grid-cols-2 gap-4 sm:gap-6">
              <div className="space-y-2">
                <Skeleton className="h-4 sm:h-5 w-24 sm:w-32" />
                <Skeleton className="h-9 sm:h-10 w-full" />
              </div>
              
              <div className="space-y-2">
                <Skeleton className="h-4 sm:h-5 w-24 sm:w-32" />
                <Skeleton className="h-9 sm:h-10 w-full" />
              </div>
            </div>
            
            {/* Full Width Fields */}
            <div className="space-y-2">
              <Skeleton className="h-4 sm:h-5 w-24 sm:w-32" />
              <Skeleton className="h-9 sm:h-10 w-full" />
            </div>
            
            {/* Address Section */}
            <div className="pt-3 sm:pt-4">
              <Skeleton className="h-5 sm:h-6 w-24 sm:w-32 mb-3 sm:mb-4" />
              <div className="grid grid-cols-1 md:grid-cols-2 gap-4 sm:gap-6">
                <Skeleton className="h-9 sm:h-10 w-full" />
                <Skeleton className="h-9 sm:h-10 w-full" />
              </div>
            </div>
            
            {/* Button */}
            <div className="flex justify-end mt-4 sm:mt-6">
              <Skeleton className="h-9 sm:h-10 w-32 sm:w-48" />
            </div>
          </div>
        </div>
      </div>
      
      {/* Additional Settings Card */}
      <div className="bg-white rounded-lg shadow overflow-hidden w-full">
        {/* Card Header */}
        <div className="px-4 sm:px-6 md:px-8 py-4 sm:py-5 border-b">
          <Skeleton className="h-5 sm:h-6 w-36 sm:w-48 mb-2" />
          <Skeleton className="h-3 sm:h-4 w-48 sm:w-64" />
        </div>
        {/* Card Content */}
        <div className="px-4 sm:px-6 md:px-8 py-4 sm:py-6">
          <div className="grid grid-cols-1 md:grid-cols-2 gap-4 sm:gap-6">
            <Skeleton className="h-9 sm:h-10 w-full" />
            <Skeleton className="h-9 sm:h-10 w-full" />
          </div>
        </div>
      </div>
    </div>
  );
};

export default UserProfileSettings; <|MERGE_RESOLUTION|>--- conflicted
+++ resolved
@@ -281,10 +281,6 @@
       }
       // Special case: allow null/empty for linkedinUrl deletion
       if (field === 'linkedinUrl' && (value === null || value === '')) {
-<<<<<<< HEAD
-        console.log('Deleting LinkedIn URL');
-=======
->>>>>>> bd159f81
         // Continue with deletion
       }
 
