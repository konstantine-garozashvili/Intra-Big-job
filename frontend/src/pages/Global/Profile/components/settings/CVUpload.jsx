import React, { useState, useCallback, memo } from 'react';
import { Download, Upload, FileText, Trash2, AlertCircle, File, CheckCircle2 } from 'lucide-react';
import { Button } from "@/components/ui/button";
import { toast } from 'sonner';
import { motion } from 'framer-motion';
import { useApiQuery, useApiMutation } from '@/hooks/useReactQuery';
import {
  Dialog,
  DialogContent,
  DialogDescription,
  DialogFooter,
  DialogHeader,
  DialogTitle,
} from "@/components/ui/dialog";

// Importer le service documentService directement dans le composant
import documentService from '../../services/documentService';
import { notificationService } from '@/lib/services/notificationService';
import { documentNotifications } from '@/lib/utils/documentNotifications';

const CVUpload = memo(({ userData, onUpdate }) => {
  const [cvFile, setCvFile] = useState(null);
  const [dragActive, setDragActive] = useState(false);
  const [fileError, setFileError] = useState(null);
  const [deleteDialogOpen, setDeleteDialogOpen] = useState(false);

  // Fetch CV document using React Query
  const { 
    data: cvDocuments, 
    isLoading: isLoadingCV,
    refetch: refetchCV
  } = useApiQuery('/api/documents/type/CV', 'userCVDocument', {
    refetchOnWindowFocus: false,
    onError: (error) => {
      console.error("Error fetching CV document:", error);
    }
  });

  // Get the first CV document if available
  const cvDocument = cvDocuments?.data?.[0] || null;

  // Mutation for uploading CV
  const { 
    mutate: uploadCV,
    isPending: isUploading
  } = useApiMutation('/api/documents/upload/cv', 'post', 'userCVDocument', {
    onSuccess: () => {
      toast.success('CV téléchargé avec succès');
      setCvFile(null);
      
      // Dispatch event to notify MainLayout about the update
      document.dispatchEvent(new CustomEvent('user:data-updated'));
      
      // Create document uploaded notification using the utility
      // D'abord récupérer les données à jour du document
      refetchCV().then(data => {
        if (data && data.data && data.data[0]) {
          // Forcer la création de la notification frontend (même si normalement gérée par le backend)
          documentNotifications.uploaded({
            name: data.data[0].name || 'CV',
            id: data.data[0].id
          }, null, true);
<<<<<<< HEAD
          console.log('Notification de téléchargement de CV créée avec succès');
=======
>>>>>>> bd159f81
        } else {
          // Fallback si on ne peut pas obtenir les données du document
          documentNotifications.uploaded({
            name: 'CV',
            id: Date.now()
          }, null, true);
<<<<<<< HEAD
          console.log('Notification de téléchargement de CV créée avec données par défaut');
        }
      }).catch(err => {
        console.error('Erreur lors de la récupération du document CV:', err);
=======
        }
      }).catch(() => {
>>>>>>> bd159f81
        // Créer quand même une notification en cas d'erreur
        documentNotifications.uploaded({
          name: 'CV',
          id: Date.now()
        }, null, true);
      });
      
      // Créer une notification locale pour l'utilisateur
      const mockNotification = {
        id: Date.now(),
        title: 'CV téléchargé avec succès',
        message: 'Votre CV a été téléchargé avec succès et est prêt à être consulté par les recruteurs.',
        type: 'document_uploaded',
        isRead: false,
        createdAt: new Date().toISOString(),
        targetUrl: '/documents'
      };
      
      // Ajouter la notification directement dans le cache du service 
      if (notificationService.cache.notifications && notificationService.cache.notifications.notifications) {
        // Insérer au début du tableau
        notificationService.cache.notifications.notifications.unshift(mockNotification);
        
        // Mettre à jour le compteur de notifications non lues
        notificationService.cache.unreadCount = (notificationService.cache.unreadCount || 0) + 1;
        
        // Mettre à jour le compteur dans les données de pagination
        if (notificationService.cache.notifications.pagination) {
          notificationService.cache.notifications.pagination.total += 1;
        }
        
        // Notifier les abonnés du changement
        notificationService.notifySubscribers();
        
        // Forcer le rafraîchissement du compteur 
        setTimeout(() => {
          notificationService.getUnreadCount(true)
            .catch(() => {});
        }, 300);
      }
      
      // Reset file input
      const fileInput = document.getElementById('cv-upload');
      if (fileInput) fileInput.value = '';
    },
    onError: (error) => {
      toast.error('Failed to upload CV: ' + (error.response?.data?.message || error.message));
    }
  });

  // Mutation for deleting CV
  const { 
    mutate: deleteCV,
    isPending: isDeleting
  } = useApiMutation((id) => `/api/documents/${id}`, 'delete', 'userCVDocument', {
    onSuccess: () => {
      toast.success('CV deleted successfully');
      refetchCV();
      
      // Dispatch event to notify MainLayout about the update
      document.dispatchEvent(new CustomEvent('user:data-updated'));

      if (onUpdate) onUpdate();
    },
    onError: (error) => {
      toast.error('Failed to delete CV: ' + (error.response?.data?.message || error.message));
    }
  });

  // Handle file selection
  const handleCvFileChange = useCallback((event) => {
    setFileError(null);
    if (event.target.files && event.target.files[0]) {
      const file = event.target.files[0];
      
      // Check file size (max 10MB)
      if (file.size > 10 * 1024 * 1024) {
        setFileError("File is too large. Maximum size is 10MB.");
        return;
      }
      
      // Check file type
      const validTypes = ['application/pdf', 'application/msword', 'application/vnd.openxmlformats-officedocument.wordprocessingml.document'];
      if (!validTypes.includes(file.type)) {
        setFileError("Unsupported file format. Please use PDF, DOC, or DOCX.");
        return;
      }
      
      setCvFile(file);
    }
  }, []);
  
  // Handle CV upload
  const handleCvUpload = useCallback(() => {
    if (!cvFile) {
      toast.error('Please select a file');
      return;
    }
    
    const formData = new FormData();
    formData.append('file', cvFile);
    uploadCV(formData);
  }, [cvFile, uploadCV]);

  // Handle document deletion
  const handleDeleteDocument = useCallback(() => {
    if (!cvDocument || !cvDocument.id) {
      toast.error('No document to delete');
      return;
    }
    
    setDeleteDialogOpen(true);
  }, [cvDocument]);

  // Execute CV deletion
  const confirmDeleteDocument = useCallback(() => {
    if (!cvDocument || !cvDocument.id) {
      toast.error('No document to delete');
      return;
    }
    
    // Close dialog immediately for fluid interaction
    setDeleteDialogOpen(false);
    
    // Store document info before deletion
    const documentInfo = {
      id: cvDocument.id,
      name: cvDocument.name
    };
    
    // Supprimer le document - le backend créera la notification
    deleteCV(cvDocument.id);
    
    // Check if user is student or guest and create frontend notification as backup
    // This is a redundancy mechanism to ensure notifications work for all user roles
    const user = JSON.parse(localStorage.getItem('user') || '{}');
    const isStudent = user?.roles?.includes('ROLE_STUDENT');
    const isGuest = user?.roles?.includes('ROLE_GUEST');
    
    if (isStudent || isGuest) {
<<<<<<< HEAD
      console.log('Creating backup frontend notification for student/guest user');
=======
>>>>>>> bd159f81
      // Force creation of notification in frontend (bypassing backend check)
      documentNotifications.deleted(documentInfo, null, true);
    }
    
  }, [cvDocument, deleteCV]);

  // Handle document download
  const handleDownloadDocument = useCallback(async () => {
    if (!cvDocument || !cvDocument.id) {
      toast.error('No document to download');
      return;
    }
    
    try {
      const response = await fetch(`${import.meta.env.VITE_API_URL}/documents/${cvDocument.id}/download`, {
        headers: {
          'Authorization': `Bearer ${localStorage.getItem('token')}`
        }
      });
      
      if (!response.ok) {
        throw new Error('Failed to download document');
      }
      
      const blob = await response.blob();
      const url = window.URL.createObjectURL(blob);
      const a = document.createElement('a');
      a.style.display = 'none';
      a.href = url;
      a.download = cvDocument.name || 'cv.pdf';
      document.body.appendChild(a);
      a.click();
      
      // Clean up
      window.URL.revokeObjectURL(url);
      document.body.removeChild(a);
      
      toast.success('Document importé avec succès');
    } catch (error) {
      toast.error('Erreur lors du téléchargement du CV');
    }
  }, [cvDocument]);

  // Handle drag events
  const handleDrag = useCallback((e) => {
    e.preventDefault();
    e.stopPropagation();
    
    if (e.type === 'dragenter' || e.type === 'dragover') {
      setDragActive(true);
    } else if (e.type === 'dragleave') {
      setDragActive(false);
    }
  }, []);
  
  // Handle drop event
  const handleDrop = useCallback((e) => {
    e.preventDefault();
    e.stopPropagation();
    setDragActive(false);
    setFileError(null);
    
    if (e.dataTransfer.files && e.dataTransfer.files[0]) {
      const file = e.dataTransfer.files[0];
      
      // Check file size (max 10MB)
      if (file.size > 10 * 1024 * 1024) {
        setFileError("File is too large. Maximum size is 10MB.");
        return;
      }
      
      // Check file type
      const validTypes = ['application/pdf', 'application/msword', 'application/vnd.openxmlformats-officedocument.wordprocessingml.document'];
      if (!validTypes.includes(file.type)) {
        setFileError("Unsupported file format. Please use PDF, DOC, or DOCX.");
        return;
      }
      
      setCvFile(file);
    }
  }, []);

  return (
    <div className="space-y-4">
      {/* Delete Confirmation Dialog */}
      <Dialog open={deleteDialogOpen} onOpenChange={setDeleteDialogOpen}>
        <DialogContent>
          <DialogHeader>
            <DialogTitle>Confirmer la suppression</DialogTitle>
            <DialogDescription>
              Êtes-vous sûr de vouloir supprimer votre CV ? Cette action est irréversible.
            </DialogDescription>
          </DialogHeader>
          <DialogFooter className="flex justify-end space-x-2">
            <Button
              variant="outline"
              onClick={() => setDeleteDialogOpen(false)}
            >
              Annuler
            </Button>
            <Button
              variant="destructive"
              onClick={confirmDeleteDocument}
              disabled={isDeleting}
            >
              {isDeleting ? 'Suppression...' : 'Supprimer'}
            </Button>
          </DialogFooter>
        </DialogContent>
      </Dialog>

      {/* CV Document Display */}
      {cvDocument && (
        <div className="bg-gray-50 p-3 sm:p-4 rounded-lg border border-gray-200">
          <div className="flex flex-col sm:flex-row items-start sm:items-center justify-between gap-3 sm:gap-4">
            <div className="flex items-center space-x-3 min-w-0">
              <FileText className="h-5 w-5 sm:h-6 sm:w-6 text-blue-500 flex-shrink-0" />
              <div className="min-w-0">
                <h3 className="font-medium text-sm sm:text-base truncate">{cvDocument.name}</h3>
                <p className="text-xs sm:text-sm text-gray-500">
                  Ajouté le {new Date(cvDocument.createdAt).toLocaleDateString('fr-FR', {
                    day: 'numeric',
                    month: 'long',
                    year: 'numeric'
                  })}
                </p>
              </div>
            </div>
            <div className="flex flex-col sm:flex-row w-full sm:w-auto gap-2 sm:gap-3">
              <Button
                variant="outline"
                size="sm"
                onClick={handleDownloadDocument}
                disabled={isDeleting}
                className="w-full sm:w-auto text-xs sm:text-sm h-8 sm:h-9 justify-center"
              >
                <Download className="h-3 w-3 sm:h-4 sm:w-4 mr-1.5" />
                Télécharger
              </Button>
              <Button
                variant="outline"
                size="sm"
                onClick={handleDeleteDocument}
                disabled={isDeleting}
                className="w-full sm:w-auto text-xs sm:text-sm h-8 sm:h-9 justify-center text-red-500 hover:text-red-700"
              >
                <Trash2 className="h-3 w-3 sm:h-4 sm:w-4 mr-1.5" />
                Supprimer
              </Button>
            </div>
          </div>
        </div>
      )}

      {/* CV Upload Area */}
      {!cvDocument && (
        <div 
          className={`border-2 border-dashed rounded-lg p-3 sm:p-6 text-center ${
            dragActive ? 'border-blue-500 bg-blue-50' : 'border-gray-300'
          }`}
          onDragEnter={handleDrag}
          onDragOver={handleDrag}
          onDragLeave={handleDrag}
          onDrop={handleDrop}
        >
          <motion.div 
            initial={{ opacity: 0, y: 10 }}
            animate={{ opacity: 1, y: 0 }}
            transition={{ duration: 0.3 }}
            className="space-y-2 sm:space-y-4"
          >
            <div className="mx-auto w-10 h-10 sm:w-12 sm:h-12 rounded-full bg-blue-100 flex items-center justify-center">
              <Upload className="h-4 w-4 sm:h-6 sm:w-6 text-blue-500" />
            </div>
            <div className="space-y-1 sm:space-y-2">
              <h3 className="text-sm sm:text-lg font-medium">Déposez votre CV ici</h3>
              <p className="text-xs sm:text-sm text-gray-500">
                Glissez-déposez votre fichier ici, ou cliquez pour parcourir
              </p>
            </div>
            <div>
              <input
                id="cv-upload"
                type="file"
                accept=".pdf,.doc,.docx"
                onChange={handleCvFileChange}
                className="hidden"
              />
              <Button
                variant="outline"
                onClick={() => document.getElementById('cv-upload').click()}
                className="mx-auto text-xs sm:text-sm h-8 sm:h-9 px-3 sm:px-4"
              >
                Parcourir les fichiers
              </Button>
            </div>
            <p className="text-xs text-gray-500">
              Formats acceptés : PDF, DOC, DOCX (max 10MB)
            </p>
          </motion.div>
        </div>
      )}

      {/* File Selected Display */}
      {cvFile && !cvDocument && (
        <div className="mt-3 bg-gray-50 p-3 rounded-lg border border-gray-200">
          <div className="flex flex-col sm:flex-row items-start sm:items-center justify-between gap-3">
            <div className="flex items-center space-x-2 sm:space-x-3 min-w-0 w-full sm:w-auto">
              <File className="h-4 w-4 sm:h-5 sm:w-5 text-blue-500 flex-shrink-0" />
              <div className="min-w-0 flex-1">
                <h3 className="font-medium text-xs sm:text-sm truncate">{cvFile.name}</h3>
                <p className="text-xs text-gray-500">
                  {(cvFile.size / 1024 / 1024).toFixed(2)} MB
                </p>
              </div>
            </div>
            <Button
              onClick={handleCvUpload}
              disabled={isUploading}
              size="sm"
              className="w-full sm:w-auto text-xs sm:text-sm h-8 sm:h-9 justify-center"
            >
              {isUploading ? (
                <div className="flex items-center justify-center">
                  <div className="animate-spin rounded-full h-4 w-4 border-b-2 border-white mr-2"></div>
                  <span>Envoi en cours...</span>
                </div>
              ) : (
                <>
                  <CheckCircle2 className="h-3 w-3 sm:h-4 sm:w-4 mr-1.5 dark:text-white" />
                  <p className="dark:text-white">Envoyer</p>
                </>
              )}
            </Button>
          </div>
        </div>
      )}

      {/* Error Display */}
      {fileError && (
        <div className="mt-2 p-2 sm:p-3 bg-red-50 text-red-700 rounded-md flex items-start space-x-2">
          <AlertCircle className="h-4 w-4 sm:h-5 sm:w-5 flex-shrink-0 mt-0.5" />
          <p className="text-xs sm:text-sm flex-1">{fileError}</p>
        </div>
      )}

      {/* Loading State */}
      {isLoadingCV && !cvDocument && !cvFile && (
        <div className="text-center py-4 sm:py-6">
          <div className="animate-pulse flex flex-col items-center space-y-2 sm:space-y-3">
            <div className="rounded-full bg-gray-200 h-8 w-8 sm:h-10 sm:w-10"></div>
            <div className="h-2 sm:h-3 bg-gray-200 rounded w-32 sm:w-40"></div>
            <div className="h-2 bg-gray-200 rounded w-24 sm:w-32"></div>
          </div>
        </div>
      )}
    </div>
  );
});

// Add display name for debugging
CVUpload.displayName = 'CVUpload';

export default CVUpload; <|MERGE_RESOLUTION|>--- conflicted
+++ resolved
@@ -60,25 +60,14 @@
             name: data.data[0].name || 'CV',
             id: data.data[0].id
           }, null, true);
-<<<<<<< HEAD
-          console.log('Notification de téléchargement de CV créée avec succès');
-=======
->>>>>>> bd159f81
         } else {
           // Fallback si on ne peut pas obtenir les données du document
           documentNotifications.uploaded({
             name: 'CV',
             id: Date.now()
           }, null, true);
-<<<<<<< HEAD
-          console.log('Notification de téléchargement de CV créée avec données par défaut');
-        }
-      }).catch(err => {
-        console.error('Erreur lors de la récupération du document CV:', err);
-=======
         }
       }).catch(() => {
->>>>>>> bd159f81
         // Créer quand même une notification en cas d'erreur
         documentNotifications.uploaded({
           name: 'CV',
@@ -219,10 +208,6 @@
     const isGuest = user?.roles?.includes('ROLE_GUEST');
     
     if (isStudent || isGuest) {
-<<<<<<< HEAD
-      console.log('Creating backup frontend notification for student/guest user');
-=======
->>>>>>> bd159f81
       // Force creation of notification in frontend (bypassing backend check)
       documentNotifications.deleted(documentInfo, null, true);
     }
