import React, { useState, useCallback, memo } from 'react';
import { Download, Upload, FileText, Trash2, AlertCircle, File, CheckCircle2 } from 'lucide-react';
import { Button } from "@/components/ui/button";
import { toast } from 'sonner';
import { motion } from 'framer-motion';
import { useApiQuery, useApiMutation } from '@/hooks/useReactQuery';
import {
  Dialog,
  DialogContent,
  DialogDescription,
  DialogFooter,
  DialogHeader,
  DialogTitle,
} from "@/components/ui/dialog";

// Importer le service documentService directement dans le composant
import documentService from '../../services/documentService';
import { notificationService } from '@/lib/services/notificationService';
<<<<<<< HEAD
=======
import { documentNotifications } from '@/lib/utils/documentNotifications';
>>>>>>> 5485d292

const CVUpload = memo(({ userData, onUpdate }) => {
  const [cvFile, setCvFile] = useState(null);
  const [dragActive, setDragActive] = useState(false);
  const [fileError, setFileError] = useState(null);
  const [deleteDialogOpen, setDeleteDialogOpen] = useState(false);

  // Fetch CV document using React Query
  const { 
    data: cvDocuments, 
    isLoading: isLoadingCV,
    refetch: refetchCV
  } = useApiQuery('/api/documents/type/CV', 'userCVDocument', {
    refetchOnWindowFocus: false,
    onError: (error) => {
      console.error("Error fetching CV document:", error);
    }
  });

  // Get the first CV document if available
  const cvDocument = cvDocuments?.data?.[0] || null;

  // Mutation for uploading CV
  const { 
    mutate: uploadCV,
    isPending: isUploading
  } = useApiMutation('/api/documents/upload/cv', 'post', 'userCVDocument', {
    onSuccess: () => {
      toast.success('CV téléchargé avec succès');
      setCvFile(null);
      
      // Dispatch event to notify MainLayout about the update
      document.dispatchEvent(new CustomEvent('user:data-updated'));
      
<<<<<<< HEAD
      if (onUpdate) onUpdate();
=======
      // Create document uploaded notification using the utility
      // D'abord récupérer les données à jour du document
      refetchCV().then(data => {
        if (data && data.data && data.data[0]) {
          // Forcer la création de la notification frontend (même si normalement gérée par le backend)
          documentNotifications.uploaded({
            name: data.data[0].name || 'CV',
            id: data.data[0].id
          }, null, true);
          console.log('Notification de téléchargement de CV créée avec succès');
        } else {
          // Fallback si on ne peut pas obtenir les données du document
          documentNotifications.uploaded({
            name: 'CV',
            id: Date.now()
          }, null, true);
          console.log('Notification de téléchargement de CV créée avec données par défaut');
        }
      }).catch(err => {
        console.error('Erreur lors de la récupération du document CV:', err);
        // Créer quand même une notification en cas d'erreur
        documentNotifications.uploaded({
          name: 'CV',
          id: Date.now()
        }, null, true);
      });
>>>>>>> 5485d292
      
      // Créer une notification locale pour l'utilisateur
      const mockNotification = {
        id: Date.now(),
        title: 'CV téléchargé avec succès',
        message: 'Votre CV a été téléchargé avec succès et est prêt à être consulté par les recruteurs.',
        type: 'document_uploaded',
        isRead: false,
        createdAt: new Date().toISOString(),
        targetUrl: '/documents'
      };
      
      // Ajouter la notification directement dans le cache du service 
      if (notificationService.cache.notifications && notificationService.cache.notifications.notifications) {
        // Insérer au début du tableau
        notificationService.cache.notifications.notifications.unshift(mockNotification);
        
        // Mettre à jour le compteur de notifications non lues
        notificationService.cache.unreadCount = (notificationService.cache.unreadCount || 0) + 1;
        
        // Mettre à jour le compteur dans les données de pagination
        if (notificationService.cache.notifications.pagination) {
          notificationService.cache.notifications.pagination.total += 1;
        }
        
        // Notifier les abonnés du changement
        notificationService.notifySubscribers();
        
        // Forcer le rafraîchissement du compteur 
        setTimeout(() => {
          notificationService.getUnreadCount(true)
            .catch(console.error);
        }, 300);
      }
      
      // Reset file input
      const fileInput = document.getElementById('cv-upload');
      if (fileInput) fileInput.value = '';
    },
    onError: (error) => {
      toast.error('Failed to upload CV: ' + (error.response?.data?.message || error.message));
    }
  });

  // Mutation for deleting CV
  const { 
    mutate: deleteCV,
    isPending: isDeleting
  } = useApiMutation((id) => `/api/documents/${id}`, 'delete', 'userCVDocument', {
    onSuccess: () => {
      toast.success('CV deleted successfully');
      refetchCV();
      
      // Dispatch event to notify MainLayout about the update
      document.dispatchEvent(new CustomEvent('user:data-updated'));

      if (onUpdate) onUpdate();
    },
    onError: (error) => {
      toast.error('Failed to delete CV: ' + (error.response?.data?.message || error.message));
    }
  });

  // Handle file selection
  const handleCvFileChange = useCallback((event) => {
    setFileError(null);
    if (event.target.files && event.target.files[0]) {
      const file = event.target.files[0];
      
      // Check file size (max 10MB)
      if (file.size > 10 * 1024 * 1024) {
        setFileError("File is too large. Maximum size is 10MB.");
        return;
      }
      
      // Check file type
      const validTypes = ['application/pdf', 'application/msword', 'application/vnd.openxmlformats-officedocument.wordprocessingml.document'];
      if (!validTypes.includes(file.type)) {
        setFileError("Unsupported file format. Please use PDF, DOC, or DOCX.");
        return;
      }
      
      setCvFile(file);
    }
  }, []);
  
  // Handle CV upload
  const handleCvUpload = useCallback(() => {
    if (!cvFile) {
      toast.error('Please select a file');
      return;
    }
    
    const formData = new FormData();
    formData.append('file', cvFile);
    uploadCV(formData);
  }, [cvFile, uploadCV]);

  // Handle document deletion
  const handleDeleteDocument = useCallback(() => {
    if (!cvDocument || !cvDocument.id) {
      toast.error('No document to delete');
      return;
    }
    
    setDeleteDialogOpen(true);
  }, [cvDocument]);

  // Execute CV deletion
  const confirmDeleteDocument = useCallback(() => {
    if (!cvDocument || !cvDocument.id) {
      toast.error('No document to delete');
      return;
    }
    
    // Close dialog immediately for fluid interaction
    setDeleteDialogOpen(false);
    
<<<<<<< HEAD
    // Stocker les informations du document avant la suppression
=======
    // Store document info before deletion
>>>>>>> 5485d292
    const documentInfo = {
      id: cvDocument.id,
      name: cvDocument.name
    };
    
<<<<<<< HEAD
    deleteCV(cvDocument.id);
    
    // Créer directement une notification locale sans appeler l'API externe
    // qui cause les problèmes CORS
    const mockNotification = {
      id: Date.now(),
      title: 'Document supprimé',
      message: `Votre document ${documentInfo.name} a été supprimé avec succès.`,
      type: 'document_deleted',
      isRead: false,
      createdAt: new Date().toISOString(),
      targetUrl: '/documents'
    };
    
    // Ajouter la notification au cache directement
    if (notificationService.cache.notifications && notificationService.cache.notifications.notifications) {
      notificationService.cache.notifications.notifications.unshift(mockNotification);
      notificationService.cache.unreadCount = (notificationService.cache.unreadCount || 0) + 1;
      notificationService.notifySubscribers();
      
      // Afficher également un toast pour notification immédiate
      toast.info(mockNotification.message, {
        action: {
          label: 'Voir tous',
          onClick: () => {
            window.location.href = mockNotification.targetUrl;
          }
        }
      });
    }
    
  }, [cvDocument, deleteCV, userData]);
=======
    // Supprimer le document - le backend créera la notification
    deleteCV(cvDocument.id);
    
    // Check if user is student or guest and create frontend notification as backup
    // This is a redundancy mechanism to ensure notifications work for all user roles
    const user = JSON.parse(localStorage.getItem('user') || '{}');
    const isStudent = user?.roles?.includes('ROLE_STUDENT');
    const isGuest = user?.roles?.includes('ROLE_GUEST');
    
    if (isStudent || isGuest) {
      console.log('Creating backup frontend notification for student/guest user');
      // Force creation of notification in frontend (bypassing backend check)
      documentNotifications.deleted(documentInfo, null, true);
    }
    
  }, [cvDocument, deleteCV]);
>>>>>>> 5485d292

  // Handle document download
  const handleDownloadDocument = useCallback(async () => {
    if (!cvDocument || !cvDocument.id) {
      toast.error('No document to download');
      return;
    }
    
    try {
      const response = await fetch(`${import.meta.env.VITE_API_URL}/documents/${cvDocument.id}/download`, {
        headers: {
          'Authorization': `Bearer ${localStorage.getItem('token')}`
        }
      });
      
      if (!response.ok) {
        throw new Error('Failed to download document');
      }
      
      const blob = await response.blob();
      const url = window.URL.createObjectURL(blob);
      const a = document.createElement('a');
      a.style.display = 'none';
      a.href = url;
      a.download = cvDocument.name || 'cv.pdf';
      document.body.appendChild(a);
      a.click();
      
      // Clean up
      window.URL.revokeObjectURL(url);
      document.body.removeChild(a);
      
      toast.success('Document téléchargé avec succès');
    } catch (error) {
      console.error('Erreur lors du téléchargement du CV:', error);
      toast.error('Erreur lors du téléchargement du CV');
    }
  }, [cvDocument]);

  // Handle drag events
  const handleDrag = useCallback((e) => {
    e.preventDefault();
    e.stopPropagation();
    
    if (e.type === 'dragenter' || e.type === 'dragover') {
      setDragActive(true);
    } else if (e.type === 'dragleave') {
      setDragActive(false);
    }
  }, []);
  
  // Handle drop event
  const handleDrop = useCallback((e) => {
    e.preventDefault();
    e.stopPropagation();
    setDragActive(false);
    setFileError(null);
    
    if (e.dataTransfer.files && e.dataTransfer.files[0]) {
      const file = e.dataTransfer.files[0];
      
      // Check file size (max 10MB)
      if (file.size > 10 * 1024 * 1024) {
        setFileError("File is too large. Maximum size is 10MB.");
        return;
      }
      
      // Check file type
      const validTypes = ['application/pdf', 'application/msword', 'application/vnd.openxmlformats-officedocument.wordprocessingml.document'];
      if (!validTypes.includes(file.type)) {
        setFileError("Unsupported file format. Please use PDF, DOC, or DOCX.");
        return;
      }
      
      setCvFile(file);
    }
  }, []);

  return (
    <div className="space-y-4">
      {/* Delete Confirmation Dialog */}
      <Dialog open={deleteDialogOpen} onOpenChange={setDeleteDialogOpen}>
        <DialogContent>
          <DialogHeader>
            <DialogTitle>Confirmer la suppression</DialogTitle>
            <DialogDescription>
              Êtes-vous sûr de vouloir supprimer votre CV ? Cette action est irréversible.
            </DialogDescription>
          </DialogHeader>
          <DialogFooter className="flex justify-end space-x-2">
            <Button
              variant="outline"
              onClick={() => setDeleteDialogOpen(false)}
            >
              Annuler
            </Button>
            <Button
              variant="destructive"
              onClick={confirmDeleteDocument}
              disabled={isDeleting}
            >
              {isDeleting ? 'Suppression...' : 'Supprimer'}
            </Button>
          </DialogFooter>
        </DialogContent>
      </Dialog>

      {/* CV Document Display */}
      {cvDocument && (
        <div className="bg-gray-50 p-3 sm:p-4 rounded-lg border border-gray-200">
          <div className="flex flex-col sm:flex-row items-start sm:items-center justify-between gap-3 sm:gap-4">
            <div className="flex items-center space-x-3 min-w-0">
              <FileText className="h-5 w-5 sm:h-6 sm:w-6 text-blue-500 flex-shrink-0" />
              <div className="min-w-0">
                <h3 className="font-medium text-sm sm:text-base truncate">{cvDocument.name}</h3>
                <p className="text-xs sm:text-sm text-gray-500">
                  Ajouté le {new Date(cvDocument.createdAt).toLocaleDateString('fr-FR', {
                    day: 'numeric',
                    month: 'long',
                    year: 'numeric'
                  })}
                </p>
              </div>
            </div>
            <div className="flex flex-col sm:flex-row w-full sm:w-auto gap-2 sm:gap-3">
              <Button
                variant="outline"
                size="sm"
                onClick={handleDownloadDocument}
                disabled={isDeleting}
                className="w-full sm:w-auto text-xs sm:text-sm h-8 sm:h-9 justify-center"
              >
                <Download className="h-3 w-3 sm:h-4 sm:w-4 mr-1.5" />
                Télécharger
              </Button>
              <Button
                variant="outline"
                size="sm"
                onClick={handleDeleteDocument}
                disabled={isDeleting}
                className="w-full sm:w-auto text-xs sm:text-sm h-8 sm:h-9 justify-center text-red-500 hover:text-red-700"
              >
                <Trash2 className="h-3 w-3 sm:h-4 sm:w-4 mr-1.5" />
                Supprimer
              </Button>
            </div>
          </div>
        </div>
      )}

      {/* CV Upload Area */}
      {!cvDocument && (
        <div 
          className={`border-2 border-dashed rounded-lg p-3 sm:p-6 text-center ${
            dragActive ? 'border-blue-500 bg-blue-50' : 'border-gray-300'
          }`}
          onDragEnter={handleDrag}
          onDragOver={handleDrag}
          onDragLeave={handleDrag}
          onDrop={handleDrop}
        >
          <motion.div 
            initial={{ opacity: 0, y: 10 }}
            animate={{ opacity: 1, y: 0 }}
            transition={{ duration: 0.3 }}
            className="space-y-2 sm:space-y-4"
          >
            <div className="mx-auto w-10 h-10 sm:w-12 sm:h-12 rounded-full bg-blue-100 flex items-center justify-center">
              <Upload className="h-4 w-4 sm:h-6 sm:w-6 text-blue-500" />
            </div>
            <div className="space-y-1 sm:space-y-2">
              <h3 className="text-sm sm:text-lg font-medium">Déposez votre CV ici</h3>
              <p className="text-xs sm:text-sm text-gray-500">
                Glissez-déposez votre fichier ici, ou cliquez pour parcourir
              </p>
            </div>
            <div>
              <input
                id="cv-upload"
                type="file"
                accept=".pdf,.doc,.docx"
                onChange={handleCvFileChange}
                className="hidden"
              />
              <Button
                variant="outline"
                onClick={() => document.getElementById('cv-upload').click()}
                className="mx-auto text-xs sm:text-sm h-8 sm:h-9 px-3 sm:px-4"
              >
                Parcourir les fichiers
              </Button>
            </div>
            <p className="text-xs text-gray-500">
              Formats acceptés : PDF, DOC, DOCX (max 10MB)
            </p>
          </motion.div>
        </div>
      )}

      {/* File Selected Display */}
      {cvFile && !cvDocument && (
        <div className="mt-3 bg-gray-50 p-3 rounded-lg border border-gray-200">
          <div className="flex flex-col sm:flex-row items-start sm:items-center justify-between gap-3">
            <div className="flex items-center space-x-2 sm:space-x-3 min-w-0 w-full sm:w-auto">
              <File className="h-4 w-4 sm:h-5 sm:w-5 text-blue-500 flex-shrink-0" />
              <div className="min-w-0 flex-1">
                <h3 className="font-medium text-xs sm:text-sm truncate">{cvFile.name}</h3>
                <p className="text-xs text-gray-500">
                  {(cvFile.size / 1024 / 1024).toFixed(2)} MB
                </p>
              </div>
            </div>
            <Button
              onClick={handleCvUpload}
              disabled={isUploading}
              size="sm"
              className="w-full sm:w-auto text-xs sm:text-sm h-8 sm:h-9 justify-center"
            >
              {isUploading ? (
                <div className="flex items-center justify-center">
                  <div className="animate-spin rounded-full h-4 w-4 border-b-2 border-white mr-2"></div>
                  <span>Envoi en cours...</span>
                </div>
              ) : (
                <>
                  <CheckCircle2 className="h-3 w-3 sm:h-4 sm:w-4 mr-1.5" />
                  Envoyer
                </>
              )}
            </Button>
          </div>
        </div>
      )}

      {/* Error Display */}
      {fileError && (
        <div className="mt-2 p-2 sm:p-3 bg-red-50 text-red-700 rounded-md flex items-start space-x-2">
          <AlertCircle className="h-4 w-4 sm:h-5 sm:w-5 flex-shrink-0 mt-0.5" />
          <p className="text-xs sm:text-sm flex-1">{fileError}</p>
        </div>
      )}

      {/* Loading State */}
      {isLoadingCV && !cvDocument && !cvFile && (
        <div className="text-center py-4 sm:py-6">
          <div className="animate-pulse flex flex-col items-center space-y-2 sm:space-y-3">
            <div className="rounded-full bg-gray-200 h-8 w-8 sm:h-10 sm:w-10"></div>
            <div className="h-2 sm:h-3 bg-gray-200 rounded w-32 sm:w-40"></div>
            <div className="h-2 bg-gray-200 rounded w-24 sm:w-32"></div>
          </div>
        </div>
      )}
    </div>
  );
});

// Add display name for debugging
CVUpload.displayName = 'CVUpload';

export default CVUpload; <|MERGE_RESOLUTION|>--- conflicted
+++ resolved
@@ -16,10 +16,7 @@
 // Importer le service documentService directement dans le composant
 import documentService from '../../services/documentService';
 import { notificationService } from '@/lib/services/notificationService';
-<<<<<<< HEAD
-=======
 import { documentNotifications } from '@/lib/utils/documentNotifications';
->>>>>>> 5485d292
 
 const CVUpload = memo(({ userData, onUpdate }) => {
   const [cvFile, setCvFile] = useState(null);
@@ -54,9 +51,6 @@
       // Dispatch event to notify MainLayout about the update
       document.dispatchEvent(new CustomEvent('user:data-updated'));
       
-<<<<<<< HEAD
-      if (onUpdate) onUpdate();
-=======
       // Create document uploaded notification using the utility
       // D'abord récupérer les données à jour du document
       refetchCV().then(data => {
@@ -83,7 +77,6 @@
           id: Date.now()
         }, null, true);
       });
->>>>>>> 5485d292
       
       // Créer une notification locale pour l'utilisateur
       const mockNotification = {
@@ -202,50 +195,12 @@
     // Close dialog immediately for fluid interaction
     setDeleteDialogOpen(false);
     
-<<<<<<< HEAD
-    // Stocker les informations du document avant la suppression
-=======
     // Store document info before deletion
->>>>>>> 5485d292
     const documentInfo = {
       id: cvDocument.id,
       name: cvDocument.name
     };
     
-<<<<<<< HEAD
-    deleteCV(cvDocument.id);
-    
-    // Créer directement une notification locale sans appeler l'API externe
-    // qui cause les problèmes CORS
-    const mockNotification = {
-      id: Date.now(),
-      title: 'Document supprimé',
-      message: `Votre document ${documentInfo.name} a été supprimé avec succès.`,
-      type: 'document_deleted',
-      isRead: false,
-      createdAt: new Date().toISOString(),
-      targetUrl: '/documents'
-    };
-    
-    // Ajouter la notification au cache directement
-    if (notificationService.cache.notifications && notificationService.cache.notifications.notifications) {
-      notificationService.cache.notifications.notifications.unshift(mockNotification);
-      notificationService.cache.unreadCount = (notificationService.cache.unreadCount || 0) + 1;
-      notificationService.notifySubscribers();
-      
-      // Afficher également un toast pour notification immédiate
-      toast.info(mockNotification.message, {
-        action: {
-          label: 'Voir tous',
-          onClick: () => {
-            window.location.href = mockNotification.targetUrl;
-          }
-        }
-      });
-    }
-    
-  }, [cvDocument, deleteCV, userData]);
-=======
     // Supprimer le document - le backend créera la notification
     deleteCV(cvDocument.id);
     
@@ -262,7 +217,6 @@
     }
     
   }, [cvDocument, deleteCV]);
->>>>>>> 5485d292
 
   // Handle document download
   const handleDownloadDocument = useCallback(async () => {
@@ -295,7 +249,7 @@
       window.URL.revokeObjectURL(url);
       document.body.removeChild(a);
       
-      toast.success('Document téléchargé avec succès');
+      toast.success('Document importé avec succès');
     } catch (error) {
       console.error('Erreur lors du téléchargement du CV:', error);
       toast.error('Erreur lors du téléchargement du CV');
