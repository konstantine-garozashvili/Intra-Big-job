import React, { useState, useCallback, memo } from 'react';
import { Download, Upload, FileText, Trash2, AlertCircle, File, CheckCircle2 } from 'lucide-react';
import { Button } from "@/components/ui/button";
import { toast } from 'sonner';
import { motion } from 'framer-motion';
import { useApiQuery, useApiMutation } from '@/hooks/useReactQuery';
import {
  Dialog,
  DialogContent,
<<<<<<< HEAD
  DialogHeader,
  DialogTitle,
  DialogDescription,
  DialogFooter,
=======
  DialogDescription,
  DialogFooter,
  DialogHeader,
  DialogTitle,
>>>>>>> 4849e828
} from "@/components/ui/dialog";

// Importer le service documentService directement dans le composant
import documentService from '../../services/documentService';

const CVUpload = memo(({ userData, onUpdate }) => {
  const [cvFile, setCvFile] = useState(null);
  const [dragActive, setDragActive] = useState(false);
  const [fileError, setFileError] = useState(null);
<<<<<<< HEAD
  const [isDeleteDialogOpen, setIsDeleteDialogOpen] = useState(false);
=======
  const [deleteDialogOpen, setDeleteDialogOpen] = useState(false);
>>>>>>> 4849e828

  // Fetch CV document using React Query
  const { 
    data: cvDocuments, 
    isLoading: isLoadingCV,
    refetch: refetchCV
  } = useApiQuery('/api/documents/type/CV', 'userCVDocument', {
    refetchOnWindowFocus: false,
    onError: (error) => {
      console.error("Error fetching CV document:", error);
    }
  });

  // Get the first CV document if available
  const cvDocument = cvDocuments?.data?.[0] || null;

  // Mutation for uploading CV
  const { 
    mutate: uploadCV,
    isPending: isUploading
  } = useApiMutation('/api/documents/upload/cv', 'post', 'userCVDocument', {
    onSuccess: () => {
      toast.success('CV uploaded successfully');
      setCvFile(null);
      refetchCV();
      
      if (onUpdate) onUpdate();
      
      // Reset file input
      const fileInput = document.getElementById('cv-upload');
      if (fileInput) fileInput.value = '';
    },
    onError: (error) => {
      toast.error('Failed to upload CV: ' + (error.response?.data?.message || error.message));
    }
  });

  // Mutation for deleting CV
  const { 
    mutate: deleteCV,
    isPending: isDeleting
  } = useApiMutation((id) => `/api/documents/${id}`, 'delete', 'userCVDocument', {
    onSuccess: () => {
      toast.success('CV deleted successfully');
      refetchCV();
      
      if (onUpdate) onUpdate();
    },
    onError: (error) => {
      toast.error('Failed to delete CV: ' + (error.response?.data?.message || error.message));
    }
  });

  // Handle file selection
  const handleCvFileChange = useCallback((event) => {
    setFileError(null);
    if (event.target.files && event.target.files[0]) {
      const file = event.target.files[0];
      
      // Check file size (max 10MB)
      if (file.size > 10 * 1024 * 1024) {
        setFileError("File is too large. Maximum size is 10MB.");
        return;
      }
      
      // Check file type
      const validTypes = ['application/pdf', 'application/msword', 'application/vnd.openxmlformats-officedocument.wordprocessingml.document'];
      if (!validTypes.includes(file.type)) {
        setFileError("Unsupported file format. Please use PDF, DOC, or DOCX.");
        return;
      }
      
      setCvFile(file);
    }
  }, []);
  
  // Handle CV upload
  const handleCvUpload = useCallback(() => {
    if (!cvFile) {
      toast.error('Please select a file');
      return;
    }
    
    const formData = new FormData();
    formData.append('file', cvFile);
    uploadCV(formData);
  }, [cvFile, uploadCV]);

  // Handle document deletion
  const handleDeleteDocument = useCallback(() => {
    if (!cvDocument || !cvDocument.id) {
      toast.error('No document to delete');
      return;
    }
<<<<<<< HEAD
    setIsDeleteDialogOpen(true);
  }, [cvDocument]);

  const confirmDelete = useCallback(() => {
    if (!cvDocument || !cvDocument.id) return;
    
    deleteCV(cvDocument.id);
    setIsDeleteDialogOpen(false);
=======
    
    setDeleteDialogOpen(true);
  }, [cvDocument]);

  // Execute CV deletion
  const confirmDeleteDocument = useCallback(() => {
    if (!cvDocument || !cvDocument.id) {
      toast.error('No document to delete');
      return;
    }
    
    deleteCV(cvDocument.id);
    setDeleteDialogOpen(false);
>>>>>>> 4849e828
  }, [cvDocument, deleteCV]);

  // Handle document download
  const handleDownloadDocument = useCallback(async () => {
    if (!cvDocument || !cvDocument.id) {
      toast.error('No document to download');
      return;
    }
    
    try {
      const response = await fetch(`${import.meta.env.VITE_API_URL}/documents/${cvDocument.id}/download`, {
        headers: {
          'Authorization': `Bearer ${localStorage.getItem('token')}`
        }
      });
      
      if (!response.ok) {
        throw new Error('Failed to download document');
      }
      
      const blob = await response.blob();
      const url = window.URL.createObjectURL(blob);
      const a = document.createElement('a');
      a.style.display = 'none';
      a.href = url;
      a.download = cvDocument.name || 'cv.pdf';
      document.body.appendChild(a);
      a.click();
      
      // Clean up
      window.URL.revokeObjectURL(url);
      document.body.removeChild(a);
      
      toast.success('Document téléchargé avec succès');
    } catch (error) {
      console.error('Erreur lors du téléchargement du CV:', error);
      toast.error('Erreur lors du téléchargement du CV');
    }
  }, [cvDocument]);

  // Handle drag events
  const handleDrag = useCallback((e) => {
    e.preventDefault();
    e.stopPropagation();
    
    if (e.type === 'dragenter' || e.type === 'dragover') {
      setDragActive(true);
    } else if (e.type === 'dragleave') {
      setDragActive(false);
    }
  }, []);
  
  // Handle drop event
  const handleDrop = useCallback((e) => {
    e.preventDefault();
    e.stopPropagation();
    setDragActive(false);
    setFileError(null);
    
    if (e.dataTransfer.files && e.dataTransfer.files[0]) {
      const file = e.dataTransfer.files[0];
      
      // Check file size (max 10MB)
      if (file.size > 10 * 1024 * 1024) {
        setFileError("File is too large. Maximum size is 10MB.");
        return;
      }
      
      // Check file type
      const validTypes = ['application/pdf', 'application/msword', 'application/vnd.openxmlformats-officedocument.wordprocessingml.document'];
      if (!validTypes.includes(file.type)) {
        setFileError("Unsupported file format. Please use PDF, DOC, or DOCX.");
        return;
      }
      
      setCvFile(file);
    }
  }, []);

  return (
    <div className="space-y-4">
      {/* Delete Confirmation Dialog */}
      <Dialog open={isDeleteDialogOpen} onOpenChange={setIsDeleteDialogOpen}>
        <DialogContent>
          <DialogHeader>
            <DialogTitle>Confirmer la suppression</DialogTitle>
            <DialogDescription>
              Êtes-vous sûr de vouloir supprimer votre CV ? Cette action est irréversible.
            </DialogDescription>
          </DialogHeader>
          <DialogFooter className="flex justify-end space-x-2">
            <Button
              variant="outline"
              onClick={() => setIsDeleteDialogOpen(false)}
            >
              Annuler
            </Button>
            <Button
              variant="destructive"
              onClick={confirmDelete}
              disabled={isDeleting}
            >
              {isDeleting ? 'Suppression...' : 'Supprimer'}
            </Button>
          </DialogFooter>
        </DialogContent>
      </Dialog>

      {/* CV Document Display */}
      {cvDocument && (
        <div className="bg-gray-50 p-3 sm:p-4 rounded-lg border border-gray-200">
          <div className="flex flex-col sm:flex-row items-start sm:items-center justify-between gap-3 sm:gap-4">
            <div className="flex items-center space-x-3 min-w-0">
              <FileText className="h-5 w-5 sm:h-6 sm:w-6 text-blue-500 flex-shrink-0" />
              <div className="min-w-0">
                <h3 className="font-medium text-sm sm:text-base truncate">{cvDocument.name}</h3>
                <p className="text-xs sm:text-sm text-gray-500">
                  Ajouté le {new Date(cvDocument.createdAt).toLocaleDateString('fr-FR', {
                    day: 'numeric',
                    month: 'long',
                    year: 'numeric'
                  })}
                </p>
              </div>
            </div>
            <div className="flex flex-col sm:flex-row w-full sm:w-auto gap-2 sm:gap-3">
              <Button
                variant="outline"
                size="sm"
                onClick={handleDownloadDocument}
                disabled={isDeleting}
                className="w-full sm:w-auto text-xs sm:text-sm h-8 sm:h-9 justify-center"
              >
                <Download className="h-3 w-3 sm:h-4 sm:w-4 mr-1.5" />
                Télécharger
              </Button>
              <Button
                variant="outline"
                size="sm"
                onClick={handleDeleteDocument}
                disabled={isDeleting}
                className="w-full sm:w-auto text-xs sm:text-sm h-8 sm:h-9 justify-center text-red-500 hover:text-red-700"
              >
                <Trash2 className="h-3 w-3 sm:h-4 sm:w-4 mr-1.5" />
                Supprimer
              </Button>
            </div>
          </div>
        </div>
      )}

      {/* CV Upload Area */}
      {!cvDocument && (
        <div 
          className={`border-2 border-dashed rounded-lg p-3 sm:p-6 text-center ${
            dragActive ? 'border-blue-500 bg-blue-50' : 'border-gray-300'
          }`}
          onDragEnter={handleDrag}
          onDragOver={handleDrag}
          onDragLeave={handleDrag}
          onDrop={handleDrop}
        >
          <motion.div 
            initial={{ opacity: 0, y: 10 }}
            animate={{ opacity: 1, y: 0 }}
            transition={{ duration: 0.3 }}
            className="space-y-2 sm:space-y-4"
          >
            <div className="mx-auto w-10 h-10 sm:w-12 sm:h-12 rounded-full bg-blue-100 flex items-center justify-center">
              <Upload className="h-4 w-4 sm:h-6 sm:w-6 text-blue-500" />
            </div>
            <div className="space-y-1 sm:space-y-2">
              <h3 className="text-sm sm:text-lg font-medium">Déposez votre CV ici</h3>
              <p className="text-xs sm:text-sm text-gray-500">
                Glissez-déposez votre fichier ici, ou cliquez pour parcourir
              </p>
            </div>
            <div>
              <input
                id="cv-upload"
                type="file"
                accept=".pdf,.doc,.docx"
                onChange={handleCvFileChange}
                className="hidden"
              />
              <Button
                variant="outline"
                onClick={() => document.getElementById('cv-upload').click()}
                className="mx-auto text-xs sm:text-sm h-8 sm:h-9 px-3 sm:px-4"
              >
                Parcourir les fichiers
              </Button>
            </div>
            <p className="text-xs text-gray-500">
              Formats acceptés : PDF, DOC, DOCX (max 10MB)
            </p>
          </motion.div>
        </div>
      )}

      {/* File Selected Display */}
      {cvFile && !cvDocument && (
        <div className="mt-3 bg-gray-50 p-3 rounded-lg border border-gray-200">
          <div className="flex flex-col sm:flex-row items-start sm:items-center justify-between gap-3">
            <div className="flex items-center space-x-2 sm:space-x-3 min-w-0 w-full sm:w-auto">
              <File className="h-4 w-4 sm:h-5 sm:w-5 text-blue-500 flex-shrink-0" />
              <div className="min-w-0 flex-1">
                <h3 className="font-medium text-xs sm:text-sm truncate">{cvFile.name}</h3>
                <p className="text-xs text-gray-500">
                  {(cvFile.size / 1024 / 1024).toFixed(2)} MB
                </p>
              </div>
            </div>
            <Button
              onClick={handleCvUpload}
              disabled={isUploading}
              size="sm"
              className="w-full sm:w-auto text-xs sm:text-sm h-8 sm:h-9 justify-center"
            >
              {isUploading ? (
                <div className="flex items-center justify-center">
                  <div className="animate-spin rounded-full h-4 w-4 border-b-2 border-white mr-2"></div>
                  <span>Envoi en cours...</span>
                </div>
              ) : (
                <>
                  <CheckCircle2 className="h-3 w-3 sm:h-4 sm:w-4 mr-1.5" />
                  Envoyer
                </>
              )}
            </Button>
          </div>
        </div>
      )}

      {/* Error Display */}
      {fileError && (
        <div className="mt-2 p-2 sm:p-3 bg-red-50 text-red-700 rounded-md flex items-start space-x-2">
          <AlertCircle className="h-4 w-4 sm:h-5 sm:w-5 flex-shrink-0 mt-0.5" />
          <p className="text-xs sm:text-sm flex-1">{fileError}</p>
        </div>
      )}

      {/* Loading State */}
      {isLoadingCV && !cvDocument && !cvFile && (
        <div className="text-center py-4 sm:py-6">
          <div className="animate-pulse flex flex-col items-center space-y-2 sm:space-y-3">
            <div className="rounded-full bg-gray-200 h-8 w-8 sm:h-10 sm:w-10"></div>
            <div className="h-2 sm:h-3 bg-gray-200 rounded w-32 sm:w-40"></div>
            <div className="h-2 bg-gray-200 rounded w-24 sm:w-32"></div>
          </div>
        </div>
      )}

      {/* Delete Confirmation Dialog */}
      {deleteDialogOpen && (
        <Dialog open={deleteDialogOpen} onOpenChange={(open) => !isDeleting && setDeleteDialogOpen(open)}>
          <DialogContent className="max-h-[calc(100vh-2rem)] w-full max-w-md overflow-hidden rounded-2xl border-0 shadow-xl">
            <div className="overflow-y-auto max-h-[70vh] fade-in-up">
              <DialogHeader>
                <DialogTitle className="text-xl font-semibold">Confirmation de suppression</DialogTitle>
                <DialogDescription className="text-base mt-2">
                  Êtes-vous sûr de vouloir supprimer ce CV ? Cette action est irréversible.
                </DialogDescription>
              </DialogHeader>
            </div>
            <DialogFooter className="mt-6 flex justify-end space-x-2">
              <Button
                variant="outline"
                onClick={() => setDeleteDialogOpen(false)}
                disabled={isDeleting}
                className="rounded-full border-2 hover:bg-gray-100 transition-all duration-200"
              >
                Annuler
              </Button>
              <Button
                variant="destructive"
                onClick={confirmDeleteDocument}
                disabled={isDeleting}
                className={`rounded-full bg-gradient-to-r from-red-500 to-red-700 hover:from-red-600 hover:to-red-800 transition-all duration-200 ${isDeleting ? 'opacity-80' : ''}`}
              >
                {isDeleting ? "Suppression..." : "Supprimer"}
              </Button>
            </DialogFooter>
          </DialogContent>
        </Dialog>
      )}
    </div>
  );
});

// Add display name for debugging
CVUpload.displayName = 'CVUpload';

export default CVUpload; <|MERGE_RESOLUTION|>--- conflicted
+++ resolved
@@ -7,17 +7,10 @@
 import {
   Dialog,
   DialogContent,
-<<<<<<< HEAD
-  DialogHeader,
-  DialogTitle,
-  DialogDescription,
-  DialogFooter,
-=======
   DialogDescription,
   DialogFooter,
   DialogHeader,
   DialogTitle,
->>>>>>> 4849e828
 } from "@/components/ui/dialog";
 
 // Importer le service documentService directement dans le composant
@@ -27,11 +20,7 @@
   const [cvFile, setCvFile] = useState(null);
   const [dragActive, setDragActive] = useState(false);
   const [fileError, setFileError] = useState(null);
-<<<<<<< HEAD
-  const [isDeleteDialogOpen, setIsDeleteDialogOpen] = useState(false);
-=======
   const [deleteDialogOpen, setDeleteDialogOpen] = useState(false);
->>>>>>> 4849e828
 
   // Fetch CV document using React Query
   const { 
@@ -126,16 +115,6 @@
       toast.error('No document to delete');
       return;
     }
-<<<<<<< HEAD
-    setIsDeleteDialogOpen(true);
-  }, [cvDocument]);
-
-  const confirmDelete = useCallback(() => {
-    if (!cvDocument || !cvDocument.id) return;
-    
-    deleteCV(cvDocument.id);
-    setIsDeleteDialogOpen(false);
-=======
     
     setDeleteDialogOpen(true);
   }, [cvDocument]);
@@ -149,7 +128,6 @@
     
     deleteCV(cvDocument.id);
     setDeleteDialogOpen(false);
->>>>>>> 4849e828
   }, [cvDocument, deleteCV]);
 
   // Handle document download
