--- conflicted
+++ resolved
@@ -1,3 +1,5 @@
+import React, { useState, lazy, Suspense, memo } from 'react';
+import { GraduationCap, Plus, Trash2, X, Save, Calendar as CalendarIcon, Check, ChevronsUpDown } from 'lucide-react';
 import React, { useState, lazy, Suspense, memo } from 'react';
 import { GraduationCap, Plus, Trash2, X, Save, Calendar as CalendarIcon, Check, ChevronsUpDown } from 'lucide-react';
 import { Button } from "@/components/ui/button";
@@ -20,42 +22,7 @@
 import * as roleUtils from '../../utils/roleUtils';
 import { useApiQuery, useApiMutation } from '@/hooks/useReactQuery';
 import 'react-calendar/dist/Calendar.css';
-<<<<<<< HEAD
 import '@/styles/custom-calendar.css'; // Import du CSS personnalisé pour le calendrier
-=======
-import '../../../../../styles/custom-calendar.css';
-import { motion, AnimatePresence } from 'framer-motion';
-
-// Style personnalisé pour adapter le calendrier au thème de la gestion des diplômes
-const diplomaCalendarStyles = `
-  .modern-calendar .react-calendar__navigation button.react-calendar__navigation__label {
-    color: #528eb2;
-  }
-  
-  .modern-calendar .react-calendar__navigation button.react-calendar__navigation__arrow {
-    color: #528eb2;
-  }
-  
-  .modern-calendar .react-calendar__tile--active,
-  .modern-calendar .react-calendar__tile--active:enabled:hover,
-  .modern-calendar .react-calendar__tile--active:enabled:focus {
-    background: #528eb2 !important;
-  }
-  
-  .modern-calendar .react-calendar__tile--now {
-    background: #f0f7ff;
-    color: #528eb2;
-  }
-  
-  .calendar-confirm-button {
-    background-color: #528eb2;
-  }
-  
-  .calendar-confirm-button:hover {
-    background-color: #457a9b;
-  }
-`;
->>>>>>> 75ed2cda
 
 // Chargement dynamique du calendrier pour améliorer les performances
 const Calendar = lazy(() => import('react-calendar'));
@@ -74,6 +41,7 @@
   const [isAdding, setIsAdding] = useState(false);
   const [deleteDialogOpen, setDeleteDialogOpen] = useState(false);
   const [diplomaToDelete, setDiplomaToDelete] = useState(null);
+  const [calendarOpen, setCalendarOpen] = useState(false);
   const [calendarOpen, setCalendarOpen] = useState(false);
   
   const [newDiploma, setNewDiploma] = useState({
@@ -429,11 +397,7 @@
                   </label>
                   <div className="relative">
                     <div 
-<<<<<<< HEAD
                       className="w-full px-4 py-3 rounded-md border flex items-center cursor-pointer transition-colors hover:border-[#0066ff] border-gray-300"
-=======
-                      className="w-full rounded-md border border-gray-200 px-3 py-2 text-sm flex items-center cursor-pointer transition-colors hover:border-[#0066ff]"
->>>>>>> 75ed2cda
                       onClick={() => setCalendarOpen(true)}
                     >
                       {formattedObtainedDate ? (
@@ -443,16 +407,11 @@
                       ) : (
                         <span className="text-gray-500">JJ/MM/AAAA</span>
                       )}
-<<<<<<< HEAD
                       <CalendarIcon className="ml-auto h-5 w-5 text-gray-500" />
-=======
-                      <CalendarIcon className="ml-auto h-4 w-4 text-gray-400" />
->>>>>>> 75ed2cda
                     </div>
                     
                     <Dialog open={calendarOpen} onOpenChange={setCalendarOpen}>
                       <DialogContent className="p-0 sm:max-w-[425px] bg-white rounded-lg shadow-xl border-none overflow-hidden">
-<<<<<<< HEAD
                         <div className="p-4 pb-0">
                           <DialogTitle className="text-xl font-semibold text-center text-gray-900">
                             Sélectionnez la date d'obtention
@@ -521,69 +480,6 @@
                   >
                     {addDiplomaMutation.isPending ? 'Enregistrement...' : 'Sauvegarder'}
                   </Button>
-=======
-                        <AnimatePresence>
-                          {calendarOpen && (
-                            <motion.div
-                              initial={{ opacity: 0, y: 20 }}
-                              animate={{ opacity: 1, y: 0 }}
-                              exit={{ opacity: 0, y: 20 }}
-                              transition={{ duration: 0.3, type: "spring", stiffness: 300, damping: 25 }}
-                            >
-                              <div className="p-4 pb-0">
-                                <DialogTitle className="text-xl font-semibold text-center text-gray-900">
-                                  Sélectionnez la date d'obtention
-                                </DialogTitle>
-                              </div>
-                              <div className="calendar-container w-full p-4">
-                                <Suspense fallback={<CalendarFallback />}>
-                                  <Calendar 
-                                    onChange={handleDateChange} 
-                                    value={new Date(newDiploma.obtainedDate)} 
-                                    locale="fr"
-                                    maxDate={new Date()}
-                                    minDetail="decade" 
-                                    defaultView="month"
-                                    minDate={new Date(1940, 0, 1)}
-                                    className="modern-calendar w-full"
-                                    formatShortWeekday={(locale, date) => ['L', 'M', 'M', 'J', 'V', 'S', 'D'][date.getDay()]}
-                                    navigationLabel={({ date }) => 
-                                      date.toLocaleString('fr', { month: 'long', year: 'numeric' }).toLowerCase()
-                                    }
-                                    next2Label={<span className="text-lg text-[#528eb2]">»</span>}
-                                    prev2Label={<span className="text-lg text-[#528eb2]">«</span>}
-                                    nextLabel={<span className="text-lg text-[#528eb2]">›</span>}
-                                    prevLabel={<span className="text-lg text-[#528eb2]">‹</span>}
-                                    showNeighboringMonth={false}
-                                    tileClassName={({ date, view }) => {
-                                      // Vérifie si la date est dans le futur
-                                      const today = new Date();
-                                      today.setHours(0, 0, 0, 0);
-                                      
-                                      if (view === 'month' && date > today) {
-                                        return 'calendar-future-date';
-                                      }
-                                      
-                                      return null;
-                                    }}
-                                  />
-                                </Suspense>
-                              </div>
-                              <div className="p-4 flex justify-end">
-                                <Button 
-                                  onClick={() => setCalendarOpen(false)}
-                                  className="bg-[#528eb2] hover:bg-[#528eb2]/90 text-white font-medium text-sm px-4 py-2 rounded-md transition-colors"
-                                >
-                                  Confirmer
-                                </Button>
-                              </div>
-                            </motion.div>
-                          )}
-                        </AnimatePresence>
-                      </DialogContent>
-                    </Dialog>
-                  </div>
->>>>>>> 75ed2cda
                 </div>
               </div>
             </div>
