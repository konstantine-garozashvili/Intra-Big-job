--- conflicted
+++ resolved
@@ -7,17 +7,10 @@
 import {
   Dialog,
   DialogContent,
-<<<<<<< HEAD
-  DialogHeader,
-  DialogTitle,
-  DialogDescription,
-  DialogFooter,
-=======
   DialogDescription,
   DialogFooter,
   DialogHeader,
   DialogTitle,
->>>>>>> 4849e828
 } from "@/components/ui/dialog";
 import { cn } from "@/lib/utils";
 import { toast } from 'sonner';
@@ -30,13 +23,8 @@
 const DiplomaManager = ({ userData, diplomas, setDiplomas }) => {
   const userRole = userData?.role;
   const [isAdding, setIsAdding] = useState(false);
-<<<<<<< HEAD
-  const [diplomaToDelete, setDiplomaToDelete] = useState(null);
-  const [isDeleteDialogOpen, setIsDeleteDialogOpen] = useState(false);
-=======
   const [deleteDialogOpen, setDeleteDialogOpen] = useState(false);
   const [diplomaToDelete, setDiplomaToDelete] = useState(null);
->>>>>>> 4849e828
   
   const [newDiploma, setNewDiploma] = useState({
     diplomaId: '',
@@ -201,20 +189,6 @@
     addDiplomaMutation.mutate(newDiploma);
   };
   
-<<<<<<< HEAD
-  const handleDeleteDiploma = async (diploma) => {
-    setDiplomaToDelete(diploma);
-    setIsDeleteDialogOpen(true);
-  };
-  
-  const confirmDelete = async () => {
-    if (!diplomaToDelete) return;
-    
-    // Pass the ID directly to the mutation
-    deleteDiplomaMutation.mutate(diplomaToDelete.id);
-    setIsDeleteDialogOpen(false);
-    setDiplomaToDelete(null);
-=======
   const handleDeleteDiploma = async (id) => {
     const diploma = diplomas.find(d => d.id === id);
     if (!diploma) {
@@ -235,7 +209,6 @@
     // Pass the ID directly to the mutation
     deleteDiplomaMutation.mutate(diplomaToDelete.id);
     setDeleteDialogOpen(false);
->>>>>>> 4849e828
   };
   
   const cancelAdd = () => {
