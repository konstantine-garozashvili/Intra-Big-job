import React, { useState, useRef, useEffect } from 'react';
import { UserRound, Camera, Upload, Loader2, Trash2 } from 'lucide-react';
import { Button } from "@/components/ui/button";
import { toast } from 'sonner';
import { useProfilePicture } from '../../hooks/useProfilePicture';
import { Skeleton } from "@/components/ui/skeleton";
import {
  Dialog,
  DialogContent,
  DialogDescription,
  DialogFooter,
  DialogHeader,
  DialogTitle,
} from "@/components/ui/dialog";

// Skeleton component for the profile picture
const ProfilePictureSkeleton = () => {
  return (
    <div className="flex flex-col items-center">
      <div className="relative mb-2">
        <Skeleton className="w-20 h-20 sm:w-28 sm:h-28 md:w-32 md:h-32 rounded-full" />
        <Skeleton className="absolute bottom-2 right-2 w-6 h-6 sm:w-8 sm:h-8 rounded-full" />
      </div>
      <Skeleton className="h-6 w-32 mb-1" />
      <Skeleton className="h-4 w-48" />
    </div>
  );
};

const ProfilePicture = ({ userData, onProfilePictureChange, isLoading: externalLoading = false }) => {
  const fileInputRef = useRef(null);
  const [deleteDialogOpen, setDeleteDialogOpen] = React.useState(false);
  const [isDeleting, setIsDeleting] = React.useState(false);
  
  // Use the custom hook for profile picture operations
  const {
    profilePictureUrl,
    isLoading,
    isFetching,
    refetch,
    uploadProfilePicture,
    deleteProfilePicture,
    uploadStatus,
    deleteStatus
  } = useProfilePicture();

  // Debounce function to prevent multiple calls
  const debounce = (func, wait) => {
    let timeout;
    return function executedFunction(...args) {
      const later = () => {
        clearTimeout(timeout);
        func(...args);
      };
      clearTimeout(timeout);
      timeout = setTimeout(later, wait);
    };
  };

  // Use a ref to track the previous URL to avoid unnecessary updates
  const previousUrlRef = useRef(null);
  
  // Only notify parent when the URL actually changes and is not a blob URL
  const shouldNotifyParent = (newUrl) => {
    // Don't notify for blob URLs
    if (newUrl && newUrl.startsWith('blob:')) {
      return false;
    }
    
    // Don't notify if the URL hasn't changed
    if (newUrl === previousUrlRef.current) {
      return false;
    }
    
    // Update the ref to track the latest URL
    previousUrlRef.current = newUrl;
    return true;
  };
  
  // Notify parent component when profile picture changes - with debounce
  const debouncedNotify = useRef(
    debounce((url) => {
      if (onProfilePictureChange && shouldNotifyParent(url)) {
        console.log("ProfilePicture - Profile picture URL changed, notifying parent (debounced)");
        onProfilePictureChange(url);
      }
    }, 2000) // 2 second debounce
  ).current;

  // Use effect to detect changes
  React.useEffect(() => {
    // TEMPORARILY DISABLED TO BREAK CIRCULAR DEPENDENCY
    // This notification was causing an infinite loop with user data updates
    /*
    if (profilePictureUrl !== undefined && profilePictureUrl !== previousUrlRef.current) {
      console.log("ProfilePicture - Profile picture URL changed");
      
      // Only notify if the URL is valid and has changed
      if (profilePictureUrl && !profilePictureUrl.startsWith('blob:')) {
        debouncedNotify(profilePictureUrl);
      }
    }
    */
  }, [profilePictureUrl]);

  const handleProfilePictureClick = () => {
    if (uploadStatus.isPending || deleteStatus.isPending) return; // Prevent clicks during operations
    fileInputRef.current?.click();
  };

  const handleProfilePictureChange = async (event) => {
    const file = event.target.files?.[0];
    if (!file) return;

    // Validate file type on client side
    const validTypes = ['image/jpeg', 'image/jpg', 'image/png', 'image/gif', 'image/webp'];
    const validExtensions = ['.jpg', '.jpeg', '.png', '.gif', '.webp'];
    
    // Check MIME type
    if (!validTypes.includes(file.type)) {
      toast.error(`Type de fichier non autorisé. Formats acceptés: JPG, PNG, GIF, WEBP`);
      return;
    }
    
    // Check file extension
    const fileExtension = file.name.substring(file.name.lastIndexOf('.')).toLowerCase();
    if (!validExtensions.includes(fileExtension)) {
      toast.error(`Extension de fichier non autorisée. Extensions acceptées: JPG, PNG, GIF, WEBP`);
      return;
    }
    
    // Validate file size (max 2MB)
    const maxSize = 2 * 1024 * 1024; // 2MB in bytes
    if (file.size > maxSize) {
      toast.error(`La taille du fichier dépasse la limite autorisée (2MB)`);
      return;
    }

    try {
      // Create a new file with a proper name and extension to ensure correct MIME type detection
      const fileNameParts = file.name.split('.');
      const extension = fileNameParts.pop().toLowerCase();
      const baseName = fileNameParts.join('.');
      const newFileName = `${baseName}.${extension}`;
      
      // Create a new file object with the corrected name
      const renamedFile = new File([file], newFileName, { type: file.type });
      
      const formData = new FormData();
      formData.append('profile_picture', renamedFile);
      
      // Use the mutation from the hook
      uploadProfilePicture(formData, {
        onSuccess: () => {
          toast.success('Photo de profil mise à jour avec succès');
        },
        onError: () => {
          toast.error('Erreur lors de la mise à jour de la photo de profil');
        }
      });
    } catch (error) {
      console.error("Erreur non gérée lors de l'upload:", error);
      toast.error('Erreur lors de la mise à jour de la photo de profil');
    }
  };

  const handleDeleteProfilePicture = async () => {
    setIsDeleting(true);
    try {
      await deleteProfilePicture();
      toast.success('Photo de profil supprimée avec succès');
      setDeleteDialogOpen(false);
<<<<<<< HEAD
      
      setIsDeleting(true);
      
      // Optimistic update - supprimer immédiatement l'image dans l'UI
      refetch();
      
      // Use the mutation from the hook
      await deleteProfilePicture(null, {
        onSuccess: () => {
          // Forcer le rafraîchissement après un court délai
          setTimeout(() => {
            refetch();
          }, 300);
        },
        onError: (error) => {
          // En cas d'erreur, restaurer l'URL précédente
          refetch();
          
          toast.error('Erreur lors de la suppression de la photo de profil');
          // console.error('Error deleting profile picture:', error);
        }
      });
=======
>>>>>>> 3d590a79
    } catch (error) {
      console.error('Erreur lors de la suppression de la photo:', error);
      toast.error('Erreur lors de la suppression de la photo de profil');
    } finally {
      setIsDeleting(false);
    }
  };

  const componentIsLoading = isLoading || isFetching || externalLoading;

  // Determine the image source to display
  const getImageSrc = () => {
    if (!profilePictureUrl) {
      return null; // Will use the UserRound fallback
    }
    
    // Check if the URL is a blob URL - but don't try to fetch it as that causes errors
    if (profilePictureUrl.startsWith('blob:')) {
      // Just log it and return null - we'll use the fallback
      console.log("Blob URL detected, using fallback:", profilePictureUrl);
      return null;
    }
    
    return profilePictureUrl;
  };

  // Handle image load error
  const handleImageError = (e) => {
    console.error("Image failed to load:", e.target.src);
    e.target.style.display = 'none'; // Hide the broken image
    e.target.onerror = null; // Prevent infinite error loop
    
    // Show the fallback icon
    const fallbackIcon = document.createElement('div');
    fallbackIcon.innerHTML = '<div class="w-full h-full flex items-center justify-center"><svg xmlns="http://www.w3.org/2000/svg" width="24" height="24" viewBox="0 0 24 24" fill="none" stroke="currentColor" stroke-width="2" stroke-linecap="round" stroke-linejoin="round" class="w-10 h-10 sm:w-14 sm:h-14 md:w-16 md:h-16 text-gray-400"><path d="M19 21v-2a4 4 0 0 0-4-4H9a4 4 0 0 0-4 4v2"></path><circle cx="12" cy="7" r="4"></circle></svg></div>';
    e.target.parentNode.appendChild(fallbackIcon.firstChild);
  };

  return (
    <div className="p-4 sm:p-6 max-w-md mx-auto">
      <div className="flex flex-col items-center">
        <div className="relative mb-3">
          <div 
            className="w-20 h-20 sm:w-28 sm:h-28 md:w-32 md:h-32 rounded-full bg-gray-200 flex items-center justify-center overflow-hidden group relative cursor-pointer border-2 border-white dark:border-gray-700 shadow-sm"
            onClick={handleProfilePictureClick}
          >
            {(uploadStatus.isPending || isDeleting) ? (
              <Loader2 className="w-6 h-6 sm:w-8 sm:h-8 md:w-10 md:h-10 text-gray-400 animate-spin" />
            ) : profilePictureUrl ? (
              <img 
                src={getImageSrc()} 
                alt="Photo de profil" 
                className="object-cover w-full h-full"
                onError={handleImageError}
              />
            ) : (
              <UserRound className="w-10 h-10 sm:w-14 sm:h-14 md:w-16 md:h-16 text-gray-400" />
            )}
            <div className="absolute inset-0 bg-black bg-opacity-50 flex items-center justify-center opacity-0 group-hover:opacity-100 transition-opacity">
              <Camera className="w-6 h-6 sm:w-8 sm:h-8 md:w-10 md:h-10 text-white" />
            </div>
          </div>
          <input
            ref={fileInputRef}
            type="file"
            accept="image/*"
            className="hidden"
            onChange={handleProfilePictureChange}
          />
          
          {/* Upload icon - positioned at bottom right */}
          <Button
            variant="ghost"
            size="icon"
            className="absolute bottom-0 right-0 rounded-full p-1 sm:p-1.5 md:p-2 bg-white dark:bg-gray-700 shadow-sm hover:bg-gray-100 dark:hover:bg-gray-600"
            onClick={handleProfilePictureClick}
            disabled={componentIsLoading}
          >
            <Upload className="w-3 h-3 sm:w-4 sm:h-4 md:w-5 md:h-5" />
          </Button>
          
          {/* Delete icon - positioned at top right with spacing */}
          {profilePictureUrl && (
            <Button
              variant="ghost"
              size="icon"
              className="absolute top-0 right-0 rounded-full p-1 sm:p-1.5 md:p-2 bg-white dark:bg-gray-700 shadow-sm hover:bg-gray-100 dark:hover:bg-gray-600"
              onClick={() => setDeleteDialogOpen(true)}
              disabled={componentIsLoading}
            >
              <Trash2 className="w-3 h-3 sm:w-4 sm:h-4 md:w-5 md:h-5" />
            </Button>
          )}
        </div>
      </div>

      {/* Delete confirmation dialog */}
      <Dialog open={deleteDialogOpen} onOpenChange={setDeleteDialogOpen}>
        <DialogContent>
          <DialogHeader>
            <DialogTitle>Supprimer la photo de profil</DialogTitle>
            <DialogDescription>
              Êtes-vous sûr de vouloir supprimer votre photo de profil ? Cette action est irréversible.
            </DialogDescription>
          </DialogHeader>
          <DialogFooter>
            <Button
              variant="outline"
              onClick={() => setDeleteDialogOpen(false)}
              disabled={isDeleting}
            >
              Annuler
            </Button>
            <Button
              variant="destructive"
              onClick={handleDeleteProfilePicture}
              disabled={isDeleting}
            >
              {isDeleting ? (
                <>
                  <Loader2 className="mr-2 h-4 w-4 animate-spin" />
                  Suppression...
                </>
              ) : (
                'Supprimer'
              )}
            </Button>
          </DialogFooter>
        </DialogContent>
      </Dialog>
    </div>
  );
};

export default ProfilePicture;<|MERGE_RESOLUTION|>--- conflicted
+++ resolved
@@ -170,7 +170,6 @@
       await deleteProfilePicture();
       toast.success('Photo de profil supprimée avec succès');
       setDeleteDialogOpen(false);
-<<<<<<< HEAD
       
       setIsDeleting(true);
       
@@ -193,8 +192,6 @@
           // console.error('Error deleting profile picture:', error);
         }
       });
-=======
->>>>>>> 3d590a79
     } catch (error) {
       console.error('Erreur lors de la suppression de la photo:', error);
       toast.error('Erreur lors de la suppression de la photo de profil');
@@ -203,7 +200,13 @@
     }
   };
 
-  const componentIsLoading = isLoading || isFetching || externalLoading;
+  // Determine if component is loading
+  const componentIsLoading = isLoading || isFetching || deleteStatus.isPending || uploadStatus.isPending || externalLoading;
+  
+  // If in initial loading state, show skeleton
+  if (isLoading && !profilePictureUrl) {
+    return <ProfilePictureSkeleton />;
+  }
 
   // Determine the image source to display
   const getImageSrc = () => {
