import React, { memo, useState, useEffect, useRef } from 'react';
import { Button } from "@/components/ui/button";
import { Input } from "@/components/ui/input";
import { PhoneInput } from '@/components/ui/phone-input';
import { NameInput } from '@/components/ui/name-input';
import { Label } from '@/components/ui/label';
import { Pencil, Loader2, ExternalLink } from 'lucide-react';
import { Skeleton } from "@/components/ui/skeleton";
import { formatFrenchPhoneNumber } from '@/lib/utils/formatting';
import { toast } from 'sonner';

const EditableField = memo(({
  field,
  label,
  icon,
  value,
  type = 'text',
  isEditing,
  isEditable,
  editedValue,
  onEdit,
  onSave,
  onCancel,
  onChange,
  className = '',
  loading = false,
  displayAsLink = false
}) => {
  // Local state for optimistic updates
  const [localValue, setLocalValue] = useState(value);
  const [error, setError] = useState(null);
  
  // Ajout d'une ref pour l'input URL
  const inputRef = useRef(null);

  // Place le curseur à la fin du champ URL lors du passage en édition
  useEffect(() => {
    if (isEditing && type === 'url' && inputRef.current) {
      const input = inputRef.current;
      // Place le curseur à la fin
      input.focus();
      input.setSelectionRange(input.value.length, input.value.length);
    }
  }, [isEditing, type]);
  
  // Update local value when the actual value changes (only if not in edit mode)
  useEffect(() => {
    if (!isEditing) {
      setLocalValue(value);
      setError(null);
      
      // Également synchroniser la valeur éditée avec la valeur actuelle quand on n'est pas en mode édition
      if (onChange && type === 'url' && !isEditing) {
        onChange(value);
      }
    }
  }, [value, isEditing, onChange, type]);
  
  // Always display the most up-to-date value (either edited or saved)
  const displayValue = isEditing ? editedValue : (localValue || value);
  
  // Format the display value based on the field type
  const getFormattedDisplayValue = () => {
    if (type === 'phone' && displayValue) {
      return formatFrenchPhoneNumber(displayValue);
    }
    return displayValue;
  };

  // Tronquer une URL longue pour l'affichage
  const getTruncatedUrl = (url) => {
    if (!url) return '';
    
    if (url.length > 40) {
      return url.substring(0, 37) + '...';
    }
    return url;
  };
  
  // Handle save with optimistic update
  const handleSave = React.useCallback(async () => {
    try {
      // Validation spécifique pour les URLs
      if (type === 'url' && editedValue && !editedValue.startsWith('https://')) {
        setError("L'URL doit commencer par https://");
        toast.error("L'URL doit commencer par https://");
        return;
      }
      
      // Update local value immediately for optimistic UI
      setLocalValue(editedValue);
      
      // Exit edit mode immediately for better UX
      if (onEdit) {
        onEdit(); // This will toggle edit mode off
      }
      
      // Call the save function in the background
      await onSave(field);
      setError(null);
      
      // Dispatch user:data-updated event when LinkedIn URL is updated
      if (field === 'linkedinUrl') {
        document.dispatchEvent(new CustomEvent('user:data-updated'));
      }
    } catch (err) {
      // Revert optimistic update on error
      setLocalValue(value);
      setError(err.response?.data?.message || 'Une erreur est survenue');
      toast.error(err.response?.data?.message || 'Une erreur est survenue');
    }
  }, [onSave, field, editedValue, onEdit, value, type]);

  return (
    <div className={`address-edit-card w-full ${className} flex flex-col justify-between`}>
      {isEditing ? (
        <>
          <div className="flex items-center gap-4 mb-2">
            {icon && <span className="flex items-center justify-center"><span className="h-5 w-5 text-blue-500 flex items-center justify-center">{icon}</span></span>}
            <Label className="text-sm font-semibold text-gray-700 p-0 m-0 leading-none">{label}</Label>
<<<<<<< HEAD
          </div>
          <div className="mt-1 space-y-2">
            {type === 'phone' ? (
              <PhoneInput
                value={editedValue}
                onChange={onChange}
                className="address-input w-full pl-10"
                disabled={loading}
              />
            ) : (
              <div className="relative">
                <Input
                  type={type}
                  value={editedValue}
                  onChange={(e) => onChange(e.target.value)}
                  className={`address-input w-full pl-10 ${error ? 'border-red-500' : ''} break-all`}
                  disabled={loading}
                  placeholder={type === 'url' ? 'https://...' : ''}
                />
                {icon && <span className="address-input-icon h-5 w-5 text-blue-500 flex items-center justify-center">{icon}</span>}
              </div>
            )}
            {error && (
              <p className="text-sm text-red-500">{error}</p>
            )}
            <div className="flex justify-end space-x-2 mt-2">
              <button
                type="button"
                className="address-btn-secondary"
                onClick={onCancel}
                disabled={loading}
              >Annuler</button>
              <button
                type="button"
                className="address-btn-primary"
                onClick={handleSave}
                disabled={loading}
              >Enregistrer</button>
            </div>
          </div>
=======
          </div>
          <div className="mt-1 space-y-2">
            {type === 'phone' ? (
              <PhoneInput
                value={editedValue}
                onChange={onChange}
                className="address-input w-full pl-10"
                disabled={loading}
              />
            ) : (
              <div className="relative mb-4">
                <Input
                  type={type}
                  value={editedValue}
                  onChange={(e) => onChange(e.target.value)}
                  className={`address-input w-full pl-10 ${error ? 'border-red-500' : ''} break-all`}
                  disabled={loading}
                  placeholder={type === 'url' ? 'https://...' : ''}
                  ref={type === 'url' ? inputRef : undefined}
                />
                {icon && <span className="address-input-icon h-5 w-5 text-blue-500 flex items-center justify-center">{icon}</span>}
              </div>
            )}
            {error && (
              <p className="text-sm text-red-500">{error}</p>
            )}
            <div className="flex justify-end space-x-2 mt-3">
              <button
                type="button"
                className="address-btn-secondary address-btn-compact"
                onClick={onCancel}
                disabled={loading}
              >Annuler</button>
              <button
                type="button"
                className="address-btn-primary address-btn-compact"
                onClick={handleSave}
                disabled={loading}
              >Enregistrer</button>
            </div>
          </div>
>>>>>>> bd159f81
        </>
      ) : (
        <>
          <div className="flex items-center gap-2 mb-1">
            {icon && <span className="flex items-center justify-center"><span className="h-5 w-5 text-blue-500 flex items-center justify-center">{icon}</span></span>}
            <Label className="text-sm font-semibold text-gray-700 p-0 m-0 leading-none">{label}</Label>
            {isEditable && (
              <Button
                variant="ghost"
                size="sm"
                className="ml-auto text-blue-600 hover:text-blue-700 hover:bg-blue-50 transition-colors flex items-center justify-center"
                onClick={onEdit}
              >
                <Pencil className="h-4 w-4" />
              </Button>
            )}
          </div>
          <div className="mt-1 min-h-[2.2rem] flex items-center text-base text-gray-900 pl-0">
            {displayAsLink && displayValue ? (
              <a href={displayValue} target="_blank" rel="noopener noreferrer" className="text-blue-600 underline break-all">{getFormattedDisplayValue()}</a>
            ) : (
<<<<<<< HEAD
              <span className="break-all">{getFormattedDisplayValue()}</span>
=======
              <span className="break-all">{getFormattedDisplayValue() || <span className='text-gray-400 italic'>Non renseigné</span>}</span>
>>>>>>> bd159f81
            )}
          </div>
        </>
      )}
    </div>
  );
}, (prevProps, nextProps) => {
  // Custom comparison function for memo
  // Include displayAsLink if its changes should trigger re-render
  return (
    prevProps.value === nextProps.value &&
    prevProps.isEditing === nextProps.isEditing &&
    prevProps.editedValue === nextProps.editedValue &&
    prevProps.loading === nextProps.loading &&
    prevProps.displayAsLink === nextProps.displayAsLink
  );
});

EditableField.displayName = 'EditableField';

export default EditableField;<|MERGE_RESOLUTION|>--- conflicted
+++ resolved
@@ -118,48 +118,6 @@
           <div className="flex items-center gap-4 mb-2">
             {icon && <span className="flex items-center justify-center"><span className="h-5 w-5 text-blue-500 flex items-center justify-center">{icon}</span></span>}
             <Label className="text-sm font-semibold text-gray-700 p-0 m-0 leading-none">{label}</Label>
-<<<<<<< HEAD
-          </div>
-          <div className="mt-1 space-y-2">
-            {type === 'phone' ? (
-              <PhoneInput
-                value={editedValue}
-                onChange={onChange}
-                className="address-input w-full pl-10"
-                disabled={loading}
-              />
-            ) : (
-              <div className="relative">
-                <Input
-                  type={type}
-                  value={editedValue}
-                  onChange={(e) => onChange(e.target.value)}
-                  className={`address-input w-full pl-10 ${error ? 'border-red-500' : ''} break-all`}
-                  disabled={loading}
-                  placeholder={type === 'url' ? 'https://...' : ''}
-                />
-                {icon && <span className="address-input-icon h-5 w-5 text-blue-500 flex items-center justify-center">{icon}</span>}
-              </div>
-            )}
-            {error && (
-              <p className="text-sm text-red-500">{error}</p>
-            )}
-            <div className="flex justify-end space-x-2 mt-2">
-              <button
-                type="button"
-                className="address-btn-secondary"
-                onClick={onCancel}
-                disabled={loading}
-              >Annuler</button>
-              <button
-                type="button"
-                className="address-btn-primary"
-                onClick={handleSave}
-                disabled={loading}
-              >Enregistrer</button>
-            </div>
-          </div>
-=======
           </div>
           <div className="mt-1 space-y-2">
             {type === 'phone' ? (
@@ -201,7 +159,6 @@
               >Enregistrer</button>
             </div>
           </div>
->>>>>>> bd159f81
         </>
       ) : (
         <>
@@ -223,11 +180,7 @@
             {displayAsLink && displayValue ? (
               <a href={displayValue} target="_blank" rel="noopener noreferrer" className="text-blue-600 underline break-all">{getFormattedDisplayValue()}</a>
             ) : (
-<<<<<<< HEAD
-              <span className="break-all">{getFormattedDisplayValue()}</span>
-=======
               <span className="break-all">{getFormattedDisplayValue() || <span className='text-gray-400 italic'>Non renseigné</span>}</span>
->>>>>>> bd159f81
             )}
           </div>
         </>
