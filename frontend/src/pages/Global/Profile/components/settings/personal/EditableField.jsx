import React, { memo, useState, useEffect } from 'react';
import { Button } from "@/components/ui/button";
import { Input } from "@/components/ui/input";
import { PhoneInput } from '@/components/ui/phone-input';
import { NameInput } from '@/components/ui/name-input';
import { Label } from '@/components/ui/label';
import { Pencil, Loader2, ExternalLink } from 'lucide-react';
import { Skeleton } from "@/components/ui/skeleton";
import { formatFrenchPhoneNumber } from '@/lib/utils/formatting';
import { toast } from 'sonner';

const EditableField = memo(({
  field,
  label,
  icon,
  value,
  type = 'text',
  isEditing,
  isEditable,
  editedValue,
  onEdit,
  onSave,
  onCancel,
  onChange,
  className = '',
  loading = false
}) => {
  // Local state for optimistic updates
  const [localValue, setLocalValue] = useState(value);
  const [error, setError] = useState(null);
  
  // Update local value when the actual value changes (only if not in edit mode)
  useEffect(() => {
    if (!isEditing) {
      setLocalValue(value);
      setError(null);
      
      // Également synchroniser la valeur éditée avec la valeur actuelle quand on n'est pas en mode édition
      if (onChange && type === 'url' && !isEditing) {
        onChange(value);
      }
    }
  }, [value, isEditing, onChange, type]);
  
  // Always display the most up-to-date value (either edited or saved)
  const displayValue = isEditing ? editedValue : (localValue || value);
  
  // Format the display value based on the field type
  const getFormattedDisplayValue = () => {
    if (type === 'phone' && displayValue) {
      return formatFrenchPhoneNumber(displayValue);
    }
    return displayValue;
  };

  // Tronquer une URL longue pour l'affichage
  const getTruncatedUrl = (url) => {
    if (!url) return '';
    
    if (url.length > 40) {
      return url.substring(0, 37) + '...';
    }
    return url;
  };
  
  // Handle save with optimistic update
  const handleSave = React.useCallback(async () => {
    try {
      // Validation spécifique pour les URLs
      if (type === 'url' && editedValue && !editedValue.startsWith('https://')) {
        setError("L'URL doit commencer par https://");
        toast.error("L'URL doit commencer par https://");
        return;
      }
      
      // Update local value immediately for optimistic UI
      setLocalValue(editedValue);
      
      // Exit edit mode immediately for better UX
      if (onEdit) {
        onEdit(); // This will toggle edit mode off
      }
      
      // Call the save function in the background
      await onSave(field);
      setError(null);
      
      // Dispatch user:data-updated event when LinkedIn URL is updated
      if (field === 'linkedinUrl') {
        document.dispatchEvent(new CustomEvent('user:data-updated'));
      }
    } catch (err) {
      // Revert optimistic update on error
      setLocalValue(value);
      setError(err.response?.data?.message || 'Une erreur est survenue');
      toast.error(err.response?.data?.message || 'Une erreur est survenue');
    }
  }, [onSave, field, editedValue, onEdit, value, type]);

  return (
    <div 
      className={`
        rounded-lg transition-all duration-200 
        ${isEditing ? 'bg-white dark:bg-gray-800 border-2 border-blue-200 dark:border-[#78b9dd]/40 shadow-sm dark:shadow-[0_0_10px_rgba(120,185,221,0.15)]' : 'bg-gray-50 dark:bg-gray-800/60 dark:border dark:border-gray-700'} 
        ${!isEditing ? 'hover:bg-gray-100 dark:hover:bg-gray-700/70' : ''} 
        p-3 sm:p-4 md:p-5 
        ${className}
      `}
    >
<<<<<<< HEAD
      <Label className="text-xs sm:text-sm font-medium text-gray-700 flex items-center justify-between">
        <span className="flex items-center gap-2">
          {icon}
          {label}
        </span>
=======
      <Label className="text-xs sm:text-sm font-medium text-gray-700 dark:text-gray-300 flex items-center justify-between">
        <span>{label}</span>
>>>>>>> ef2d17f8
        {isEditable && !isEditing && (
          <Button
            variant="ghost"
            size="sm"
            onClick={onEdit}
<<<<<<< HEAD
            className="h-7 w-7 p-1 text-blue-600 hover:text-blue-700 hover:bg-blue-50 transition-colors"
            disabled={loading}
=======
            className="h-7 w-7 p-1 text-blue-600 dark:text-[#78b9dd] hover:text-blue-700 hover:bg-blue-50 dark:hover:bg-[#78b9dd]/20 dark:hover:text-[#a0d0ec] transition-colors"
>>>>>>> ef2d17f8
          >
            <Pencil className="h-3.5 w-3.5 sm:h-4 sm:w-4" />
          </Button>
        )}
      </Label>

      {isEditing ? (
        <div className="mt-2 space-y-2">
          {type === 'phone' ? (
            <PhoneInput
              value={editedValue}
              onChange={onChange}
              className="w-full"
              disabled={loading}
            />
          ) : (
            <Input
              type={type}
              value={editedValue}
              onChange={(e) => onChange(e.target.value)}
              className={`w-full ${error ? 'border-red-500' : ''}`}
              disabled={loading}
              placeholder={type === 'url' ? 'https://...' : ''}
            />
          )}
          {error && (
            <p className="text-sm text-red-500">{error}</p>
          )}
          <div className="flex justify-end space-x-2">
            <Button
              variant="ghost"
              size="sm"
              onClick={onCancel}
              disabled={loading}
            >
              Annuler
            </Button>
            <Button
              size="sm"
              onClick={handleSave}
              disabled={loading}
            >
              {loading ? (
                <>
                  <Loader2 className="mr-2 h-4 w-4 animate-spin" />
                  Enregistrement...
                </>
              ) : (
                'Enregistrer'
              )}
            </Button>
          </div>
        </div>
      ) : (
        <div className="mt-1 min-h-[1.5rem]">
          {loading ? (
            <Skeleton className="h-5 w-full" />
          ) : displayValue ? (
            type === 'url' ? (
              <a
                href={displayValue}
                target="_blank"
                rel="noopener noreferrer"
<<<<<<< HEAD
                className="flex items-center text-blue-600 hover:text-blue-800 break-all group"
=======
                className="text-blue-600 dark:text-blue-400 hover:text-blue-800 dark:hover:text-blue-300 break-all"
>>>>>>> ef2d17f8
              >
                <span className="truncate mr-1">{getTruncatedUrl(displayValue)}</span>
                <ExternalLink className="h-3 w-3 opacity-70 group-hover:opacity-100 flex-shrink-0" />
              </a>
            ) : (
              <span className="text-gray-900 dark:text-gray-100">{getFormattedDisplayValue()}</span>
            )
          ) : (
            <span className="text-gray-500 dark:text-gray-400">Non renseigné</span>
          )}
        </div>
      )}
    </div>
  );
}, (prevProps, nextProps) => {
  // Custom comparison function for memo
  // N'inclure que les propriétés essentielles pour éviter des re-rendus inutiles
  return (
    prevProps.value === nextProps.value &&
    prevProps.isEditing === nextProps.isEditing &&
    prevProps.editedValue === nextProps.editedValue &&
    prevProps.loading === nextProps.loading
  );
});

EditableField.displayName = 'EditableField';

export default EditableField;<|MERGE_RESOLUTION|>--- conflicted
+++ resolved
@@ -107,27 +107,18 @@
         ${className}
       `}
     >
-<<<<<<< HEAD
-      <Label className="text-xs sm:text-sm font-medium text-gray-700 flex items-center justify-between">
-        <span className="flex items-center gap-2">
+      <Label className="text-xs sm:text-sm font-medium text-gray-700 dark:text-gray-300 flex items-center justify-between">
+      <span className="flex items-center gap-2">
           {icon}
           {label}
         </span>
-=======
-      <Label className="text-xs sm:text-sm font-medium text-gray-700 dark:text-gray-300 flex items-center justify-between">
-        <span>{label}</span>
->>>>>>> ef2d17f8
         {isEditable && !isEditing && (
           <Button
             variant="ghost"
             size="sm"
             onClick={onEdit}
-<<<<<<< HEAD
-            className="h-7 w-7 p-1 text-blue-600 hover:text-blue-700 hover:bg-blue-50 transition-colors"
+            className="h-7 w-7 p-1 text-blue-600 dark:text-[#78b9dd] hover:text-blue-700 hover:bg-blue-50 dark:hover:bg-[#78b9dd]/20 dark:hover:text-[#a0d0ec] transition-colors"
             disabled={loading}
-=======
-            className="h-7 w-7 p-1 text-blue-600 dark:text-[#78b9dd] hover:text-blue-700 hover:bg-blue-50 dark:hover:bg-[#78b9dd]/20 dark:hover:text-[#a0d0ec] transition-colors"
->>>>>>> ef2d17f8
           >
             <Pencil className="h-3.5 w-3.5 sm:h-4 sm:w-4" />
           </Button>
@@ -191,11 +182,7 @@
                 href={displayValue}
                 target="_blank"
                 rel="noopener noreferrer"
-<<<<<<< HEAD
-                className="flex items-center text-blue-600 hover:text-blue-800 break-all group"
-=======
                 className="text-blue-600 dark:text-blue-400 hover:text-blue-800 dark:hover:text-blue-300 break-all"
->>>>>>> ef2d17f8
               >
                 <span className="truncate mr-1">{getTruncatedUrl(displayValue)}</span>
                 <ExternalLink className="h-3 w-3 opacity-70 group-hover:opacity-100 flex-shrink-0" />
