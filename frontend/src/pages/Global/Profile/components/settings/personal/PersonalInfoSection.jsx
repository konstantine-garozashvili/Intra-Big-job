--- conflicted
+++ resolved
@@ -68,20 +68,6 @@
       </div>
       
       {/* Birth Date - Toujours afficher en mode statique pour éviter les problèmes */}
-<<<<<<< HEAD
-      <StaticField 
-        label="Date de naissance"
-        icon={<Calendar className="h-4 w-4 mr-2 text-blue-500 dark:text-[#78b9dd]" />}
-        value={`${formatDate(userData.birthDate)}${userData.age ? ` (${userData.age} ans)` : ''}`}
-      />
-
-      {/* Nationality */}
-      <StaticField 
-        label="Nationalité"
-        icon={<Globe className="h-4 w-4 mr-2 text-blue-500 dark:text-[#78b9dd]" />}
-        value={userData.nationality?.name || 'Non renseignée'}
-      />
-=======
       <div className="address-edit-card w-full">
         <StaticField 
           label="Date de naissance"
@@ -98,7 +84,6 @@
           value={userData.nationality?.name || 'Non renseignée'}
         />
       </div>
->>>>>>> 09c34825
     </div>
   );
 }; 