--- conflicted
+++ resolved
@@ -118,11 +118,7 @@
       <EditableField
         field="linkedinUrl"
         label="LinkedIn"
-<<<<<<< HEAD
-        icon={<Linkedin className="h-4 w-4" />}
-=======
         icon={<Linkedin className="h-4 w-4 mr-2 text-gray-500 dark:text-gray-300" />}
->>>>>>> ef2d17f8
         value={userData.linkedinUrl}
         editedValue={editedData.personal.linkedinUrl}
         type="url"
@@ -138,13 +134,8 @@
         <EditableField
           field="portfolioUrl"
           label="Portfolio"
-<<<<<<< HEAD
-          icon={<Globe className="h-4 w-4" />}
-          value={localPortfolioUrl}
-=======
           icon={<Link className="h-4 w-4 mr-2 text-gray-500 dark:text-gray-300" />}
           value={studentProfile?.portfolioUrl}
->>>>>>> ef2d17f8
           editedValue={editedData.personal.portfolioUrl}
           type="url"
           isEditing={editMode.portfolioUrl}
@@ -166,13 +157,8 @@
       {isStudent && (
         <StaticField 
           label="Situation actuelle"
-<<<<<<< HEAD
-          icon={<Briefcase className="h-4 w-4 mr-2 text-blue-500" />}
-          value={studentProfile?.situationType?.name || 'Non renseignée'}
-=======
           icon={<Briefcase className="h-4 w-4 mr-2 text-blue-500 dark:text-[#78b9dd]" />}
           value={studentProfile.situationType?.name || 'Non renseignée'}
->>>>>>> ef2d17f8
         />
       )}
     </div>
