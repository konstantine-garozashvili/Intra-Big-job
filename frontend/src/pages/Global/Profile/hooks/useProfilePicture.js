--- conflicted
+++ resolved
@@ -141,7 +141,8 @@
     staleTime: 5 * 60 * 1000, // 5 minutes
   });
 
-<<<<<<< HEAD
+  const userId = userData?.id;
+
   // Fonction pour récupérer la photo de profil en utilisant la coordination
   const fetchProfilePicture = useCallback(async () => {
     // Utiliser le système de coordination des requêtes
@@ -246,14 +247,10 @@
       };
     }
   }, [componentId]);
-=======
-  const userId = userData?.id;
->>>>>>> 3d590a79
-
-  // Query for profile picture data
-  const { data: profilePictureData, isLoading, isFetching } = useQuery({
+
+  // Query for profile picture with enhanced debugging - Utiliser notre fonction de fetch coordonnée
+  const profilePictureQuery = useQuery({
     queryKey: PROFILE_QUERY_KEYS.profilePicture,
-<<<<<<< HEAD
     queryFn: fetchProfilePicture,
     staleTime: 5 * 60 * 1000,
     cacheTime: 10 * 60 * 1000,
@@ -273,63 +270,22 @@
           // ou si c'est une première requête (pas dans le cadre d'une mise à jour)
           if (!userDataManager.requestRegistry.isRouteShared('/api/profile/picture')) {
             userDataManager.invalidateCache('profile_picture'); // Passer un type spécifique
-=======
-    queryFn: async () => {
-      try {
-        const response = await apiService.get('/api/profile/picture');
-        if (response.data.success) {
-          const pictureUrl = response.data.data.profile_picture_url;
-          // Mettre à jour le cache local
-          if (pictureUrl) {
-            setCachedUrl(pictureUrl);
-            profilePictureCache.saveToCache(pictureUrl);
           }
-          return {
-            success: true,
-            data: {
-              has_profile_picture: true,
-              profile_picture_url: pictureUrl,
-              is_temp_url: false
-            }
-          };
-        }
-        return {
-          success: false,
-          data: {
-            has_profile_picture: false,
-            profile_picture_url: null,
-            is_temp_url: false
->>>>>>> 3d590a79
-          }
-        };
-      } catch (error) {
-        console.error('Error fetching profile picture:', error);
-        // En cas d'erreur, utiliser le cache si disponible
-        const cachedUrl = profilePictureCache.getFromCache();
-        if (cachedUrl) {
-          return {
-            success: true,
-            data: {
-              has_profile_picture: true,
-              profile_picture_url: cachedUrl,
-              is_temp_url: false
-            }
-          };
-        }
-        return {
-          success: false,
-          data: {
-            has_profile_picture: false,
-            profile_picture_url: null,
-            is_temp_url: false
-          }
-        };
+        } catch (e) {
+          // Ignorer les erreurs silencieusement
+        }
       }
     },
-    staleTime: 5 * 60 * 1000, // 5 minutes
-    enabled: !!userId, // Only run query if we have a userId
-    retry: 3, // Réessayer 3 fois en cas d'échec
-    retryDelay: 1000, // Attendre 1 seconde entre chaque tentative
+    onError: (error) => {
+      // Query error
+    },
+    placeholderData: cachedUrl ? {
+      success: true,
+      data: {
+        has_profile_picture: true,
+        profile_picture_url: cachedUrl
+      }
+    } : undefined
   });
 
   // Ajouter un état pour contrôler la fréquence des actualisations
@@ -352,7 +308,6 @@
       return Promise.resolve();
     }
     
-<<<<<<< HEAD
     // Vérifier si la route est en cours de traitement
     if (userDataManager.requestRegistry.isRouteProcessing('/api/profile/picture')) {
       console.log("Profile picture refresh skipped - route is currently being processed");
@@ -395,31 +350,6 @@
         }, 1000);
       });
   }, [profilePictureQuery, setCachedUrl]);
-=======
-    // Invalider les requêtes pertinentes
-    await Promise.all([
-      queryClient.invalidateQueries({ 
-        queryKey: PROFILE_QUERY_KEYS.profilePicture,
-        refetchType: 'all'
-      }),
-      queryClient.invalidateQueries({ 
-        queryKey: PROFILE_QUERY_KEYS.currentProfile,
-        refetchType: 'all'
-      }),
-      queryClient.invalidateQueries({ 
-        queryKey: PROFILE_QUERY_KEYS.publicProfile,
-        refetchType: 'all'
-      }),
-      queryClient.invalidateQueries({ 
-        queryKey: ['currentUser'],
-        refetchType: 'all'
-      })
-    ]);
-    
-    // Forcer un rafraîchissement immédiat
-    return await profilePictureData.refetch();
-  }, [queryClient, profilePictureData, lastRefreshTime]);
->>>>>>> 3d590a79
 
   // Upload profile picture mutation
   const uploadProfilePictureMutation = useApiMutation(
@@ -432,7 +362,6 @@
         
         const previousData = queryClient.getQueryData(PROFILE_QUERY_KEYS.profilePicture);
         
-<<<<<<< HEAD
         // Don't create a temporary URL for optimistic update - it causes issues
         // Just return the previous data and wait for the real response
         return { previousData };
@@ -443,12 +372,6 @@
         
         if (serverUrl) {
           // Update the cache with the real URL from the server
-=======
-        const file = formData.get('profile_picture');
-        if (file instanceof File) {
-          const tempUrl = URL.createObjectURL(file);
-          
->>>>>>> 3d590a79
           queryClient.setQueryData(PROFILE_QUERY_KEYS.profilePicture, {
             success: true,
             data: {
@@ -458,7 +381,6 @@
             }
           });
           
-<<<<<<< HEAD
           // Update our local state with the real URL
           setCachedUrl(serverUrl);
           
@@ -489,22 +411,9 @@
           userDataManager.invalidateCache('profile_picture', { skipRefresh: true });
         } catch (e) {
           console.warn('Error invalidating user data cache:', e);
-=======
-          setCachedUrl(tempUrl);
-        }
-        
-        return { previousData };
-      },
-      onSuccess: async (data) => {
-        // Mettre à jour le cache local avec la nouvelle URL
-        if (data.data?.profile_picture_url) {
-          setCachedUrl(data.data.profile_picture_url);
-          profilePictureCache.saveToCache(data.data.profile_picture_url);
->>>>>>> 3d590a79
-        }
-        
-        // Invalider tous les caches pertinents
-        userDataManager.invalidateCache('profile_picture');
+        }
+        
+        // Notify all subscribers
         profilePictureEvents.notify();
         toast.success('Photo de profil mise à jour avec succès');
         
@@ -512,7 +421,6 @@
         await forceRefresh(true);
       },
       onError: (error, variables, context) => {
-<<<<<<< HEAD
         // Show error message based on the error type
         if (error.response && error.response.status === 413) {
           toast.error('La taille du fichier est trop grande. Veuillez utiliser une image plus petite (max 2MB).');
@@ -531,13 +439,6 @@
             profilePictureCache.saveToCache(prevUrl);
           }
         }
-=======
-        // Restore previous data on error
-        if (context?.previousData) {
-          queryClient.setQueryData(PROFILE_QUERY_KEYS.profilePicture, context.previousData);
-        }
-        toast.error('Erreur lors de la mise à jour de la photo de profil');
->>>>>>> 3d590a79
       }
     }
   );
@@ -581,7 +482,6 @@
     }
   );
 
-<<<<<<< HEAD
   // Modifier l'abonnement aux événements pour mieux gérer les mises à jour
   useEffect(() => {
     // TEMPORARILY DISABLED TO BREAK CIRCULAR DEPENDENCY
@@ -656,8 +556,6 @@
     */
   }, []);
 
-=======
->>>>>>> 3d590a79
   // Determine the profile picture URL to return, prioritizing:
   // 1. API data if available
   // 2. Local cached URL otherwise
