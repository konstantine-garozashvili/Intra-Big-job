--- conflicted
+++ resolved
@@ -112,8 +112,6 @@
       return {
         stats: response.stats || { profile: { completionPercentage: 0 } }
       };
-<<<<<<< HEAD
-=======
     } catch (error) {
       return {
         stats: { profile: { completionPercentage: 0 } }
@@ -140,7 +138,6 @@
       this.invalidateCache('profile_data');
       apiService.invalidateCache('/api/profile/stats');
       return response;
->>>>>>> bd159f81
     } catch (error) {
       console.error('Error fetching profile stats:', error);
       return {
