/**
 * Utility functions for handling user roles and permissions
 */

/**
 * Check if the user is an admin
 * @param {Array|string} userRole - The user's role(s)
 * @returns {boolean} - Whether the user is an admin
 */
export const isAdmin = (userRole) => {
  if (!userRole) return false;
  
  if (Array.isArray(userRole)) {
    return userRole.some(role => {
      const roleName = typeof role === 'object' && role !== null ? role.name : role;
      return roleName === 'ROLE_ADMIN' || roleName === 'ADMIN';
    });
  }
  
  return userRole === 'ROLE_ADMIN' || userRole === 'ADMIN';
};

/**
 * Check if the user is a super admin
 * @param {Array|string} userRole - The user's role(s)
 * @returns {boolean} - Whether the user is a super admin
 */
export const isSuperAdmin = (userRole) => {
  if (!userRole) return false;
  
  if (Array.isArray(userRole)) {
    return userRole.some(role => {
      const roleName = typeof role === 'object' && role !== null ? role.name : role;
      return roleName === 'ROLE_SUPER_ADMIN' || roleName === 'SUPER_ADMIN' || roleName === 'SUPERADMIN';
    });
  }
  
  return userRole === 'ROLE_SUPER_ADMIN' || userRole === 'SUPER_ADMIN' || userRole === 'SUPERADMIN';
};

/**
 * Check if the user is a recruiter
 * @param {Array|string} userRole - The user's role(s)
 * @returns {boolean} - Whether the user is a recruiter
 */
export const isRecruiter = (userRole) => {
  if (!userRole) return false;
  
  if (Array.isArray(userRole)) {
    return userRole.some(role => {
      const roleName = typeof role === 'object' && role !== null ? role.name : role;
      return roleName === 'ROLE_RECRUITER' || roleName === 'RECRUITER';
    });
  }
  
  return userRole === 'ROLE_RECRUITER' || userRole === 'RECRUITER';
};

/**
 * Check if the user is an HR
 * @param {Array|string} userRole - The user's role(s)
 * @returns {boolean} - Whether the user is an HR
 */
export const isHR = (userRole) => {
  if (!userRole) return false;
  
  if (Array.isArray(userRole)) {
    return userRole.some(role => {
      const roleName = typeof role === 'object' && role !== null ? role.name : role;
      return roleName === 'ROLE_HR' || roleName === 'HR';
    });
  }
  
  return userRole === 'ROLE_HR' || userRole === 'HR';
};

/**
 * Check if the user is a teacher
 * @param {Array|string} userRole - The user's role(s)
 * @returns {boolean} - Whether the user is a teacher
 */
export const isTeacher = (userRole) => {
  if (!userRole) return false;
  
  if (Array.isArray(userRole)) {
    return userRole.some(role => {
      const roleName = typeof role === 'object' && role !== null ? role.name : role;
      return roleName === 'ROLE_TEACHER' || roleName === 'TEACHER';
    });
  }
  
  return userRole === 'ROLE_TEACHER' || userRole === 'TEACHER';
};

/**
 * Check if the user is a student
 * @param {Array|string} userRole - The user's role(s)
 * @returns {boolean} - Whether the user is a student
 */
export const isStudent = (userRole) => {
  if (!userRole) return false;
  
  if (Array.isArray(userRole)) {
    return userRole.some(role => {
      const roleName = typeof role === 'object' && role !== null ? role.name : role;
      return roleName === 'ROLE_STUDENT' || roleName === 'STUDENT';
    });
  }
  
  return userRole === 'ROLE_STUDENT' || userRole === 'STUDENT';
};

/**
 * Check if the user is a guest
 * @param {Array|string} userRole - The user's role(s)
 * @returns {boolean} - Whether the user is a guest
 */
export const isGuest = (userRole) => {
  if (!userRole) {
<<<<<<< HEAD
    console.log('isGuest check with null/undefined userRole');
=======
>>>>>>> bd159f81
    return false;
  }
  
  if (Array.isArray(userRole)) {
<<<<<<< HEAD
    console.log('isGuest check with array:', userRole);
    const result = userRole.some(role => {
      const roleName = typeof role === 'object' && role !== null ? role.name : role;
      const isGuestRole = roleName === 'ROLE_GUEST' || roleName === 'GUEST';
      console.log(`Role ${roleName} is guest? ${isGuestRole}`);
      return isGuestRole;
    });
    console.log('isGuest result with array:', result);
=======
    const result = userRole.some(role => {
      const roleName = typeof role === 'object' && role !== null ? role.name : role;
      const isGuestRole = roleName === 'ROLE_GUEST' || roleName === 'GUEST';
      return isGuestRole;
    });
>>>>>>> bd159f81
    return result;
  }
  
  console.log('isGuest check with string:', userRole);
  const result = userRole === 'ROLE_GUEST' || userRole === 'GUEST';
  console.log('isGuest result with string:', result);
  return result;
};

/**
 * Check if the user can edit personal information
 * @param {Array|string} userRole - The user's role(s)
 * @returns {boolean} - Whether the user can edit personal information
 */
export const canEditPersonalInfo = (userRole) => {
  return isAdmin(userRole) || isRecruiter(userRole) || isHR(userRole) || 
         isTeacher(userRole) || isStudent(userRole) || isGuest(userRole) || isSuperAdmin(userRole);
};

/**
 * Check if a specific field is editable by the user
 * @param {Array|string} userRole - The user's role(s)
 * @param {string} fieldName - The name of the field
 * @returns {boolean} - Whether the field is editable
 */
export const isFieldEditable = (userRole, fieldName) => {
  // Superadmin can edit everything
  if (isSuperAdmin(userRole)) {
    return true;
  }
  
  // Only admin can edit email
  if (fieldName === 'email') return isAdmin(userRole);
  
  // Portfolio URL can be edited by students and admins
  if (fieldName === 'portfolioUrl') return isStudent(userRole) || isAdmin(userRole);
  
  // Other fields follow regular permissions
  if (isAdmin(userRole)) return true;
  if (isRecruiter(userRole)) {
    return ['phoneNumber', 'linkedinUrl'].includes(fieldName);
  }
  if (isHR(userRole) || isTeacher(userRole) || isStudent(userRole) || isGuest(userRole)) {
    return ['phoneNumber', 'linkedinUrl'].includes(fieldName);
  }
  return false;
};

/**
 * Check if the user can edit address information
 * @param {Array|string} userRole - The user's role(s)
 * @returns {boolean} - Whether the user can edit address information
 */
export const canEditAddress = (userRole) => {
  // Only admins and guests can edit addresses (guests can only edit their own in the UI)
  const isAdminResult = isAdmin(userRole);
  const isSuperAdminResult = isSuperAdmin(userRole);
  const isGuestResult = isGuest(userRole);
  
<<<<<<< HEAD
  console.log('canEditAddress check:', {
    userRole,
    isAdminResult,
    isSuperAdminResult,
    isGuestResult,
    result: isAdminResult || isSuperAdminResult || isGuestResult
  });
  
=======
>>>>>>> bd159f81
  return isAdminResult || isSuperAdminResult || isGuestResult;
};

/**
 * Check if the LinkedIn section should be visible
 * @param {Array|string} userRole - The user's role(s)
 * @returns {boolean} - Whether the LinkedIn section should be visible
 */
export const showLinkedIn = (userRole) => {
  return isAdmin(userRole) || isRecruiter(userRole) || isHR(userRole) || 
         isTeacher(userRole) || isStudent(userRole) || isGuest(userRole) || isSuperAdmin(userRole);
};

/**
 * Check if the user can edit academic information
 * @param {Array|string} userRole - The user's role(s)
 * @returns {boolean} - Whether the user can edit academic information
 */
export const canEditAcademic = (userRole) => {
  return isAdmin(userRole) || isStudent(userRole) || isGuest(userRole) || isSuperAdmin(userRole);
};

/**
 * Check if the user can edit portfolio URL
 * @param {Array|string} userRole - The user's role(s)
 * @returns {boolean} - Whether the user can edit portfolio URL
 */
export const canEditPortfolioUrl = (userRole) => {
  return isStudent(userRole) || isAdmin(userRole) || isSuperAdmin(userRole);
};

/**
 * Check if the portfolio URL section should be visible
 * @param {Array|string} userRole - The user's role(s)
 * @returns {boolean} - Whether the portfolio URL section should be visible
 */
export const showPortfolioUrl = (userRole) => {
  return isStudent(userRole) || isAdmin(userRole) || isTeacher(userRole) || isHR(userRole) || isSuperAdmin(userRole);
}; <|MERGE_RESOLUTION|>--- conflicted
+++ resolved
@@ -117,15 +117,19 @@
  */
 export const isGuest = (userRole) => {
   if (!userRole) {
-<<<<<<< HEAD
-    console.log('isGuest check with null/undefined userRole');
-=======
->>>>>>> bd159f81
     return false;
   }
   
   if (Array.isArray(userRole)) {
-<<<<<<< HEAD
+    const result = userRole.some(role => {
+      const roleName = typeof role === 'object' && role !== null ? role.name : role;
+      const isGuestRole = roleName === 'ROLE_GUEST' || roleName === 'GUEST';
+      return isGuestRole;
+    });
+    return result;
+  }
+  
+  if (Array.isArray(userRole)) {
     console.log('isGuest check with array:', userRole);
     const result = userRole.some(role => {
       const roleName = typeof role === 'object' && role !== null ? role.name : role;
@@ -134,13 +138,6 @@
       return isGuestRole;
     });
     console.log('isGuest result with array:', result);
-=======
-    const result = userRole.some(role => {
-      const roleName = typeof role === 'object' && role !== null ? role.name : role;
-      const isGuestRole = roleName === 'ROLE_GUEST' || roleName === 'GUEST';
-      return isGuestRole;
-    });
->>>>>>> bd159f81
     return result;
   }
   
@@ -200,17 +197,6 @@
   const isSuperAdminResult = isSuperAdmin(userRole);
   const isGuestResult = isGuest(userRole);
   
-<<<<<<< HEAD
-  console.log('canEditAddress check:', {
-    userRole,
-    isAdminResult,
-    isSuperAdminResult,
-    isGuestResult,
-    result: isAdminResult || isSuperAdminResult || isGuestResult
-  });
-  
-=======
->>>>>>> bd159f81
   return isAdminResult || isSuperAdminResult || isGuestResult;
 };
 
