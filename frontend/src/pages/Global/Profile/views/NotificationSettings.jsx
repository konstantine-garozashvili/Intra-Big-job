import React, { useState, useEffect } from 'react';
<<<<<<< HEAD
import { Bell } from 'lucide-react';
=======
import { Bell, RefreshCw } from 'lucide-react';
>>>>>>> 5485d292
import { Card, CardContent, CardDescription, CardHeader, CardTitle } from '@/components/ui/card';
import { Switch } from '@/components/ui/switch';
import { Label } from '@/components/ui/label';
import { Alert, AlertDescription, AlertTitle } from '@/components/ui/alert';
import { Button } from '@/components/ui/button';
import { toast } from 'sonner';
import ProfileSettingsSkeleton from '../components/ProfileSettingsSkeleton';
import { motion, AnimatePresence } from 'framer-motion';
import { useNotifications } from '@/lib/hooks/useNotifications';
<<<<<<< HEAD
import { doc, getDoc } from 'firebase/firestore';
=======
import { doc, getDoc, setDoc, updateDoc } from 'firebase/firestore';
>>>>>>> 5485d292
import { db } from '@/lib/services/firebase';
import { useAuth } from '@/contexts/AuthContext';

const NotificationSettings = () => {
  const [loading, setLoading] = useState(true);
  const [settings, setSettings] = useState({
    app: {
<<<<<<< HEAD
      ROLE_UPDATE: true // Valeur par défaut, sera remplacée lors du chargement
    }
  });
  const [savingChanges, setSavingChanges] = useState(false);
  const [lastToggled, setLastToggled] = useState(null);
  const { updateNotificationPreference } = useNotifications();
  const { user } = useAuth();
=======
      ROLE_UPDATE: true, // Valeur par défaut, sera remplacée lors du chargement
      DOCUMENT_UPLOADED: true,
      DOCUMENT_DELETED: true,
      DOCUMENT_APPROVED: true,
      DOCUMENT_REJECTED: true
    }
  });
  const [initialSettings, setInitialSettings] = useState(null);
  const [savingChanges, setSavingChanges] = useState(false);
  const [lastToggled, setLastToggled] = useState(null);
  const [isResetting, setIsResetting] = useState(false);
  const { updateNotificationPreference, forceReinitializePreferences } = useNotifications();
  const { user } = useAuth();

  // Function to get user ID in a consistent way
  const getUserId = () => {
    let userId = null;
    
    // First try to get from user context
    if (user?.id) {
      userId = user.id;
    } 
    // Then from localStorage parsed object
    else if (localStorage.getItem('user')) {
      try {
        const localUser = JSON.parse(localStorage.getItem('user'));
        if (localUser?.id) {
          userId = localUser.id;
        }
      } catch (e) {
        console.error('Error parsing user from localStorage:', e);
      }
    }
    // Lastly from direct localStorage values
    if (!userId) {
      userId = localStorage.getItem('userId') || localStorage.getItem('user_id');
    }
    
    if (!userId) {
      console.error('No user ID found');
      return null;
    }
    
    // Always return as string
    return String(userId);
  };

  // Get the email associated with the current user
  const getUserEmail = () => {
    if (user?.email) {
      return user.email;
    }
    
    try {
      const localUser = JSON.parse(localStorage.getItem('user') || '{}');
      return localUser?.email || null;
    } catch (e) {
      console.warn('Error parsing user email from localStorage:', e);
      return null;
    }
  };
>>>>>>> 5485d292

  useEffect(() => {
    const loadNotificationSettings = async () => {
      setLoading(true);
      try {
<<<<<<< HEAD
        if (user?.id) {
          console.log('Chargement des préférences pour l\'utilisateur ID:', user.id);
          
          // Charger les préférences depuis Firestore
          const preferencesRef = doc(db, 'notificationPreferences', String(user.id));
          const preferencesSnap = await getDoc(preferencesRef);
          
          if (preferencesSnap.exists()) {
            const preferences = preferencesSnap.data();
            console.log('Préférences chargées depuis Firestore:', preferences);
            
            // Mettre à jour le state avec les valeurs exactes de Firestore
            setSettings({
              app: {
                ROLE_UPDATE: preferences.ROLE_UPDATE !== false // true par défaut sauf si explicitement false
              }
            });
          } else {
            console.log('Aucune préférence trouvée pour cet utilisateur, utilisation des valeurs par défaut');
            
            // Si pas de préférences, on utilise les valeurs par défaut déjà définies
            setSettings({
              app: {
                ROLE_UPDATE: true
              }
            });
          }
        } else {
          console.log('Pas d\'utilisateur, utilisation des valeurs par défaut');
        }
      } catch (error) {
        console.error('Erreur lors du chargement des paramètres:', error);
        toast.error('Erreur lors du chargement des paramètres');
=======
        const userId = getUserId();
        const userEmail = getUserEmail();
        
        if (!userId) {
          console.error('No user ID available, cannot load notification settings');
          toast.error('Erreur: Utilisateur non identifié');
          return;
        }

        console.log('Chargement des préférences pour l\'utilisateur ID:', userId);
        console.log('Informations utilisateur:', user);
          
          // Charger les préférences depuis Firestore
        const preferencesRef = doc(db, 'notificationPreferences', userId);
        console.log('Référence du document pour les préférences:', preferencesRef.path);
        
          const preferencesSnap = await getDoc(preferencesRef);
          
        // Loguer les données brutes pour débogage
        console.log('Préférences brutes depuis Firestore:', 
          preferencesSnap.exists() ? preferencesSnap.data() : 'Aucune préférence trouvée');
          
          if (preferencesSnap.exists()) {
            const preferences = preferencesSnap.data();
          
          // Security check: verify if preferences belong to this user
          if (preferences.userId && preferences.userId !== userId) {
            console.error('Erreur: Les préférences ne correspondent pas à l\'utilisateur actuel', {
              expectedId: userId,
              actualId: preferences.userId
            });
            
            // Reset preferences to ensure they're correctly associated with this user
            await createDefaultPreferences(userId, userEmail);
            return;
          }
          
          // Update user email if needed to ensure continuity across sessions
          if (userEmail && (!preferences.userEmail || preferences.userEmail !== userEmail)) {
            console.log('Mise à jour de l\'email utilisateur dans les préférences', {
              oldEmail: preferences.userEmail || 'none',
              newEmail: userEmail
            });
            
            // Update the email without changing other preferences
            await updateDoc(preferencesRef, {
              userEmail: userEmail,
              lastUpdated: new Date()
            });
          }
          
          console.log('Préférences chargées depuis Firestore:', preferences);
          
          // Mettre à jour le state avec les valeurs exactes de Firestore
          const newSettings = {
            app: {
              ROLE_UPDATE: preferences.ROLE_UPDATE !== false, // true par défaut sauf si explicitement false
              DOCUMENT_UPLOADED: preferences.DOCUMENT_UPLOADED !== false,
              DOCUMENT_DELETED: preferences.DOCUMENT_DELETED !== false,
              DOCUMENT_APPROVED: preferences.DOCUMENT_APPROVED !== false,
              DOCUMENT_REJECTED: preferences.DOCUMENT_REJECTED !== false
            }
          };
          
          console.log('Nouvelles préférences appliquées:', newSettings);
          setSettings(newSettings);
          setInitialSettings(JSON.stringify(newSettings));
        } else {
          console.log('Aucune préférence trouvée pour cet utilisateur, création des valeurs par défaut');
          await createDefaultPreferences(userId, userEmail);
        }
      } catch (error) {
        console.error('Erreur lors du chargement des paramètres:', error);
        toast.error('Erreur lors du chargement des paramètres de notification');
>>>>>>> 5485d292
      } finally {
        setLoading(false);
      }
    };
    
    // Helper function to create default preferences
    const createDefaultPreferences = async (userId, userEmail) => {
      try {
        // Si pas de préférences, on utilise les valeurs par défaut déjà définies
        const defaultSettings = {
          app: {
            ROLE_UPDATE: true,
            DOCUMENT_UPLOADED: true,
            DOCUMENT_DELETED: true,
            DOCUMENT_APPROVED: true,
            DOCUMENT_REJECTED: true
          }
        };
        
        // Créer les préférences par défaut dans Firestore
        const preferencesRef = doc(db, 'notificationPreferences', userId);
        
        const newPreferences = {
          userId: userId, // Store user ID in the document for security/verification
          userEmail: userEmail || null, // Store email for cross-session identification
          ROLE_UPDATE: true,
          DOCUMENT_UPLOADED: true,
          DOCUMENT_DELETED: true,
          DOCUMENT_APPROVED: true,
          DOCUMENT_REJECTED: true,
          createdAt: new Date(),
          lastLogin: new Date()
        };
        
        await setDoc(preferencesRef, newPreferences);
        
        console.log('Préférences par défaut créées dans Firestore pour utilisateur:', userId);
        
        setSettings(defaultSettings);
        setInitialSettings(JSON.stringify(defaultSettings));
      } catch (error) {
        console.error('Erreur lors de la création des préférences par défaut:', error);
        toast.error('Erreur lors de la création des préférences par défaut');
      }
    };

    loadNotificationSettings();
  }, [user]);

<<<<<<< HEAD
  const handleToggleChange = (category, setting) => {
    setLastToggled({ category, setting });
    setSettings(prev => ({
      ...prev,
=======
  // Enregistrer automatiquement les changements lorsqu'un switch est activé/désactivé
  const handleToggleChange = async (category, setting) => {
    setLastToggled({ category, setting });
    
    const userId = getUserId();
    if (!userId) {
      toast.error('Erreur: Utilisateur non identifié');
      return;
    }
    
    // Mettre à jour l'état local
    const newSettings = {
      ...settings,
>>>>>>> 5485d292
      [category]: {
        ...settings[category],
        [setting]: !settings[category][setting]
      }
<<<<<<< HEAD
    }));

    setTimeout(() => {
      setLastToggled(null);
    }, 1000);
=======
>>>>>>> 5485d292
  };
    setSettings(newSettings);

    console.log(`Changement de préférence pour utilisateur ${userId}: ${setting} → ${!settings[category][setting]}`);

    // Enregistrer immédiatement le changement
    setSavingChanges(true);
    try {
<<<<<<< HEAD
      await updateNotificationPreference('ROLE_UPDATE', settings.app.ROLE_UPDATE);
      toast.success('Paramètres de notification mis à jour');
    } catch (error) {
      console.error('Erreur lors de la sauvegarde:', error);
      toast.error('Erreur lors de la mise à jour des paramètres');
=======
      await updateNotificationPreference(setting, !settings[category][setting]);
      
      // Vérifier que la préférence a bien été mise à jour
      const preferencesRef = doc(db, 'notificationPreferences', userId);
      const preferencesSnap = await getDoc(preferencesRef);
      
      if (preferencesSnap.exists()) {
        const updatedPrefs = preferencesSnap.data();
        console.log('Préférences après mise à jour pour utilisateur', userId, ':', updatedPrefs);
        
        // Security check: verify if preferences belong to this user
        if (updatedPrefs.userId && updatedPrefs.userId !== userId) {
          console.error('Erreur: Les préférences ne correspondent pas à l\'utilisateur', {
            expectedId: userId,
            actualId: updatedPrefs.userId
          });
          toast.error('Erreur lors de la mise à jour des préférences');
          return;
        }
        
        // Verify the specific preference was correctly updated
        if (updatedPrefs[setting] !== !settings[category][setting]) {
          console.error('La préférence n\'a pas été correctement mise à jour:', {
            expected: !settings[category][setting],
            actual: updatedPrefs[setting]
          });
          toast.error('Erreur lors de la mise à jour des préférences');
          return;
        }
        
        // Store the new settings in local storage as a backup (will be used if Firestore is unavailable)
        try {
          localStorage.setItem('notificationPreferences', JSON.stringify({
            ...updatedPrefs,
            lastUpdated: new Date().toISOString() 
          }));
          console.log('Préférences sauvegardées dans le localStorage comme backup');
        } catch (e) {
          console.warn('Impossible de sauvegarder les préférences dans localStorage:', e);
        }
      }
      
      toast.success('Préférence de notification mise à jour');
    } catch (error) {
      console.error('Erreur lors de la sauvegarde:', error);
      toast.error('Erreur lors de la mise à jour des préférences');
      
      // En cas d'erreur, revenir à l'état précédent
      setSettings(settings);
>>>>>>> 5485d292
    } finally {
      setSavingChanges(false);
    }

    setTimeout(() => {
      setLastToggled(null);
    }, 1000);
  };

  // Handler for the reset button
  const handleResetNotifications = async () => {
    setIsResetting(true);
    try {
      const success = await forceReinitializePreferences();
      if (success) {
        toast.success('Préférences de notification réinitialisées avec succès');
        // Reload the page to reflect the changes
        window.location.reload();
      } else {
        toast.error('Erreur lors de la réinitialisation des préférences');
      }
    } catch (error) {
      console.error('Erreur lors de la réinitialisation des préférences:', error);
      toast.error('Erreur lors de la réinitialisation des préférences');
    } finally {
      setIsResetting(false);
    }
  };

  const NotificationSwitch = ({ category, setting, label, description }) => {
    // Utiliser la valeur actuelle du state settings au lieu d'une valeur par défaut
    const isToggled = settings[category][setting];
    const isLastToggled = lastToggled && lastToggled.category === category && lastToggled.setting === setting;
    
    return (
      <div className={`flex items-center justify-between p-2 rounded-lg transition-colors hover:bg-gray-50 dark:hover:bg-gray-700/50 ${isLastToggled ? 'bg-blue-50/50 dark:bg-blue-900/20' : ''}`}>
        <div className="space-y-0.5 flex-1 mr-4">
          <Label 
            htmlFor={`${category}-${setting}`} 
            className="text-gray-900 dark:text-gray-100 font-medium cursor-pointer"
          >
            {label}
          </Label>
          <p className="text-sm text-gray-600 dark:text-gray-400">
            {description}
          </p>
        </div>
        <div className="flex items-center">
          <Switch
            id={`${category}-${setting}`}
            checked={isToggled}
            onCheckedChange={() => handleToggleChange(category, setting)}
            className={`${isToggled ? 'dark:bg-blue-500' : 'dark:bg-gray-600'} transition-all duration-200`}
          />
          <div className="ml-2 w-16 text-right relative h-5">
            <AnimatePresence mode="wait">
              <motion.span
                key={isToggled ? 'on' : 'off'}
                initial={{ y: -10, opacity: 0 }}
                animate={{ y: 0, opacity: 1 }}
                exit={{ y: 10, opacity: 0 }}
                transition={{ duration: 0.2 }}
                className={`absolute right-0 text-xs font-medium ${
                  isToggled 
                    ? 'text-blue-600 dark:text-blue-400' 
                    : 'text-gray-500 dark:text-gray-400'
                }`}
              >
                {isToggled ? 'Activé' : 'Désactivé'}
              </motion.span>
            </AnimatePresence>
          </div>
        </div>
      </div>
    );
  };

  if (loading) {
    return (
      <div className="space-y-6 bg-white dark:bg-gray-800 p-6 rounded-lg shadow dark:shadow-blue-900/10">
        <ProfileSettingsSkeleton type="notifications" />
      </div>
    );
  }

  return (
    <motion.div
      className="space-y-6"
      initial={{ opacity: 0, y: 20 }}
      animate={{ opacity: 1, y: 0 }}
      transition={{ duration: 0.3 }}
    >
      <div className="flex items-center justify-between">
        <h2 className="text-3xl font-bold tracking-tight">Paramètres de notification</h2>
        
        <Button 
          variant="outline" 
          className="flex items-center gap-2"
          onClick={handleResetNotifications}
          disabled={isResetting || loading}
        >
          <RefreshCw className={`h-4 w-4 ${isResetting ? 'animate-spin' : ''}`} />
          Réinitialiser les notifications
        </Button>
      </div>

      <div className="flex items-center gap-2">
        <Bell className="h-6 w-6 text-blue-600 dark:text-blue-400" />
        <h1 className="text-2xl font-bold text-gray-900 dark:text-white">Notifications</h1>
      </div>

      <Alert className="border dark:border-blue-800 dark:bg-blue-900/20">
        <Bell className="h-4 w-4 text-blue-600 dark:text-blue-400" />
        <AlertTitle className="dark:text-white">Gérez vos notifications</AlertTitle>
        <AlertDescription className="dark:text-gray-300">
          Personnalisez la façon dont vous souhaitez être informé des activités importantes.
          Vos préférences seront conservées même après déconnexion.
        </AlertDescription>
      </Alert>

      <div className="grid gap-6">
        <Card className="border dark:border-gray-700 transition-all hover:shadow-md dark:hover:shadow-blue-900/10">
          <CardHeader className="dark:border-b dark:border-gray-700">
            <div className="flex items-center gap-2">
              <Bell className="h-5 w-5 text-blue-600 dark:text-blue-400" />
              <CardTitle className="dark:text-white">Notifications système</CardTitle>
            </div>
            <CardDescription className="dark:text-gray-400">
              Gérez vos notifications système.
            </CardDescription>
          </CardHeader>
          <CardContent className="space-y-4">
            <NotificationSwitch
              category="app"
              setting="ROLE_UPDATE"
              label="Changements de rôle"
              description="Recevez des notifications lorsque votre rôle est modifié."
<<<<<<< HEAD
=======
            />
            <NotificationSwitch
              category="app"
              setting="DOCUMENT_UPLOADED"
              label="Ajout de documents"
              description="Recevez des notifications lorsqu'un document est ajouté à votre profil."
            />
            <NotificationSwitch
              category="app"
              setting="DOCUMENT_DELETED"
              label="Suppression de documents"
              description="Recevez des notifications lorsqu'un document est supprimé de votre profil."
            />
            <NotificationSwitch
              category="app"
              setting="DOCUMENT_APPROVED"
              label="Approbation de documents"
              description="Recevez des notifications lorsqu'un document est approuvé."
            />
            <NotificationSwitch
              category="app"
              setting="DOCUMENT_REJECTED"
              label="Rejet de documents"
              description="Recevez des notifications lorsqu'un document est rejeté."
>>>>>>> 5485d292
            />
          </CardContent>
        </Card>
      </div>
<<<<<<< HEAD

      <div className="flex justify-end gap-2">
        <Button 
          onClick={saveChanges} 
          disabled={savingChanges}
          className="transition-all"
        >
          {savingChanges ? 'Enregistrement...' : 'Enregistrer les modifications'}
        </Button>
      </div>
    </div>
=======
    </motion.div>
>>>>>>> 5485d292
  );
};

export default NotificationSettings; <|MERGE_RESOLUTION|>--- conflicted
+++ resolved
@@ -1,9 +1,5 @@
 import React, { useState, useEffect } from 'react';
-<<<<<<< HEAD
-import { Bell } from 'lucide-react';
-=======
 import { Bell, RefreshCw } from 'lucide-react';
->>>>>>> 5485d292
 import { Card, CardContent, CardDescription, CardHeader, CardTitle } from '@/components/ui/card';
 import { Switch } from '@/components/ui/switch';
 import { Label } from '@/components/ui/label';
@@ -13,11 +9,7 @@
 import ProfileSettingsSkeleton from '../components/ProfileSettingsSkeleton';
 import { motion, AnimatePresence } from 'framer-motion';
 import { useNotifications } from '@/lib/hooks/useNotifications';
-<<<<<<< HEAD
-import { doc, getDoc } from 'firebase/firestore';
-=======
 import { doc, getDoc, setDoc, updateDoc } from 'firebase/firestore';
->>>>>>> 5485d292
 import { db } from '@/lib/services/firebase';
 import { useAuth } from '@/contexts/AuthContext';
 
@@ -25,15 +17,6 @@
   const [loading, setLoading] = useState(true);
   const [settings, setSettings] = useState({
     app: {
-<<<<<<< HEAD
-      ROLE_UPDATE: true // Valeur par défaut, sera remplacée lors du chargement
-    }
-  });
-  const [savingChanges, setSavingChanges] = useState(false);
-  const [lastToggled, setLastToggled] = useState(null);
-  const { updateNotificationPreference } = useNotifications();
-  const { user } = useAuth();
-=======
       ROLE_UPDATE: true, // Valeur par défaut, sera remplacée lors du chargement
       DOCUMENT_UPLOADED: true,
       DOCUMENT_DELETED: true,
@@ -95,47 +78,11 @@
       return null;
     }
   };
->>>>>>> 5485d292
 
   useEffect(() => {
     const loadNotificationSettings = async () => {
       setLoading(true);
       try {
-<<<<<<< HEAD
-        if (user?.id) {
-          console.log('Chargement des préférences pour l\'utilisateur ID:', user.id);
-          
-          // Charger les préférences depuis Firestore
-          const preferencesRef = doc(db, 'notificationPreferences', String(user.id));
-          const preferencesSnap = await getDoc(preferencesRef);
-          
-          if (preferencesSnap.exists()) {
-            const preferences = preferencesSnap.data();
-            console.log('Préférences chargées depuis Firestore:', preferences);
-            
-            // Mettre à jour le state avec les valeurs exactes de Firestore
-            setSettings({
-              app: {
-                ROLE_UPDATE: preferences.ROLE_UPDATE !== false // true par défaut sauf si explicitement false
-              }
-            });
-          } else {
-            console.log('Aucune préférence trouvée pour cet utilisateur, utilisation des valeurs par défaut');
-            
-            // Si pas de préférences, on utilise les valeurs par défaut déjà définies
-            setSettings({
-              app: {
-                ROLE_UPDATE: true
-              }
-            });
-          }
-        } else {
-          console.log('Pas d\'utilisateur, utilisation des valeurs par défaut');
-        }
-      } catch (error) {
-        console.error('Erreur lors du chargement des paramètres:', error);
-        toast.error('Erreur lors du chargement des paramètres');
-=======
         const userId = getUserId();
         const userEmail = getUserEmail();
         
@@ -210,7 +157,6 @@
       } catch (error) {
         console.error('Erreur lors du chargement des paramètres:', error);
         toast.error('Erreur lors du chargement des paramètres de notification');
->>>>>>> 5485d292
       } finally {
         setLoading(false);
       }
@@ -260,12 +206,6 @@
     loadNotificationSettings();
   }, [user]);
 
-<<<<<<< HEAD
-  const handleToggleChange = (category, setting) => {
-    setLastToggled({ category, setting });
-    setSettings(prev => ({
-      ...prev,
-=======
   // Enregistrer automatiquement les changements lorsqu'un switch est activé/désactivé
   const handleToggleChange = async (category, setting) => {
     setLastToggled({ category, setting });
@@ -279,19 +219,10 @@
     // Mettre à jour l'état local
     const newSettings = {
       ...settings,
->>>>>>> 5485d292
       [category]: {
         ...settings[category],
         [setting]: !settings[category][setting]
       }
-<<<<<<< HEAD
-    }));
-
-    setTimeout(() => {
-      setLastToggled(null);
-    }, 1000);
-=======
->>>>>>> 5485d292
   };
     setSettings(newSettings);
 
@@ -300,13 +231,6 @@
     // Enregistrer immédiatement le changement
     setSavingChanges(true);
     try {
-<<<<<<< HEAD
-      await updateNotificationPreference('ROLE_UPDATE', settings.app.ROLE_UPDATE);
-      toast.success('Paramètres de notification mis à jour');
-    } catch (error) {
-      console.error('Erreur lors de la sauvegarde:', error);
-      toast.error('Erreur lors de la mise à jour des paramètres');
-=======
       await updateNotificationPreference(setting, !settings[category][setting]);
       
       // Vérifier que la préférence a bien été mise à jour
@@ -356,7 +280,6 @@
       
       // En cas d'erreur, revenir à l'état précédent
       setSettings(settings);
->>>>>>> 5485d292
     } finally {
       setSavingChanges(false);
     }
@@ -494,8 +417,6 @@
               setting="ROLE_UPDATE"
               label="Changements de rôle"
               description="Recevez des notifications lorsque votre rôle est modifié."
-<<<<<<< HEAD
-=======
             />
             <NotificationSwitch
               category="app"
@@ -520,26 +441,11 @@
               setting="DOCUMENT_REJECTED"
               label="Rejet de documents"
               description="Recevez des notifications lorsqu'un document est rejeté."
->>>>>>> 5485d292
             />
           </CardContent>
         </Card>
       </div>
-<<<<<<< HEAD
-
-      <div className="flex justify-end gap-2">
-        <Button 
-          onClick={saveChanges} 
-          disabled={savingChanges}
-          className="transition-all"
-        >
-          {savingChanges ? 'Enregistrement...' : 'Enregistrer les modifications'}
-        </Button>
-      </div>
-    </div>
-=======
     </motion.div>
->>>>>>> 5485d292
   );
 };
 
