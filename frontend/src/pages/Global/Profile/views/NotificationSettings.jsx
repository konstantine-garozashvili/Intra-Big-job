import React, { useState, useEffect } from 'react';
import { Bell } from 'lucide-react';
import { Card, CardContent, CardDescription, CardHeader, CardTitle } from '@/components/ui/card';
import { Switch } from '@/components/ui/switch';
import { Label } from '@/components/ui/label';
import { Alert, AlertDescription, AlertTitle } from '@/components/ui/alert';
import { Button } from '@/components/ui/button';
import { toast } from 'sonner';
import ProfileSettingsSkeleton from '../components/ProfileSettingsSkeleton';
import { motion, AnimatePresence } from 'framer-motion';
import { useNotifications } from '@/lib/hooks/useNotifications';
import { doc, getDoc, setDoc, updateDoc } from 'firebase/firestore';
import { db } from '@/lib/services/firebase';
import { useAuth } from '@/contexts/AuthContext';

const NotificationSettings = () => {
  const [loading, setLoading] = useState(true);
  const [settings, setSettings] = useState({
    app: {
      ROLE_UPDATE: true, // Valeur par défaut, sera remplacée lors du chargement
<<<<<<< HEAD
      INFO_UPDATE: true  // Ajout d'une préférence pour les mises à jour de profil
=======
      DOCUMENT_UPLOADED: true,
      DOCUMENT_DELETED: true,
      DOCUMENT_APPROVED: true,
      DOCUMENT_REJECTED: true
>>>>>>> c7054221
    }
  });
  const [initialSettings, setInitialSettings] = useState(null);
  const [savingChanges, setSavingChanges] = useState(false);
  const [lastToggled, setLastToggled] = useState(null);
  const { updateNotificationPreference } = useNotifications();
  const { user } = useAuth();

  // Function to get user ID in a consistent way
  const getUserId = () => {
    let userId = null;
    
    // First try to get from user context
    if (user?.id) {
      userId = user.id;
    } 
    // Then from localStorage parsed object
    else if (localStorage.getItem('user')) {
      try {
        const localUser = JSON.parse(localStorage.getItem('user'));
        if (localUser?.id) {
          userId = localUser.id;
        }
      } catch (e) {
        console.error('Error parsing user from localStorage:', e);
      }
    }
    // Lastly from direct localStorage values
    if (!userId) {
      userId = localStorage.getItem('userId') || localStorage.getItem('user_id');
    }
    
    if (!userId) {
      console.error('No user ID found');
      return null;
    }
    
    // Always return as string
    return String(userId);
  };

  // Get the email associated with the current user
  const getUserEmail = () => {
    if (user?.email) {
      return user.email;
    }
    
    try {
      const localUser = JSON.parse(localStorage.getItem('user') || '{}');
      return localUser?.email || null;
    } catch (e) {
      console.warn('Error parsing user email from localStorage:', e);
      return null;
    }
  };

  useEffect(() => {
    const loadNotificationSettings = async () => {
      setLoading(true);
      try {
        const userId = getUserId();
        const userEmail = getUserEmail();
        
        if (!userId) {
          console.error('No user ID available, cannot load notification settings');
          toast.error('Erreur: Utilisateur non identifié');
          return;
        }

        console.log('Chargement des préférences pour l\'utilisateur ID:', userId);
        console.log('Informations utilisateur:', user);
          
          // Charger les préférences depuis Firestore
        const preferencesRef = doc(db, 'notificationPreferences', userId);
        console.log('Référence du document pour les préférences:', preferencesRef.path);
        
          const preferencesSnap = await getDoc(preferencesRef);
          
        // Loguer les données brutes pour débogage
        console.log('Préférences brutes depuis Firestore:', 
          preferencesSnap.exists() ? preferencesSnap.data() : 'Aucune préférence trouvée');
          
          if (preferencesSnap.exists()) {
            const preferences = preferencesSnap.data();
          
          // Security check: verify if preferences belong to this user
          if (preferences.userId && preferences.userId !== userId) {
            console.error('Erreur: Les préférences ne correspondent pas à l\'utilisateur actuel', {
              expectedId: userId,
              actualId: preferences.userId
            });
            
<<<<<<< HEAD
            // Mettre à jour le state avec les valeurs exactes de Firestore
            setSettings({
              app: {
                ROLE_UPDATE: preferences.ROLE_UPDATE !== false, // true par défaut sauf si explicitement false
                INFO_UPDATE: preferences.INFO_UPDATE !== false  // true par défaut sauf si explicitement false
              }
=======
            // Reset preferences to ensure they're correctly associated with this user
            await createDefaultPreferences(userId, userEmail);
            return;
          }
          
          // Update user email if needed to ensure continuity across sessions
          if (userEmail && (!preferences.userEmail || preferences.userEmail !== userEmail)) {
            console.log('Mise à jour de l\'email utilisateur dans les préférences', {
              oldEmail: preferences.userEmail || 'none',
              newEmail: userEmail
>>>>>>> c7054221
            });
            
<<<<<<< HEAD
            // Si pas de préférences, on utilise les valeurs par défaut déjà définies
            setSettings({
              app: {
                ROLE_UPDATE: true,
                INFO_UPDATE: true
              }
=======
            // Update the email without changing other preferences
            await updateDoc(preferencesRef, {
              userEmail: userEmail,
              lastUpdated: new Date()
>>>>>>> c7054221
            });
          }
          
          console.log('Préférences chargées depuis Firestore:', preferences);
          
          // Mettre à jour le state avec les valeurs exactes de Firestore
          const newSettings = {
            app: {
              ROLE_UPDATE: preferences.ROLE_UPDATE !== false, // true par défaut sauf si explicitement false
              DOCUMENT_UPLOADED: preferences.DOCUMENT_UPLOADED !== false,
              DOCUMENT_DELETED: preferences.DOCUMENT_DELETED !== false,
              DOCUMENT_APPROVED: preferences.DOCUMENT_APPROVED !== false,
              DOCUMENT_REJECTED: preferences.DOCUMENT_REJECTED !== false
            }
          };
          
          console.log('Nouvelles préférences appliquées:', newSettings);
          setSettings(newSettings);
          setInitialSettings(JSON.stringify(newSettings));
        } else {
          console.log('Aucune préférence trouvée pour cet utilisateur, création des valeurs par défaut');
          await createDefaultPreferences(userId, userEmail);
        }
      } catch (error) {
        console.error('Erreur lors du chargement des paramètres:', error);
        toast.error('Erreur lors du chargement des paramètres de notification');
      } finally {
        setLoading(false);
      }
    };
    
    // Helper function to create default preferences
    const createDefaultPreferences = async (userId, userEmail) => {
      try {
        // Si pas de préférences, on utilise les valeurs par défaut déjà définies
        const defaultSettings = {
          app: {
            ROLE_UPDATE: true,
            DOCUMENT_UPLOADED: true,
            DOCUMENT_DELETED: true,
            DOCUMENT_APPROVED: true,
            DOCUMENT_REJECTED: true
          }
        };
        
        // Créer les préférences par défaut dans Firestore
        const preferencesRef = doc(db, 'notificationPreferences', userId);
        
        const newPreferences = {
          userId: userId, // Store user ID in the document for security/verification
          userEmail: userEmail || null, // Store email for cross-session identification
          ROLE_UPDATE: true,
          DOCUMENT_UPLOADED: true,
          DOCUMENT_DELETED: true,
          DOCUMENT_APPROVED: true,
          DOCUMENT_REJECTED: true,
          createdAt: new Date(),
          lastLogin: new Date()
        };
        
        await setDoc(preferencesRef, newPreferences);
        
        console.log('Préférences par défaut créées dans Firestore pour utilisateur:', userId);
        
        setSettings(defaultSettings);
        setInitialSettings(JSON.stringify(defaultSettings));
      } catch (error) {
        console.error('Erreur lors de la création des préférences par défaut:', error);
        toast.error('Erreur lors de la création des préférences par défaut');
      }
    };

    loadNotificationSettings();
  }, [user]);

  // Enregistrer automatiquement les changements lorsqu'un switch est activé/désactivé
  const handleToggleChange = async (category, setting) => {
    setLastToggled({ category, setting });
    
    const userId = getUserId();
    if (!userId) {
      toast.error('Erreur: Utilisateur non identifié');
      return;
    }
    
    // Mettre à jour l'état local
    const newSettings = {
      ...settings,
      [category]: {
        ...settings[category],
        [setting]: !settings[category][setting]
      }
  };
    setSettings(newSettings);

    console.log(`Changement de préférence pour utilisateur ${userId}: ${setting} → ${!settings[category][setting]}`);

    // Enregistrer immédiatement le changement
    setSavingChanges(true);
    try {
<<<<<<< HEAD
      await updateNotificationPreference('ROLE_UPDATE', settings.app.ROLE_UPDATE);
      await updateNotificationPreference('INFO_UPDATE', settings.app.INFO_UPDATE);
      toast.success('Paramètres de notification mis à jour');
=======
      await updateNotificationPreference(setting, !settings[category][setting]);
      
      // Vérifier que la préférence a bien été mise à jour
      const preferencesRef = doc(db, 'notificationPreferences', userId);
      const preferencesSnap = await getDoc(preferencesRef);
      
      if (preferencesSnap.exists()) {
        const updatedPrefs = preferencesSnap.data();
        console.log('Préférences après mise à jour pour utilisateur', userId, ':', updatedPrefs);
        
        // Security check: verify if preferences belong to this user
        if (updatedPrefs.userId && updatedPrefs.userId !== userId) {
          console.error('Erreur: Les préférences ne correspondent pas à l\'utilisateur', {
            expectedId: userId,
            actualId: updatedPrefs.userId
          });
          toast.error('Erreur lors de la mise à jour des préférences');
          return;
        }
        
        // Verify the specific preference was correctly updated
        if (updatedPrefs[setting] !== !settings[category][setting]) {
          console.error('La préférence n\'a pas été correctement mise à jour:', {
            expected: !settings[category][setting],
            actual: updatedPrefs[setting]
          });
          toast.error('Erreur lors de la mise à jour des préférences');
          return;
        }
        
        // Store the new settings in local storage as a backup (will be used if Firestore is unavailable)
        try {
          localStorage.setItem('notificationPreferences', JSON.stringify({
            ...updatedPrefs,
            lastUpdated: new Date().toISOString() 
          }));
          console.log('Préférences sauvegardées dans le localStorage comme backup');
        } catch (e) {
          console.warn('Impossible de sauvegarder les préférences dans localStorage:', e);
        }
      }
      
      toast.success('Préférence de notification mise à jour');
>>>>>>> c7054221
    } catch (error) {
      console.error('Erreur lors de la sauvegarde:', error);
      toast.error('Erreur lors de la mise à jour des préférences');
      
      // En cas d'erreur, revenir à l'état précédent
      setSettings(settings);
    } finally {
      setSavingChanges(false);
    }

    setTimeout(() => {
      setLastToggled(null);
    }, 1000);
  };

  const NotificationSwitch = ({ category, setting, label, description }) => {
    // Utiliser la valeur actuelle du state settings au lieu d'une valeur par défaut
    const isToggled = settings[category][setting];
    const isLastToggled = lastToggled && lastToggled.category === category && lastToggled.setting === setting;
    
    return (
      <div className={`flex items-center justify-between p-2 rounded-lg transition-colors hover:bg-gray-50 dark:hover:bg-gray-700/50 ${isLastToggled ? 'bg-blue-50/50 dark:bg-blue-900/20' : ''}`}>
        <div className="space-y-0.5 flex-1 mr-4">
          <Label 
            htmlFor={`${category}-${setting}`} 
            className="text-gray-900 dark:text-gray-100 font-medium cursor-pointer"
          >
            {label}
          </Label>
          <p className="text-sm text-gray-600 dark:text-gray-400">
            {description}
          </p>
        </div>
        <div className="flex items-center">
          <Switch
            id={`${category}-${setting}`}
            checked={isToggled}
            onCheckedChange={() => handleToggleChange(category, setting)}
            className={`${isToggled ? 'dark:bg-blue-500' : 'dark:bg-gray-600'} transition-all duration-200`}
          />
          <div className="ml-2 w-16 text-right relative h-5">
            <AnimatePresence mode="wait">
              <motion.span
                key={isToggled ? 'on' : 'off'}
                initial={{ y: -10, opacity: 0 }}
                animate={{ y: 0, opacity: 1 }}
                exit={{ y: 10, opacity: 0 }}
                transition={{ duration: 0.2 }}
                className={`absolute right-0 text-xs font-medium ${
                  isToggled 
                    ? 'text-blue-600 dark:text-blue-400' 
                    : 'text-gray-500 dark:text-gray-400'
                }`}
              >
                {isToggled ? 'Activé' : 'Désactivé'}
              </motion.span>
            </AnimatePresence>
          </div>
        </div>
      </div>
    );
  };

  if (loading) {
    return (
      <div className="space-y-6 bg-white dark:bg-gray-800 p-6 rounded-lg shadow dark:shadow-blue-900/10">
        <ProfileSettingsSkeleton type="notifications" />
      </div>
    );
  }

  return (
    <div className="space-y-6">
      <div className="flex items-center gap-2">
        <Bell className="h-6 w-6 text-blue-600 dark:text-blue-400" />
        <h1 className="text-2xl font-bold text-gray-900 dark:text-white">Notifications</h1>
      </div>

      <Alert className="border dark:border-blue-800 dark:bg-blue-900/20">
        <Bell className="h-4 w-4 text-blue-600 dark:text-blue-400" />
        <AlertTitle className="dark:text-white">Gérez vos notifications</AlertTitle>
        <AlertDescription className="dark:text-gray-300">
          Personnalisez la façon dont vous souhaitez être informé des activités importantes.
          Vos préférences seront conservées même après déconnexion.
        </AlertDescription>
      </Alert>

      <div className="grid gap-6">
        <Card className="border dark:border-gray-700 transition-all hover:shadow-md dark:hover:shadow-blue-900/10">
          <CardHeader className="dark:border-b dark:border-gray-700">
            <div className="flex items-center gap-2">
              <Bell className="h-5 w-5 text-blue-600 dark:text-blue-400" />
              <CardTitle className="dark:text-white">Notifications système</CardTitle>
            </div>
            <CardDescription className="dark:text-gray-400">
              Gérez vos notifications système.
            </CardDescription>
          </CardHeader>
          <CardContent className="space-y-4">
            <NotificationSwitch
              category="app"
              setting="ROLE_UPDATE"
              label="Changements de rôle"
              description="Recevez des notifications lorsque votre rôle est modifié."
            />
            <NotificationSwitch
              category="app"
<<<<<<< HEAD
              setting="INFO_UPDATE"
              label="Mises à jour de profil"
              description="Recevez des notifications lorsque votre profil est mis à jour."
=======
              setting="DOCUMENT_UPLOADED"
              label="Ajout de documents"
              description="Recevez des notifications lorsqu'un document est ajouté à votre profil."
            />
            <NotificationSwitch
              category="app"
              setting="DOCUMENT_DELETED"
              label="Suppression de documents"
              description="Recevez des notifications lorsqu'un document est supprimé de votre profil."
            />
            <NotificationSwitch
              category="app"
              setting="DOCUMENT_APPROVED"
              label="Approbation de documents"
              description="Recevez des notifications lorsqu'un document est approuvé."
            />
            <NotificationSwitch
              category="app"
              setting="DOCUMENT_REJECTED"
              label="Rejet de documents"
              description="Recevez des notifications lorsqu'un document est rejeté."
>>>>>>> c7054221
            />
          </CardContent>
        </Card>
      </div>
    </div>
  );
};

export default NotificationSettings; <|MERGE_RESOLUTION|>--- conflicted
+++ resolved
@@ -18,14 +18,10 @@
   const [settings, setSettings] = useState({
     app: {
       ROLE_UPDATE: true, // Valeur par défaut, sera remplacée lors du chargement
-<<<<<<< HEAD
-      INFO_UPDATE: true  // Ajout d'une préférence pour les mises à jour de profil
-=======
       DOCUMENT_UPLOADED: true,
       DOCUMENT_DELETED: true,
       DOCUMENT_APPROVED: true,
       DOCUMENT_REJECTED: true
->>>>>>> c7054221
     }
   });
   const [initialSettings, setInitialSettings] = useState(null);
@@ -118,14 +114,6 @@
               actualId: preferences.userId
             });
             
-<<<<<<< HEAD
-            // Mettre à jour le state avec les valeurs exactes de Firestore
-            setSettings({
-              app: {
-                ROLE_UPDATE: preferences.ROLE_UPDATE !== false, // true par défaut sauf si explicitement false
-                INFO_UPDATE: preferences.INFO_UPDATE !== false  // true par défaut sauf si explicitement false
-              }
-=======
             // Reset preferences to ensure they're correctly associated with this user
             await createDefaultPreferences(userId, userEmail);
             return;
@@ -136,22 +124,12 @@
             console.log('Mise à jour de l\'email utilisateur dans les préférences', {
               oldEmail: preferences.userEmail || 'none',
               newEmail: userEmail
->>>>>>> c7054221
             });
             
-<<<<<<< HEAD
-            // Si pas de préférences, on utilise les valeurs par défaut déjà définies
-            setSettings({
-              app: {
-                ROLE_UPDATE: true,
-                INFO_UPDATE: true
-              }
-=======
             // Update the email without changing other preferences
             await updateDoc(preferencesRef, {
               userEmail: userEmail,
               lastUpdated: new Date()
->>>>>>> c7054221
             });
           }
           
@@ -252,11 +230,6 @@
     // Enregistrer immédiatement le changement
     setSavingChanges(true);
     try {
-<<<<<<< HEAD
-      await updateNotificationPreference('ROLE_UPDATE', settings.app.ROLE_UPDATE);
-      await updateNotificationPreference('INFO_UPDATE', settings.app.INFO_UPDATE);
-      toast.success('Paramètres de notification mis à jour');
-=======
       await updateNotificationPreference(setting, !settings[category][setting]);
       
       // Vérifier que la préférence a bien été mise à jour
@@ -300,7 +273,6 @@
       }
       
       toast.success('Préférence de notification mise à jour');
->>>>>>> c7054221
     } catch (error) {
       console.error('Erreur lors de la sauvegarde:', error);
       toast.error('Erreur lors de la mise à jour des préférences');
@@ -408,11 +380,6 @@
             />
             <NotificationSwitch
               category="app"
-<<<<<<< HEAD
-              setting="INFO_UPDATE"
-              label="Mises à jour de profil"
-              description="Recevez des notifications lorsque votre profil est mis à jour."
-=======
               setting="DOCUMENT_UPLOADED"
               label="Ajout de documents"
               description="Recevez des notifications lorsqu'un document est ajouté à votre profil."
@@ -434,7 +401,6 @@
               setting="DOCUMENT_REJECTED"
               label="Rejet de documents"
               description="Recevez des notifications lorsqu'un document est rejeté."
->>>>>>> c7054221
             />
           </CardContent>
         </Card>
