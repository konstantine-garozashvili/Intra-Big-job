import React, { useMemo, useEffect, useRef } from 'react';
import DashboardLayout from '@/components/DashboardLayout';
import { useUserData } from '@/hooks/useDashboardQueries';
import { UserCircle, Briefcase, Users, Calendar, ChevronRight } from 'lucide-react';
import { Link } from 'react-router-dom';
import { motion } from 'framer-motion';

const containerVariants = {
  hidden: { opacity: 0 },
  visible: { 
    opacity: 1,
    transition: { 
      staggerChildren: 0.08,
      delayChildren: 0.1
    }
  }
};

const itemVariants = {
  hidden: { y: 15, opacity: 0 },
  visible: { 
    y: 0, 
    opacity: 1,
    transition: { type: "spring", stiffness: 400, damping: 25 }
  }
};

/**
 * Tableau de bord spécifique pour les Recruteurs
 */
const RecruiterDashboard = () => {
  const { data: user, isLoading, error, refetch } = useUserData();
  const refreshAttemptedRef = useRef(false);
  
  // Utiliser useMemo pour éviter les re-rendus inutiles
  const roleAlias = useMemo(() => {
    if (!user?.roles?.length) return '';
    const role = user.roles[0].replace('ROLE_', '');
    
    // Mapping des rôles vers des alias plus conviviaux
    const roleAliases = {
      'SUPERADMIN': 'Super Administrateur',
      'ADMIN': 'Administrateur',
      'TEACHER': 'Formateur',
      'STUDENT': 'Étudiant',
      'HR': 'Ressources Humaines',
      'RECRUITER': 'Recruteur'
    };
    
    return roleAliases[role] || role;
  }, [user]);

  // Approche améliorée pour gérer les données utilisateur
  useEffect(() => {
    // Si nous avons déjà des données complètes, ne pas rafraîchir
    if (user?.firstName && user?.lastName) {
      refreshAttemptedRef.current = true;
      return;
    }
    
<<<<<<< HEAD
    // Si une tentative a déjà été faite, ne pas réessayer
    if (refreshAttemptedRef.current) {
=======
    // Si une tentative a déjà été faite ou si le chargement est en cours, ne pas réessayer
    if (refreshAttemptedRef.current || isLoading) {
>>>>>>> 01240e9e
      return;
    }
    
    // Une seule tentative de rafraîchissement si nécessaire
    const refreshUserData = async () => {
      try {
        refreshAttemptedRef.current = true;
<<<<<<< HEAD
=======
        console.log("RecruiterDashboard: Refreshing user data once");
>>>>>>> 01240e9e
        // Utiliser le refetch du hook useUserData plutôt que d'appeler directement l'API
        await refetch();
      } catch (error) {
        console.log("Erreur lors du rafraîchissement des données utilisateur", error);
      }
    };
    
    // Attendre un court instant pour permettre aux données initiales de se charger
    const timeoutId = setTimeout(() => {
<<<<<<< HEAD
      if (!user?.firstName) {
        refreshUserData();
      }
    }, 100);
    
    return () => clearTimeout(timeoutId);
  }, [user, refetch]);
=======
      if (!user?.firstName && !refreshAttemptedRef.current) {
        refreshUserData();
      }
    }, 500); // Augmenter le délai pour réduire les chances de conflit
    
    return () => clearTimeout(timeoutId);
  }, [user, refetch, isLoading]);
>>>>>>> 01240e9e
  
  // Définir les cartes d'accès rapide
  const quickAccessCards = [
    {
      title: 'Étudiants invités',
      description: 'Gérer les étudiants invités',
      icon: Users,
      color: 'from-blue-500 to-blue-600',
      textColor: 'text-blue-50',
      link: '/recruiter/guest-students',
    },
    {
      title: 'Événements',
      description: 'Gérer les événements',
      icon: Calendar,
      color: 'from-green-500 to-green-600',
      textColor: 'text-green-50',
      link: '/recruiter/events',
    },
    {
      title: 'Offres',
      description: "Gérer les offres d'emploi",
      icon: Briefcase,
      color: 'from-purple-500 to-purple-600',
      textColor: 'text-purple-50',
      link: '/recruiter/offers',
    },
  ];

  return (
    <DashboardLayout 
      loading={isLoading} 
      error={error?.message || null}
      user={user}
      headerIcon={UserCircle}
      headerTitle="Tableau de bord recruteur"
    >
      <div className="bg-white shadow-md rounded-lg p-6 mb-6">
        <h2 className="text-xl font-semibold text-gray-800 mb-6">Accès rapide</h2>
        
        <motion.div 
          variants={containerVariants}
          initial="hidden"
          animate="visible"
          className="grid grid-cols-1 md:grid-cols-3 gap-5"
        >
          {quickAccessCards.map((card, index) => (
            <motion.div key={index} variants={itemVariants} className="h-full">
              <Link to={card.link} className="block h-full">
                <div className="relative h-full overflow-hidden rounded-xl shadow-sm hover:shadow-md transition-all duration-300 group">
                  <div className={`absolute inset-0 bg-gradient-to-br ${card.color} opacity-90 group-hover:opacity-100 transition-opacity`}></div>
                  <div className="relative p-5 h-full flex flex-col">
                    <div className="flex items-center justify-between mb-4">
                      <div className="p-2.5 rounded-lg bg-white/20 backdrop-blur-sm">
                        <card.icon className="w-5 h-5 text-white" />
                      </div>
                      <div className="p-1.5 rounded-full bg-white/20 backdrop-blur-sm">
                        <ChevronRight className="w-4 h-4 text-white" />
                      </div>
                    </div>
                    
                    <h2 className="text-xl font-semibold text-white mb-1">
                      {card.title}
                    </h2>
                    <p className="text-white/80 text-sm mb-4">
                      {card.description}
                    </p>
                  </div>
                </div>
              </Link>
            </motion.div>
          ))}
        </motion.div>
      </div>
    </DashboardLayout>
  );
};

export default RecruiterDashboard; <|MERGE_RESOLUTION|>--- conflicted
+++ resolved
@@ -58,13 +58,8 @@
       return;
     }
     
-<<<<<<< HEAD
-    // Si une tentative a déjà été faite, ne pas réessayer
-    if (refreshAttemptedRef.current) {
-=======
     // Si une tentative a déjà été faite ou si le chargement est en cours, ne pas réessayer
     if (refreshAttemptedRef.current || isLoading) {
->>>>>>> 01240e9e
       return;
     }
     
@@ -72,10 +67,7 @@
     const refreshUserData = async () => {
       try {
         refreshAttemptedRef.current = true;
-<<<<<<< HEAD
-=======
         console.log("RecruiterDashboard: Refreshing user data once");
->>>>>>> 01240e9e
         // Utiliser le refetch du hook useUserData plutôt que d'appeler directement l'API
         await refetch();
       } catch (error) {
@@ -85,15 +77,6 @@
     
     // Attendre un court instant pour permettre aux données initiales de se charger
     const timeoutId = setTimeout(() => {
-<<<<<<< HEAD
-      if (!user?.firstName) {
-        refreshUserData();
-      }
-    }, 100);
-    
-    return () => clearTimeout(timeoutId);
-  }, [user, refetch]);
-=======
       if (!user?.firstName && !refreshAttemptedRef.current) {
         refreshUserData();
       }
@@ -101,7 +84,6 @@
     
     return () => clearTimeout(timeoutId);
   }, [user, refetch, isLoading]);
->>>>>>> 01240e9e
   
   // Définir les cartes d'accès rapide
   const quickAccessCards = [
