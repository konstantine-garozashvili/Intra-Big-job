--- conflicted
+++ resolved
@@ -2,13 +2,8 @@
 import { Card, CardContent, CardFooter } from '@/components/ui/card';
 import { Button } from '@/components/ui/button';
 import { toast } from 'sonner';
-<<<<<<< HEAD
-import { useNavigate } from 'react-router-dom';
-import { Loader2 } from 'lucide-react';
-=======
 import { useNavigate, Link } from 'react-router-dom';
 import { Loader2, UserCircle } from 'lucide-react';
->>>>>>> 6c468bf6
 import { motion } from 'framer-motion';
 import { Avatar, AvatarFallback } from "@/components/ui/avatar";
 import { Skeleton } from '@/components/ui/skeleton';
