import React from 'react';
import { Link } from 'react-router-dom';
import { motion } from 'framer-motion';
import { useTheme } from '@/context/ThemeContext';
import PageTransition from '@/components/PageTransition';
import { RegisterProvider } from "@/components/register/RegisterContext";
import RegisterForm from "@/components/register/RegisterForm";

const Register = () => {
  const { colorMode, currentTheme } = useTheme();

  return (
<<<<<<< HEAD
    <div className="flex flex-col md:flex-row w-full">
      {/* Colonne gauche - Fond bleu foncé */}
      <div className="md:w-5/12 bg-[#02284f] text-white p-8 flex flex-col justify-center items-center">
        <div className="max-w-md mx-auto text-center">
          <div className="mb-10">
            <svg
              className="w-32 h-32 mx-auto text-[#528eb2]"
              viewBox="0 0 24 24"
              fill="none"
              xmlns="http://www.w3.org/2000/svg"
=======
    <PageTransition>
      <div className={`min-h-screen ${currentTheme.bg} flex flex-col md:flex-row w-full overflow-hidden relative`}>
        {/* Animated background elements */}
        <div className="absolute inset-0 pointer-events-none overflow-hidden">
          {/* Glowing orbs */}
          <div className="absolute top-1/4 left-1/5 w-80 h-80 bg-blue-500 rounded-full filter blur-3xl opacity-15 animate-pulse"></div>
          <div className="absolute bottom-1/3 right-1/4 w-60 h-60 bg-purple-500 rounded-full filter blur-3xl opacity-10 animate-pulse" style={{animationDelay: '1.5s'}}></div>
          <div className="absolute top-2/3 left-1/3 w-40 h-40 bg-cyan-500 rounded-full filter blur-3xl opacity-10 animate-pulse" style={{animationDelay: '2.2s'}}></div>
          
          {/* Stars */}
          {[...Array(30)].map((_, i) => (
            <motion.div
              key={i}
              className="absolute bg-white rounded-full"
              style={{
                top: `${Math.random() * 100}%`,
                left: `${Math.random() * 100}%`,
                width: `${Math.random() * 2 + 1}px`,
                height: `${Math.random() * 2 + 1}px`,
              }}
              initial={{ opacity: 0 }}
              animate={{ 
                opacity: [0.2, 1, 0.2],
                scale: [1, 1.2, 1]
              }}
              transition={{
                duration: Math.random() * 3 + 2,
                delay: Math.random() * 2,
                repeat: Infinity,
                repeatType: "reverse"
              }}
            />
          ))}
          
          {/* Shooting stars */}
          {[...Array(3)].map((_, i) => (
            <motion.div
              key={i}
              className="absolute h-0.5 bg-gradient-to-r from-transparent via-white to-transparent"
              style={{
                top: `${Math.random() * 70}%`,
                left: `-10%`,
                width: '10%',
                transform: `rotate(${15 + Math.random() * 30}deg)`,
              }}
              initial={{ left: '-10%', opacity: 0 }}
              animate={{ 
                left: '120%', 
                opacity: [0, 1, 1, 0],
              }}
              transition={{
                duration: 2 + Math.random() * 2,
                delay: 2 + i * 5 + Math.random() * 7,
                repeat: Infinity,
                repeatDelay: 15 + Math.random() * 10
              }}
            />
          ))}
        </div>
        
        {/* Logo and navigation */}
        <div className="container mx-auto px-4 py-6 flex justify-between items-center z-10 absolute top-0 left-0 right-0">
          <Link to="/" className="flex items-center">
            <motion.div
              className="text-2xl font-bold text-white"
              initial={{ opacity: 0, x: -20 }}
              animate={{ opacity: 1, x: 0 }}
              transition={{ duration: 0.5 }}
>>>>>>> 80f6adfc
            >
              <span className="text-blue-400">Big</span>
              <span className="text-indigo-400">Project</span>
            </motion.div>
          </Link>
          
          <motion.div
            initial={{ opacity: 0, x: 20 }}
            animate={{ opacity: 1, x: 0 }}
            transition={{ duration: 0.5, delay: 0.2 }}
          >
            <Link to="/" className="text-gray-300 hover:text-white transition-colors">
              Retour à l'accueil
            </Link>
          </motion.div>
        </div>
        
        {/* Left column - Info */}
        <motion.div 
          className={`md:w-5/12 ${currentTheme.bg} text-white p-8 flex flex-col justify-center items-center relative z-10`}
          initial={{ opacity: 0, x: -50 }}
          animate={{ opacity: 1, x: 0 }}
          transition={{ duration: 0.8 }}
        >
          <div className="max-w-md mx-auto text-center">
            <motion.div 
              className="mb-10"
              initial={{ scale: 0.8, opacity: 0 }}
              animate={{ scale: 1, opacity: 1 }}
              transition={{ duration: 0.5, delay: 0.3 }}
            >
              <svg
                className="w-32 h-32 mx-auto text-[#528eb2]"
                viewBox="0 0 24 24"
                fill="none"
                xmlns="http://www.w3.org/2000/svg"
              >
                <path
                  d="M12 3L1 9L5 11.18V17.18L12 21L19 17.18V11.18L21 10.09V17H23V9L12 3Z"
                  fill="currentColor"
                />
                <path
                  d="M5 9H19V9L12 13L5 9Z"
                  fill="currentColor"
                  fillOpacity="0.5"
                />
              </svg>
            </motion.div>
            
            <motion.h1 
              className="mb-6 text-4xl font-extrabold bg-clip-text text-transparent bg-gradient-to-r from-blue-300 to-indigo-400"
              initial={{ opacity: 0, y: 20 }}
              animate={{ opacity: 1, y: 0 }}
              transition={{ duration: 0.5, delay: 0.4 }}
            >
              Rejoignez l'Aventure Spatiale
            </motion.h1>
            
            <motion.p 
              className="mb-8 text-xl text-blue-200"
              initial={{ opacity: 0, y: 20 }}
              animate={{ opacity: 1, y: 0 }}
              transition={{ duration: 0.5, delay: 0.5 }}
            >
              Créez votre compte en quelques étapes et commencez votre voyage
              éducatif avec nous.
            </motion.p>

            <div className="space-y-6 text-left">
              <motion.div 
                className="flex items-center"
                initial={{ opacity: 0, x: -20 }}
                animate={{ opacity: 1, x: 0 }}
                transition={{ duration: 0.5, delay: 0.6 }}
              >
                <div className="flex-shrink-0 bg-[#528eb2]/20 w-12 h-12 rounded-full flex items-center justify-center mr-4">
                  <svg
                    className="w-6 h-6 text-[#528eb2]"
                    fill="none"
                    stroke="currentColor"
                    viewBox="0 0 24 24"
                  >
                    <path
                      strokeLinecap="round"
                      strokeLinejoin="round"
                      strokeWidth="2"
                      d="M12 15v2m-6 4h12a2 2 0 002-2v-6a2 2 0 00-2-2H6a2 2 0 00-2 2v6a2 2 0 002 2zm10-10V7a4 4 0 00-8 0v4h8z"
                    />
                  </svg>
                </div>
                <div>
                  <h3 className="font-semibold text-white">
                    Vos données sont sécurisées
                  </h3>
                  <p className="text-sm text-blue-200">
                    Protection par cryptage avancé
                  </p>
                </div>
              </motion.div>

              <motion.div 
                className="flex items-center"
                initial={{ opacity: 0, x: -20 }}
                animate={{ opacity: 1, x: 0 }}
                transition={{ duration: 0.5, delay: 0.7 }}
              >
                <div className="flex-shrink-0 bg-[#528eb2]/20 w-12 h-12 rounded-full flex items-center justify-center mr-4">
                  <svg
                    className="w-6 h-6 text-[#528eb2]"
                    fill="none"
                    stroke="currentColor"
                    viewBox="0 0 24 24"
                  >
                    <path
                      strokeLinecap="round"
                      strokeLinejoin="round"
                      strokeWidth="2"
                      d="M13 10V3L4 14h7v7l9-11h-7z"
                    />
                  </svg>
                </div>
                <div>
                  <h3 className="font-semibold text-white">
                    Processus rapide
                  </h3>
                  <p className="text-sm text-blue-200">
                    Inscription en moins de 2 minutes
                  </p>
                </div>
              </motion.div>

              <motion.div 
                className="flex items-center"
                initial={{ opacity: 0, x: -20 }}
                animate={{ opacity: 1, x: 0 }}
                transition={{ duration: 0.5, delay: 0.8 }}
              >
                <div className="flex-shrink-0 bg-[#528eb2]/20 w-12 h-12 rounded-full flex items-center justify-center mr-4">
                  <svg
                    className="w-6 h-6 text-[#528eb2]"
                    fill="none"
                    stroke="currentColor"
                    viewBox="0 0 24 24"
                  >
                    <path
                      strokeLinecap="round"
                      strokeLinejoin="round"
                      strokeWidth="2"
                      d="M3 15a4 4 0 004 4h9a5 5 0 10-.1-9.999 5.002 5.002 0 10-9.78 2.096A4.001 4.001 0 003 15z"
                    />
                  </svg>
                </div>
                <div>
                  <h3 className="font-semibold text-white">
                    Accessible partout
                  </h3>
                  <p className="text-sm text-blue-200">
                    Sur tous vos appareils
                  </p>
                </div>
              </motion.div>
            </div>
            
            {/* Floating planet */}
            <motion.div
              className="absolute bottom-10 left-10 w-20 h-20 rounded-full bg-gradient-radial from-green-500 to-green-900 hidden md:block"
              style={{ 
                boxShadow: 'inset 2px -2px 10px rgba(0, 0, 0, 0.4), 0 0 15px rgba(52, 211, 153, 0.5)',
              }}
              initial={{ opacity: 0, scale: 0.8 }}
              animate={{ opacity: 1, scale: 1 }}
              transition={{ duration: 1, delay: 1 }}
            >
              {/* Surface details */}
              <div className="absolute w-8 h-3 bg-green-300 opacity-30 rounded-full" style={{ top: '30%', left: '20%' }}></div>
              <div className="absolute w-6 h-2 bg-green-400 opacity-20 rounded-full" style={{ top: '50%', left: '40%' }}></div>
            </motion.div>
          </div>
        </motion.div>

        {/* Right column - Form */}
        <motion.div 
          className={`md:w-7/12 ${currentTheme.bg} p-8 flex items-center justify-center relative z-10`}
          initial={{ opacity: 0, x: 50 }}
          animate={{ opacity: 1, x: 0 }}
          transition={{ duration: 0.8, delay: 0.2 }}
        >
          <div className="w-full max-w-xl">
            <RegisterProvider>
              <RegisterForm />
            </RegisterProvider>
          </div>
        </motion.div>
      </div>
    </PageTransition>
  );
};

export default Register;<|MERGE_RESOLUTION|>--- conflicted
+++ resolved
@@ -10,18 +10,6 @@
   const { colorMode, currentTheme } = useTheme();
 
   return (
-<<<<<<< HEAD
-    <div className="flex flex-col md:flex-row w-full">
-      {/* Colonne gauche - Fond bleu foncé */}
-      <div className="md:w-5/12 bg-[#02284f] text-white p-8 flex flex-col justify-center items-center">
-        <div className="max-w-md mx-auto text-center">
-          <div className="mb-10">
-            <svg
-              className="w-32 h-32 mx-auto text-[#528eb2]"
-              viewBox="0 0 24 24"
-              fill="none"
-              xmlns="http://www.w3.org/2000/svg"
-=======
     <PageTransition>
       <div className={`min-h-screen ${currentTheme.bg} flex flex-col md:flex-row w-full overflow-hidden relative`}>
         {/* Animated background elements */}
@@ -90,7 +78,6 @@
               initial={{ opacity: 0, x: -20 }}
               animate={{ opacity: 1, x: 0 }}
               transition={{ duration: 0.5 }}
->>>>>>> 80f6adfc
             >
               <span className="text-blue-400">Big</span>
               <span className="text-indigo-400">Project</span>
