import React, { useMemo, useEffect, useRef, useState } from 'react';
import { Link } from 'react-router-dom';
import { useStudentDashboardData } from '@/hooks/useDashboardQueries';
import DashboardLayout from '@/components/DashboardLayout';
import { motion } from 'framer-motion';
import { 
  Calendar, 
  GraduationCap, 
  UserCheck, 
  FolderGit2, 
  Bell,
  ChevronRight,
  User,
  BarChart3,
  BookOpen,
  Trophy,
  Clock,
  ArrowRight,
  Sparkles,
  Zap,
  Activity,
  CheckCircle2,
  FolderCheck,
  Award
} from 'lucide-react';

// Import des composants Chart
import * as RechartsPrimitive from "recharts";

import { Avatar, AvatarFallback, AvatarImage } from "@/components/ui/avatar";
import { Button } from "@/components/ui/button";
import { Badge } from "@/components/ui/badge";
import { Skeleton } from "@/components/ui/skeleton";

// Variants d'animation
const containerVariants = {
  hidden: { opacity: 0 },
  visible: { 
    opacity: 1,
    transition: { 
      staggerChildren: 0.08,
      delayChildren: 0.1
    }
  }
};

const itemVariants = {
  hidden: { y: 15, opacity: 0 },
  visible: { 
    y: 0, 
    opacity: 1,
    transition: { type: "spring", stiffness: 400, damping: 25 }
  }
};

const fadeInVariants = {
  hidden: { opacity: 0 },
  visible: { 
    opacity: 1,
    transition: { duration: 0.4 }
  }
};

/**
 * Tableau de bord pour les étudiants
 */
const StudentDashboard = () => {
  const { user, isLoading, isError, error } = useStudentDashboardData();
  const [showSkeleton, setShowSkeleton] = useState(false);
  const skeletonTimerRef = useRef(null);
  const hasDataLoadedRef = useRef(false);
  
  // Effet pour gérer l'affichage du skeleton uniquement quand nécessaire
  useEffect(() => {
    // Si les données sont en cours de chargement et que le timer n'est pas déjà programmé
    if (isLoading && !skeletonTimerRef.current && !hasDataLoadedRef.current) {
      // Programmer l'affichage du skeleton après un délai
      skeletonTimerRef.current = setTimeout(() => {
        if (isLoading) {
          setShowSkeleton(true);
        }
      }, 300); // délai court pour éviter les flashs sur les chargements rapides
    }
    
    // Si les données sont chargées
    if (!isLoading && user) {
      hasDataLoadedRef.current = true;
      setShowSkeleton(false);
      // Nettoyer le timer si nécessaire
      if (skeletonTimerRef.current) {
        clearTimeout(skeletonTimerRef.current);
        skeletonTimerRef.current = null;
      }
    }
    
    // Nettoyage à la destruction du composant
    return () => {
      if (skeletonTimerRef.current) {
        clearTimeout(skeletonTimerRef.current);
        skeletonTimerRef.current = null;
      }
    };
  }, [isLoading, user]);
  
  // Format current date for display
  const formattedDate = useMemo(() => {
    const today = new Date();
    return today.toLocaleDateString('fr-FR', {
      weekday: 'long',
      day: 'numeric',
      month: 'long',
      year: 'numeric'
    });
  }, []);

  // Get initials for avatar
  const userInitials = useMemo(() => {
    if (!user?.firstName || !user?.lastName) return 'ET';
    return `${user.firstName[0]}${user.lastName[0]}`;
  }, [user]);

  // Données du graphique radar des compétences
  const competencesData = [
    { name: 'Système', value: 90 },
    { name: 'DevOps', value: 60 },
    { name: 'Base de données', value: 85 },
    { name: 'Cyber Sécurité', value: 70 },
    { name: 'Développement', value: 95 },
    { name: 'Outils', value: 75 },
  ];

  // Configuration pour le graphique radar
  const chartConfig = useMemo(() => ({
    system: { label: "Système", color: "hsl(var(--primary))" },
    devops: { label: "DevOps", color: "hsl(var(--primary))" },
    database: { label: "Base de données", color: "hsl(var(--primary))" },
    security: { label: "Cyber Sécurité", color: "hsl(var(--primary))" },
    development: { label: "Développement", color: "hsl(var(--primary))" },
    tools: { label: "Outils", color: "hsl(var(--primary))" },
  }), []);

  // Cartes principales
  const mainCards = [
    {
      title: 'Emploi du temps',
      description: 'Consultez votre planning de cours',
      icon: Calendar,
      color: 'from-blue-500 to-blue-600',
      textColor: 'text-blue-50',
      link: '/student/schedule',
      stats: '3 cours aujourd\'hui',
      progress: 75
    },
    {
      title: 'Notes et résultats',
      description: 'Suivez vos performances académiques',
      icon: GraduationCap,
      color: 'from-emerald-500 to-emerald-600',
      textColor: 'text-emerald-50',
      link: '/student/grades',
      stats: 'Moyenne: 16.5/20',
      progress: 82
    },
    {
      title: 'Suivi des absences',
      description: 'Gérez vos absences et justificatifs',
      icon: UserCheck,
      color: 'from-amber-500 to-amber-600',
      textColor: 'text-amber-50',
      link: '/student/absences',
      stats: '98% de présence',
      progress: 98
    },
    {
      title: 'Projets',
      description: 'Vos projets en cours et à venir',
      icon: FolderGit2,
      color: 'from-purple-500 to-purple-600',
      textColor: 'text-purple-50',
      link: '/student/projects',
      stats: '2 projets en cours',
      progress: 65
    }
  ];

  // Prochains événements
  const upcomingEvents = [
    { 
      title: 'Développement Web Avancé', 
      type: 'Cours', 
      time: 'Aujourd\'hui, 14:00 - 17:00',
      location: 'Salle B204',
      icon: BookOpen,
      color: 'text-blue-500',
      bgColor: 'bg-blue-100 dark:bg-blue-900/20'
    },
    { 
      title: 'Projet DevOps', 
      type: 'Rendu', 
      time: 'Demain, 23:59',
      location: 'En ligne',
      icon: FolderGit2,
      color: 'text-purple-500',
      bgColor: 'bg-purple-100 dark:bg-purple-900/20'
    },
    { 
      title: 'Examen Machine Learning', 
      type: 'Évaluation', 
      time: 'Vendredi, 09:00 - 11:00',
      location: 'Amphithéâtre A',
      icon: Trophy,
      color: 'text-red-500',
      bgColor: 'bg-red-100 dark:bg-red-900/20'
    }
  ];

  // Animation settings for the charts
  const options = {
    // Chart options...
  };

  // Composant de carte avec skeleton
  const CardSkeleton = () => (
    <div className="h-full overflow-hidden rounded-xl shadow-sm bg-white dark:bg-gray-800">
      <div className="p-5 h-full flex flex-col">
        <div className="flex items-center justify-between mb-4">
          <Skeleton className="h-10 w-10 rounded-lg" />
          <Skeleton className="h-7 w-7 rounded-full" />
        </div>
        <Skeleton className="h-6 w-2/3 mb-1" />
        <Skeleton className="h-4 w-1/2 mb-4" />
        <div className="mt-auto">
          <Skeleton className="h-4 w-1/3 mb-2" />
          <Skeleton className="h-2 w-full rounded-full" />
        </div>
      </div>
    </div>
  );

  return (
    <DashboardLayout 
      loading={isLoading} 
      error={isError ? error?.message || 'Une erreur est survenue lors du chargement des données' : null}
      className="p-0"
      user={user}
      headerIcon={GraduationCap}
      headerTitle="Tableau de bord étudiant"
    >
      <div className="container mx-auto px-4 py-6 space-y-8">
        {/* Cartes principales */}
        <motion.div 
          variants={containerVariants}
          initial="hidden"
          animate="visible"
          className="grid grid-cols-1 md:grid-cols-2 xl:grid-cols-4 gap-5 mb-8"
        >
          {showSkeleton ? (
            // Skeleton pour les cartes principales
            Array(4).fill(0).map((_, index) => (
              <motion.div key={`skeleton-card-${index}`} variants={itemVariants} className="h-full">
                <CardSkeleton />
              </motion.div>
            ))
          ) : (
            // Cartes principales réelles
            mainCards.map((card, index) => (
              <motion.div key={index} variants={itemVariants} className="h-full">
                <Link to={card.link} className="block h-full">
                  <div className="relative h-full overflow-hidden rounded-xl shadow-sm hover:shadow-md transition-all duration-300 group">
                    <div className={`absolute inset-0 bg-gradient-to-br ${card.color} opacity-90 group-hover:opacity-100 transition-opacity`}></div>
                    <div className="relative p-5 h-full flex flex-col">
                      <div className="flex items-center justify-between mb-4">
                        <div className="p-2.5 rounded-lg bg-white/20 backdrop-blur-sm">
                          <card.icon className="w-5 h-5 text-white" />
                        </div>
                        <div className="p-1.5 rounded-full bg-white/20 backdrop-blur-sm">
                          <ChevronRight className="w-4 h-4 text-white" />
                        </div>
                      </div>
                      
                      <h2 className="text-xl font-semibold text-white mb-1">
                        {card.title}
                      </h2>
                      <p className="text-white/80 text-sm mb-4">
                        {card.description}
                      </p>
                      
                      <div className="mt-auto">
                        <p className={`${card.textColor} text-sm font-medium mb-1`}>{card.stats}</p>
                        <div className="w-full bg-white/20 rounded-full h-1.5">
                          <div 
                            className="bg-white h-1.5 rounded-full" 
                            style={{ width: `${card.progress}%` }}
                          ></div>
                        </div>
                      </div>
                    </div>
                  </div>
                </Link>
              </motion.div>
            ))
          )}
        </motion.div>

        {/* Section principale - Graphique et événements */}
        <div className="grid grid-cols-1 lg:grid-cols-3 gap-6 mb-8">
          {/* Section des compétences */}
          <motion.div 
            variants={fadeInVariants}
            initial="hidden"
            animate="visible"
            className="lg:col-span-1"
          >
            <div className="bg-white dark:bg-gray-800 rounded-xl shadow-sm border border-gray-100 dark:border-gray-700 overflow-hidden h-full">
              <div className="p-5 border-b border-gray-100 dark:border-gray-700">
                <div className="flex items-center justify-between">
                  <div className="flex items-center gap-2">
                    <div className="p-2 rounded-lg bg-indigo-100 dark:bg-indigo-900/30">
                      <BarChart3 className="h-4 w-4 text-indigo-600 dark:text-indigo-400" />
                    </div>
                    <h3 className="text-lg font-semibold text-gray-800 dark:text-gray-200">Compétences</h3>
                  </div>
                  <Button 
                    variant="ghost" 
                    size="sm" 
                    className="gap-1 text-xs text-indigo-600 dark:text-indigo-400 hover:text-indigo-700 dark:hover:text-indigo-300 p-0 h-auto hover:bg-transparent dark:hover:bg-transparent"
                  >
                    Détails
                    <ChevronRight className="h-3.5 w-3.5" />
                  </Button>
                </div>
              </div>
              <div className="aspect-square w-full p-4">
                {!showSkeleton && (
                  <RechartsPrimitive.ResponsiveContainer width="100%" height="100%">
                    <RechartsPrimitive.RadarChart 
                      data={competencesData}
                      margin={{ top: 20, right: 30, bottom: 20, left: 30 }}
                    >
                      <RechartsPrimitive.PolarGrid 
                        gridType="circle"
                        stroke="rgba(148, 163, 184, 0.2)"
                        strokeWidth={1}
                      />
                      <RechartsPrimitive.PolarAngleAxis 
                        dataKey="name"
                        tick={{
<<<<<<< HEAD
                          fill: '#64748b',
=======
                          fill: document.documentElement.classList.contains('dark') ? '#D1D5DB' : '#64748b',
>>>>>>> ef2d17f8
                          fontSize: 11,
                          fontWeight: 500
                        }}
                      />
                      <RechartsPrimitive.PolarRadiusAxis 
                        angle={30}
                        domain={[0, 100]}
                        axisLine={false}
                        tick={{
<<<<<<< HEAD
                          fill: '#94a3b8',
=======
                          fill: document.documentElement.classList.contains('dark') ? '#9CA3AF' : '#94a3b8',
>>>>>>> ef2d17f8
                          fontSize: 10
                        }}
                        tickCount={5}
                      />
                      <RechartsPrimitive.Radar
                        name="Compétences"
                        dataKey="value"
<<<<<<< HEAD
                        stroke="rgba(99, 102, 241, 0.8)"
                        fill="rgba(99, 102, 241, 0.4)"
=======
                        stroke={document.documentElement.classList.contains('dark') ? "rgba(129, 140, 248, 0.8)" : "rgba(99, 102, 241, 0.8)"}
                        fill={document.documentElement.classList.contains('dark') ? "rgba(129, 140, 248, 0.4)" : "rgba(99, 102, 241, 0.4)"}
>>>>>>> ef2d17f8
                        fillOpacity={0.6}
                        dot
                        activeDot={{ r: 4 }}
                      />
                      <RechartsPrimitive.Tooltip 
                        formatter={(value) => [`${value}%`, 'Niveau']}
                        contentStyle={{
<<<<<<< HEAD
                          backgroundColor: 'rgba(255, 255, 255, 0.9)',
=======
                          backgroundColor: document.documentElement.classList.contains('dark') ? 'rgba(31, 41, 55, 0.9)' : 'rgba(255, 255, 255, 0.9)',
                          color: document.documentElement.classList.contains('dark') ? '#F9FAFB' : undefined,
>>>>>>> ef2d17f8
                          borderRadius: '6px',
                          boxShadow: '0 4px 6px -1px rgba(0, 0, 0, 0.1), 0 2px 4px -1px rgba(0, 0, 0, 0.06)',
                          border: 'none',
                          padding: '8px 12px'
                        }}
                      />
                    </RechartsPrimitive.RadarChart>
                  </RechartsPrimitive.ResponsiveContainer>
                )}
              </div>
              <div className="px-5 py-3 border-t border-gray-100 dark:border-gray-700">
                <p className="text-xs text-gray-500 dark:text-gray-400 font-medium">
                  QCP 37873 Bloc 3 - Préparer le déploiement d'une application sécurisée
                </p>
              </div>
            </div>
          </motion.div>

          {/* Section des événements à venir */}
          <motion.div 
            variants={fadeInVariants}
            initial="hidden"
            animate="visible"
            className="lg:col-span-2"
          >
            <div className="bg-white dark:bg-gray-800 rounded-xl shadow-sm border border-gray-100 dark:border-gray-700 overflow-hidden h-full">
              <div className="p-5 border-b border-gray-100 dark:border-gray-700">
                <div className="flex items-center justify-between">
                  <div className="flex items-center gap-2">
                    <div className="p-2 rounded-lg bg-blue-100 dark:bg-blue-900/30">
                      <Clock className="h-4 w-4 text-blue-600 dark:text-blue-400" />
                    </div>
                    <h3 className="text-lg font-semibold text-gray-800 dark:text-gray-200">Événements à venir</h3>
                  </div>
                  <Button variant="outline" size="sm" className="gap-1 text-xs">
                    <Calendar className="h-3.5 w-3.5" />
                    <span>Planning complet</span>
                  </Button>
                </div>
              </div>
              <div className="p-5">
                <div className="space-y-4">
                  {upcomingEvents.map((event, index) => (
                    <motion.div 
                      key={index}
                      initial={{ opacity: 0, y: 10 }}
                      animate={{ opacity: 1, y: 0 }}
                      transition={{ delay: 0.2 + index * 0.1 }}
                      className="flex gap-4 p-3 rounded-lg hover:bg-gray-50 dark:hover:bg-gray-700/30 transition-colors"
                    >
                      <div className={`rounded-full p-3 self-start ${event.bgColor}`}>
                        <event.icon className={`h-5 w-5 ${event.color}`} />
                      </div>
                      <div className="flex-1">
                        <div className="flex items-center justify-between">
                          <h4 className="font-medium text-gray-900 dark:text-gray-100">{event.title}</h4>
                          <Badge variant="outline" className={`${event.color} border-current/30`}>
                            {event.type}
                          </Badge>
                        </div>
                        <div className="mt-2 space-y-1">
                          <p className="text-sm text-gray-600 dark:text-gray-400 flex items-center gap-1.5">
                            <Clock className="h-3.5 w-3.5 text-gray-400" />
                            {event.time}
                          </p>
                          <p className="text-sm text-gray-600 dark:text-gray-400 flex items-center gap-1.5">
                            <svg xmlns="http://www.w3.org/2000/svg" width="14" height="14" viewBox="0 0 24 24" fill="none" stroke="currentColor" strokeWidth="2" strokeLinecap="round" strokeLinejoin="round" className="text-gray-400">
                              <path d="M20 10c0 6-8 12-8 12s-8-6-8-12a8 8 0 0 1 16 0Z" />
                              <circle cx="12" cy="10" r="3" />
                            </svg>
                            {event.location}
                          </p>
                        </div>
                      </div>
                    </motion.div>
                  ))}
                </div>
              </div>
              <div className="px-5 py-4 border-t border-gray-100 dark:border-gray-700">
                <Button variant="ghost" size="sm" className="w-full justify-center gap-1 text-primary dark:text-blue-400 hover:text-blue-700 dark:hover:text-blue-300 hover:bg-transparent dark:hover:bg-transparent">
                  <span>Voir tous les événements</span>
                  <ArrowRight className="h-3.5 w-3.5" />
                </Button>
              </div>
            </div>
          </motion.div>
        </div>

        {/* Section des objectifs */}
        <motion.div
          variants={fadeInVariants}
          initial="hidden"
          animate="visible"
          className="mb-8"
        >
          <div className="bg-white dark:bg-gray-800 rounded-xl shadow-sm border border-gray-100 dark:border-gray-700 overflow-hidden">
            <div className="p-5 border-b border-gray-100 dark:border-gray-700">
              <div className="flex items-center justify-between">
                <div className="flex items-center gap-2">
                  <div className="p-2 rounded-lg bg-green-100 dark:bg-green-900/30">
                    <Activity className="h-4 w-4 text-green-600 dark:text-green-400" />
                  </div>
                  <h3 className="text-lg font-semibold text-gray-800 dark:text-gray-200">Objectifs du semestre</h3>
                </div>
                <Badge variant="outline" className="text-green-600 dark:text-green-400 border-green-200 dark:border-green-800">
                  En cours
                </Badge>
              </div>
            </div>
            <div className="p-5">
              <div className="grid grid-cols-1 md:grid-cols-3 gap-6">
                <motion.div 
                  className="bg-white dark:bg-gray-800 rounded-xl p-6 shadow-lg hover:shadow-xl transition-shadow"
                  whileHover={{ scale: 1.03 }}
                >
                  <div className="flex items-center gap-3 mb-4">
                    <div className="p-2 bg-green-50 dark:bg-green-900/20 rounded-lg">
                      <CheckCircle2 className="h-6 w-6 text-green-500" />
                    </div>
                    <h4 className="font-semibold text-lg text-gray-900 dark:text-gray-100">Votre progression</h4>
                  </div>
                  <p className="text-gray-600 dark:text-gray-300 mb-4">
                    Vous avez déjà validé <span className="font-bold text-green-500">30 ECTS</span> ! Continuez comme ça, vous êtes sur la bonne voie.
                  </p>
                  <Button variant="outline" className="w-full dark:hover:bg-green-900/30 dark:hover:text-green-300 dark:hover:border-green-700">
                    Voir les prochaines étapes
                  </Button>
                </motion.div>

                <motion.div 
                  className="bg-white dark:bg-gray-800 rounded-xl p-6 shadow-lg hover:shadow-xl transition-shadow"
                  whileHover={{ scale: 1.03 }}
                >
                  <div className="flex items-center gap-3 mb-4">
                    <div className="p-2 bg-blue-50 dark:bg-blue-900/20 rounded-lg">
                      <FolderCheck className="h-6 w-6 text-blue-500" />
                    </div>
                    <h4 className="font-semibold text-lg text-gray-900 dark:text-gray-100">Vos projets</h4>
                  </div>
                  <p className="text-gray-600 dark:text-gray-300 mb-4">
                    Félicitations ! Vous avez terminé <span className="font-bold text-blue-500">8 projets</span>. Le prochain est à portée de main.
                  </p>
                  <Button variant="outline" className="w-full dark:hover:bg-blue-900/30 dark:hover:text-blue-300 dark:hover:border-blue-700">
                    Découvrir le prochain projet
                  </Button>
                </motion.div>

                <motion.div 
                  className="bg-white dark:bg-gray-800 rounded-xl p-6 shadow-lg hover:shadow-xl transition-shadow"
                  whileHover={{ scale: 1.03 }}
                >
                  <div className="flex items-center gap-3 mb-4">
                    <div className="p-2 bg-purple-50 dark:bg-purple-900/20 rounded-lg">
                      <Award className="h-6 w-6 text-purple-500" />
                    </div>
                    <h4 className="font-semibold text-lg text-gray-900 dark:text-gray-100">Vos compétences</h4>
                  </div>
                  <p className="text-gray-600 dark:text-gray-300 mb-4">
                    Vous avez développé <span className="font-bold text-purple-500">75% des compétences</span> visées. Un excellent travail !
                  </p>
                  <Button variant="outline" className="w-full dark:hover:bg-purple-900/30 dark:hover:text-purple-300 dark:hover:border-purple-700">
                    Explorer vos compétences
                  </Button>
                </motion.div>
              </div>
            </div>
          </div>
        </motion.div>

        {/* Bannière de motivation */}
        <motion.div
          initial={{ opacity: 0, y: 20 }}
          animate={{ opacity: 1, y: 0 }}
          transition={{ delay: 0.6, duration: 0.5 }}
        >
          <div className="relative overflow-hidden rounded-xl bg-gradient-to-r from-primary/90 to-primary p-6 shadow-lg">
            <div className="absolute top-0 right-0 -mt-4 -mr-16 h-40 w-40 rounded-full bg-white/10 blur-2xl"></div>
            <div className="absolute bottom-0 left-0 -mb-16 -ml-10 h-40 w-40 rounded-full bg-white/10 blur-xl"></div>
            
            <div className="relative flex flex-col md:flex-row items-center justify-between gap-6">
              <div className="flex-1">
                <h3 className="text-xl font-bold text-white mb-2 flex items-center gap-2">
                  <Zap className="h-5 w-5" />
                  Continuez sur votre lancée !
                </h3>
                <p className="text-white/90 max-w-lg">
                  Vous avez accompli 75% de vos objectifs ce semestre. Maintenez vos efforts pour terminer en beauté !
                </p>
              </div>
              <Button className="bg-white text-primary hover:bg-white/90 dark:hover:text-primary dark:hover:bg-white/95 shadow-sm">
                Voir mes objectifs
              </Button>
            </div>
          </div>
        </motion.div>
      </div>
    </DashboardLayout>
  );
};

export default StudentDashboard;<|MERGE_RESOLUTION|>--- conflicted
+++ resolved
@@ -345,11 +345,7 @@
                       <RechartsPrimitive.PolarAngleAxis 
                         dataKey="name"
                         tick={{
-<<<<<<< HEAD
-                          fill: '#64748b',
-=======
                           fill: document.documentElement.classList.contains('dark') ? '#D1D5DB' : '#64748b',
->>>>>>> ef2d17f8
                           fontSize: 11,
                           fontWeight: 500
                         }}
@@ -359,11 +355,7 @@
                         domain={[0, 100]}
                         axisLine={false}
                         tick={{
-<<<<<<< HEAD
-                          fill: '#94a3b8',
-=======
                           fill: document.documentElement.classList.contains('dark') ? '#9CA3AF' : '#94a3b8',
->>>>>>> ef2d17f8
                           fontSize: 10
                         }}
                         tickCount={5}
@@ -371,13 +363,8 @@
                       <RechartsPrimitive.Radar
                         name="Compétences"
                         dataKey="value"
-<<<<<<< HEAD
-                        stroke="rgba(99, 102, 241, 0.8)"
-                        fill="rgba(99, 102, 241, 0.4)"
-=======
                         stroke={document.documentElement.classList.contains('dark') ? "rgba(129, 140, 248, 0.8)" : "rgba(99, 102, 241, 0.8)"}
                         fill={document.documentElement.classList.contains('dark') ? "rgba(129, 140, 248, 0.4)" : "rgba(99, 102, 241, 0.4)"}
->>>>>>> ef2d17f8
                         fillOpacity={0.6}
                         dot
                         activeDot={{ r: 4 }}
@@ -385,12 +372,8 @@
                       <RechartsPrimitive.Tooltip 
                         formatter={(value) => [`${value}%`, 'Niveau']}
                         contentStyle={{
-<<<<<<< HEAD
-                          backgroundColor: 'rgba(255, 255, 255, 0.9)',
-=======
                           backgroundColor: document.documentElement.classList.contains('dark') ? 'rgba(31, 41, 55, 0.9)' : 'rgba(255, 255, 255, 0.9)',
                           color: document.documentElement.classList.contains('dark') ? '#F9FAFB' : undefined,
->>>>>>> ef2d17f8
                           borderRadius: '6px',
                           boxShadow: '0 4px 6px -1px rgba(0, 0, 0, 0.1), 0 2px 4px -1px rgba(0, 0, 0, 0.06)',
                           border: 'none',
