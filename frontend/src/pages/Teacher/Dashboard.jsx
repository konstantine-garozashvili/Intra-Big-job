--- conflicted
+++ resolved
@@ -243,8 +243,6 @@
             <Users className="h-5 w-5" />
             <span>Gestion des présences</span>
           </Link>
-<<<<<<< HEAD
-=======
           <Link 
             to="/teacher/formations" 
             className="flex items-center gap-2 px-4 py-2 bg-indigo-500 text-white rounded-md hover:bg-indigo-600 transition-colors"
@@ -252,7 +250,6 @@
             <School className="h-5 w-5" />
             <span>Mes formations</span>
           </Link>
->>>>>>> bd159f81
         </div>
 
         {/* Contenu principal */}
