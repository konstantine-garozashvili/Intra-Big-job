--- conflicted
+++ resolved
@@ -3,21 +3,6 @@
 
 export default function VerificationSuccess() {
   return (
-<<<<<<< HEAD
-    <div className="flex min-h-screen items-center justify-center bg-gray-50 px-4 py-12 sm:px-6 lg:px-8">
-      <div 
-        className="w-full max-w-md space-y-8 rounded-xl bg-white p-10 shadow-lg fade-in-up"
-      >
-        <div className="flex flex-col items-center justify-center text-center">
-          <div className="mb-4 flex h-16 w-16 items-center justify-center rounded-full bg-green-100">
-            <CheckCircle className="h-10 w-10 text-green-600" />
-          </div>
-          <h2 className="mt-2 text-3xl font-bold tracking-tight text-gray-900">
-            Email vérifié avec succès !
-          </h2>
-          <p className="mt-4 text-gray-600">
-            Votre adresse email a été vérifiée avec succès. Vous pouvez maintenant vous connecter à votre compte.
-=======
     <div className="flex min-h-screen flex-col items-center justify-center bg-gray-50 px-6 py-8">
       <div className="mx-auto w-full max-w-md text-center">
         <div className="mx-auto mb-4 flex h-12 w-12 items-center justify-center rounded-full bg-green-100">
@@ -42,7 +27,6 @@
           
           <p className="text-center text-xs text-gray-500">
             Besoin d&apos;aide ? <a href="#" className="font-medium text-blue-600 hover:text-blue-500">Contactez notre support</a>
->>>>>>> 05fdbec7
           </p>
         </div>
       </div>
