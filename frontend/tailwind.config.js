/** @type {import('tailwindcss').Config} */
export default {
  darkMode: ["class"],
  content: ["./index.html", "./src/**/*.{js,ts,jsx,tsx}"],
  theme: {
  	container: {
  		center: true,
  		padding: '2rem',
  		screens: {
  			'2xl': '1400px'
  		}
  	},
  	extend: {
  		fontFamily: {
  			poppins: ['Poppins', 'sans-serif'],
  		},
  		colors: {
  			border: 'hsl(var(--border))',
  			input: 'hsl(var(--input))',
  			ring: 'hsl(var(--ring))',
  			background: 'hsl(var(--background))',
  			foreground: 'hsl(var(--foreground))',
  			primary: {
  				DEFAULT: 'hsl(var(--primary))',
  				foreground: 'hsl(var(--primary-foreground))'
  			},
  			secondary: {
  				DEFAULT: 'hsl(var(--secondary))',
  				foreground: 'hsl(var(--secondary-foreground))'
  			},
  			destructive: {
  				DEFAULT: 'hsl(var(--destructive))',
  				foreground: 'hsl(var(--destructive-foreground))'
  			},
  			muted: {
  				DEFAULT: 'hsl(var(--muted))',
  				foreground: 'hsl(var(--muted-foreground))'
  			},
  			accent: {
  				DEFAULT: 'hsl(var(--accent))',
  				foreground: 'hsl(var(--accent-foreground))'
  			},
  			popover: {
  				DEFAULT: 'hsl(var(--popover))',
  				foreground: 'hsl(var(--popover-foreground))'
  			},
  			card: {
  				DEFAULT: 'hsl(var(--card))',
  				foreground: 'hsl(var(--card-foreground))'
  			},
  			chart: {
  				'1': 'hsl(var(--chart-1))',
  				'2': 'hsl(var(--chart-2))',
  				'3': 'hsl(var(--chart-3))',
  				'4': 'hsl(var(--chart-4))',
  				'5': 'hsl(var(--chart-5))'
  			}
  		},
  		borderRadius: {
  			lg: 'var(--radius)',
  			md: 'calc(var(--radius) - 2px)',
  			sm: 'calc(var(--radius) - 4px)'
  		},
  		keyframes: {
  			'accordion-down': {
  				from: {
  					height: '0'
  				},
  				to: {
  					height: 'var(--radix-accordion-content-height)'
  				}
  			},
  			'accordion-up': {
  				from: {
  					height: 'var(--radix-accordion-content-height)'
  				},
  				to: {
  					height: '0'
  				}
  			},
<<<<<<< HEAD
        'fadeIn': {
          from: {
            opacity: '0'
          },
          to: {
            opacity: '1'
          }
        },
        'fadeInUp': {
          from: {
            opacity: '0',
            transform: 'translateY(10px)'
          },
          to: {
            opacity: '1',
            transform: 'translateY(0)'
          }
        }
=======
  			'fadeIn': {
  				from: {
  					opacity: '0'
  				},
  				to: {
  					opacity: '1'
  				}
  			},
  			'fadeInUp': {
  				from: {
  					opacity: '0',
  					transform: 'translateY(10px)'
  				},
  				to: {
  					opacity: '1',
  					transform: 'translateY(0)'
  				}
  			},
  			'twinkle': {
  				'0%, 100%': {
  					opacity: '0.2'
  				},
  				'50%': {
  					opacity: '1'
  				}
  			},
  			'rotate-y': {
  				'0%': {
  					transform: 'rotateY(0deg)'
  				},
  				'100%': {
  					transform: 'rotateY(180deg)'
  				}
  			}
>>>>>>> 80f6adfc
  		},
  		animation: {
  			'accordion-down': 'accordion-down 0.2s ease-out',
  			'accordion-up': 'accordion-up 0.2s ease-out',
<<<<<<< HEAD
        'fadeIn': 'fadeIn 0.3s ease-in-out',
        'fadeInUp': 'fadeInUp 0.3s ease-in-out'
=======
  			'fadeIn': 'fadeIn 0.3s ease-in-out',
  			'fadeInUp': 'fadeInUp 0.3s ease-in-out',
  			'twinkle': 'twinkle 3s ease-in-out infinite',
  			'rotate-y-180': 'rotate-y 0.6s ease-in-out forwards'
  		},
  		transformStyle: {
  			'3d': 'preserve-3d'
  		},
  		backfaceVisibility: {
  			hidden: 'hidden'
>>>>>>> 80f6adfc
  		}
  	},
  },
  plugins: [
    require('tailwind-scrollbar-hide'),
<<<<<<< HEAD
    require("tailwindcss-animate")
=======
    require("tailwindcss-animate"),
    function ({ addUtilities }) {
      const newUtilities = {
        '.backface-hidden': {
          'backface-visibility': 'hidden',
          '-webkit-backface-visibility': 'hidden',
        },
        '.transform-style-3d': {
          'transform-style': 'preserve-3d',
        },
        '.rotate-y-180': {
          transform: 'rotateY(180deg)',
        },
      };
      addUtilities(newUtilities);
    },
>>>>>>> 80f6adfc
  ],
};<|MERGE_RESOLUTION|>--- conflicted
+++ resolved
@@ -78,26 +78,6 @@
   					height: '0'
   				}
   			},
-<<<<<<< HEAD
-        'fadeIn': {
-          from: {
-            opacity: '0'
-          },
-          to: {
-            opacity: '1'
-          }
-        },
-        'fadeInUp': {
-          from: {
-            opacity: '0',
-            transform: 'translateY(10px)'
-          },
-          to: {
-            opacity: '1',
-            transform: 'translateY(0)'
-          }
-        }
-=======
   			'fadeIn': {
   				from: {
   					opacity: '0'
@@ -132,15 +112,10 @@
   					transform: 'rotateY(180deg)'
   				}
   			}
->>>>>>> 80f6adfc
   		},
   		animation: {
   			'accordion-down': 'accordion-down 0.2s ease-out',
   			'accordion-up': 'accordion-up 0.2s ease-out',
-<<<<<<< HEAD
-        'fadeIn': 'fadeIn 0.3s ease-in-out',
-        'fadeInUp': 'fadeInUp 0.3s ease-in-out'
-=======
   			'fadeIn': 'fadeIn 0.3s ease-in-out',
   			'fadeInUp': 'fadeInUp 0.3s ease-in-out',
   			'twinkle': 'twinkle 3s ease-in-out infinite',
@@ -151,15 +126,11 @@
   		},
   		backfaceVisibility: {
   			hidden: 'hidden'
->>>>>>> 80f6adfc
   		}
   	},
   },
   plugins: [
     require('tailwind-scrollbar-hide'),
-<<<<<<< HEAD
-    require("tailwindcss-animate")
-=======
     require("tailwindcss-animate"),
     function ({ addUtilities }) {
       const newUtilities = {
@@ -176,6 +147,5 @@
       };
       addUtilities(newUtilities);
     },
->>>>>>> 80f6adfc
   ],
 };