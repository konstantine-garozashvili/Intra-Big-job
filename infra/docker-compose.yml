--- conflicted
+++ resolved
@@ -23,24 +23,15 @@
       - backend_var:/var/www/symfony/var
       - jwt_keys:/var/www/symfony/config/jwt
     depends_on:
-<<<<<<< HEAD
       database:
         condition: service_healthy
       redis:
         condition: service_started
-=======
-      - database
-      - redis
->>>>>>> 05fdbec7
     networks:
       - app-network
     environment:
       REDIS_URL: redis://redis:6379
     command: bash -c "composer install --no-interaction && 
-<<<<<<< HEAD
-=======
-      sleep 15 && 
->>>>>>> 05fdbec7
       php bin/console doctrine:database:create --if-not-exists --no-interaction && 
       php bin/console doctrine:schema:update --force --no-interaction && 
       php bin/console doctrine:fixtures:load --no-interaction --append || php bin/console doctrine:fixtures:load --no-interaction && 
